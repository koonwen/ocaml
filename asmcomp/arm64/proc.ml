(**************************************************************************)
(*                                                                        *)
(*                                 OCaml                                  *)
(*                                                                        *)
(*             Xavier Leroy, projet Gallium, INRIA Rocquencourt           *)
(*                 Benedikt Meurer, University of Siegen                  *)
(*                                                                        *)
(*   Copyright 2013 Institut National de Recherche en Informatique et     *)
(*     en Automatique.                                                    *)
(*   Copyright 2012 Benedikt Meurer.                                      *)
(*                                                                        *)
(*   All rights reserved.  This file is distributed under the terms of    *)
(*   the GNU Lesser General Public License version 2.1, with the          *)
(*   special exception on linking described in the file LICENSE.          *)
(*                                                                        *)
(**************************************************************************)

(* Description of the ARM processor in 64-bit mode *)

open Misc
open Cmm
open Reg
open Arch
open Mach

(* Instruction selection *)

let word_addressed = false

(* Registers available for register allocation *)

(* Integer register map:
    x0 - x15              general purpose (caller-save)
    x16, x17              temporaries (used by call veeners)
    x18                   platform register (reserved)
    x19 - x25             general purpose (callee-save)
    x26                   trap pointer
    x27                   alloc pointer
    x28                   domain state pointer
    x29                   frame pointer
    x30                   return address
    sp / xzr              stack pointer / zero register
   Floating-point register map:
    d0 - d7               general purpose (caller-save)
    d8 - d15              general purpose (callee-save)
    d16 - d31             general purpose (caller-save)
*)

let int_reg_name =
  [| "x0";  "x1";  "x2";  "x3";  "x4";  "x5";  "x6";  "x7";  (* 0 - 7 *)
     "x8";  "x9";  "x10"; "x11"; "x12"; "x13"; "x14"; "x15"; (* 8 - 15 *)
     "x19"; "x20"; "x21"; "x22"; "x23"; "x24"; "x25";        (* 16 - 22 *)
     "x26"; "x27"; "x28";                                    (* 23 - 25 *)
     "x16"; "x17" |]                                         (* 26 - 27 *)

let float_reg_name =
  [| "d0";  "d1";  "d2";  "d3";  "d4";  "d5";  "d6";  "d7";
     "d8";  "d9";  "d10"; "d11"; "d12"; "d13"; "d14"; "d15";
     "d16"; "d17"; "d18"; "d19"; "d20"; "d21"; "d22"; "d23";
     "d24"; "d25"; "d26"; "d27"; "d28"; "d29"; "d30"; "d31" |]

let num_register_classes = 2

let register_class r =
  match r.typ with
  | Val | Int | Addr  -> 0
  | Float -> 1

let num_available_registers =
  [| 23; 32 |] (* first 23 int regs allocatable; all float regs allocatable *)

let first_available_register =
  [| 0; 100 |]

let register_name r =
  if r < 100 then int_reg_name.(r) else float_reg_name.(r - 100)

let rotate_registers = true

(* Representation of hard registers by pseudo-registers *)

let hard_int_reg =
  let v = Array.make 28 Reg.dummy in
  for i = 0 to 27 do
    v.(i) <- Reg.at_location Int (Reg i)
  done;
  v

let hard_float_reg =
  let v = Array.make 32 Reg.dummy in
  for i = 0 to 31 do
    v.(i) <- Reg.at_location Float (Reg(100 + i))
  done;
  v

let all_phys_regs =
  Array.append hard_int_reg hard_float_reg

let phys_reg n =
  if n < 100 then hard_int_reg.(n) else hard_float_reg.(n - 100)

let reg_x0 = phys_reg 0
let reg_x1 = phys_reg 1
let reg_x15 = phys_reg 15
let reg_d7 = phys_reg 107

let stack_slot slot ty =
  Reg.at_location ty (Stack slot)

(* Calling conventions *)

let loc_int last_int make_stack int ofs =
  if !int <= last_int then begin
    let l = phys_reg !int in
    incr int; l
  end else begin
    ofs := Misc.align !ofs size_int;
    let l = stack_slot (make_stack !ofs) Int in
    ofs := !ofs + size_int; l
  end

let loc_float last_float make_stack float ofs =
  if !float <= last_float then begin
    let l = phys_reg !float in
    incr float; l
  end else begin
    ofs := Misc.align !ofs size_float;
    let l = stack_slot (make_stack !ofs) Float in
    ofs := !ofs + size_float; l
  end

let loc_int32 last_int make_stack int ofs =
  if !int <= last_int then begin
    let l = phys_reg !int in
    incr int; l
  end else begin
    let l = stack_slot (make_stack !ofs) Int in
    ofs := !ofs + (if macosx then 4 else 8);
    l
  end

let calling_conventions
    first_int last_int first_float last_float make_stack arg =
  let loc = Array.make (Array.length arg) Reg.dummy in
  let int = ref first_int in
  let float = ref first_float in
  let ofs = ref 0 in
  for i = 0 to Array.length arg - 1 do
    match arg.(i) with
    | Val | Int | Addr ->
        loc.(i) <- loc_int last_int make_stack int ofs
    | Float ->
        loc.(i) <- loc_float last_float make_stack float ofs
  done;
  (loc, Misc.align !ofs 16)  (* keep stack 16-aligned *)

let incoming ofs = Incoming ofs
let outgoing ofs = Outgoing ofs
let not_supported _ofs = fatal_error "Proc.loc_results: cannot call"

(* OCaml calling convention:
     first integer args in x0...x15
     first float args in d0...d15
     remaining args on stack.
   Return values in x0...x15 or d0...d15. *)

let max_arguments_for_tailcalls = 16

let max_arguments_for_tailcalls = 16

let loc_arguments arg =
  calling_conventions 0 15 100 115 outgoing arg
let loc_parameters arg =
  let (loc, _) =
    calling_conventions 0 last_int_register 100 115 incoming arg
  in
  loc
let loc_results res =
  let (loc, _) =
    calling_conventions 0 last_int_register 100 115 not_supported res
  in
  loc

(* C calling convention:
     first integer args in x0...x7
     first float args in d0...d7
     remaining args on stack.
   macOS/iOS peculiarity: int32 arguments passed on stack occupy 4 bytes,
   while the AAPCS64 says 8 bytes.
   Return values in r0...r1 or d0. *)

let external_calling_conventions
    first_int last_int first_float last_float make_stack ty_args =
  let loc = Array.make (List.length ty_args) [| Reg.dummy |] in
  let int = ref first_int in
  let float = ref first_float in
  let ofs = ref 0 in
  List.iteri (fun i ty_arg ->
    begin match ty_arg with
    | XInt | XInt64 ->
        loc.(i) <- [| loc_int last_int make_stack int ofs |]
    | XInt32 ->
        loc.(i) <- [| loc_int32 last_int make_stack int ofs |]
    | XFloat ->
        loc.(i) <- [| loc_float last_float make_stack float ofs |]
    end)
    ty_args;
  (loc, Misc.align !ofs 16)  (* keep stack 16-aligned *)

let loc_external_arguments ty_args =
  external_calling_conventions 0 7 100 107 outgoing ty_args

let loc_external_results res =
  let (loc, _) = calling_conventions 0 1 100 100 not_supported res in loc

let loc_exn_bucket = phys_reg 0

(* See "DWARF for the ARM 64-bit architecture (AArch64)" available from
   developer.arm.com. *)

let int_dwarf_reg_numbers =
  [| 0; 1; 2; 3; 4; 5; 6; 7;
     8; 9; 10; 11; 12; 13; 14; 15;
     19; 20; 21; 22; 23; 24;
     25; 26; 27; 28; 16; 17;
  |]

let float_dwarf_reg_numbers =
  [| 64; 65; 66; 67; 68; 69; 70; 71;
     72; 73; 74; 75; 76; 77; 78; 79;
     80; 81; 82; 83; 84; 85; 86; 87;
     88; 89; 90; 91; 92; 93; 94; 95;
  |]

let dwarf_register_numbers ~reg_class =
  match reg_class with
  | 0 -> int_dwarf_reg_numbers
  | 1 -> float_dwarf_reg_numbers
  | _ -> Misc.fatal_errorf "Bad register class %d" reg_class

let stack_ptr_dwarf_register_number = 31

(* Volatile registers: none *)

let regs_are_volatile _rs = false

(* Registers destroyed by operations *)

let destroyed_at_c_call =
  (* x19-x28, d8-d15 preserved *)
  Array.of_list (List.map phys_reg
    [0;1;2;3;4;5;6;7;8;9;10;11;12;13;14;15;
     100;101;102;103;104;105;106;107;
     116;117;118;119;120;121;122;123;
     124;125;126;127;128;129;130;131])

let destroyed_at_oper = function
  | Iop(Icall_ind | Icall_imm _) | Iop(Iextcall { alloc = true; }) ->
      all_phys_regs
  | Iop(Iextcall { alloc ; stack_ofs; }) ->
      assert (stack_ofs >= 0);
      if alloc || stack_ofs > 0 then all_phys_regs
      else destroyed_at_c_call
  | Iop(Ialloc _) ->
<<<<<<< HEAD
      [| reg_x15 |]
  | Iop(Iintoffloat | Ifloatofint | Iload(Single, _) | Istore(Single, _, _)) ->
=======
      [| reg_x8 |]
  | Iop( Iintoffloat | Ifloatofint
       | Iload(Single, _, _) | Istore(Single, _, _)) ->
>>>>>>> 1037341d
      [| reg_d7 |]            (* d7 / s7 destroyed *)
  | _ -> [||]

let destroyed_at_raise = all_phys_regs

let destroyed_at_reloadretaddr = [| |]

(* Maximal register pressure *)

let safe_register_pressure = function
  | Iextcall _ -> 7
  | Ialloc _ -> 22
  | _ -> 23

let max_register_pressure = function
  | Iextcall _ -> [| 7; 8 |]  (* 7 integer callee-saves, 8 FP callee-saves *)
  | Ialloc _ -> [| 22; 32 |]
  | Iintoffloat | Ifloatofint
  | Iload(Single, _, _) | Istore(Single, _, _) -> [| 23; 31 |]
  | _ -> [| 23; 32 |]

(* Layout of the stack *)
let frame_required fd =
  fd.fun_contains_calls
    || fd.fun_num_stack_slots.(0) > 0
    || fd.fun_num_stack_slots.(1) > 0

let prologue_required fd =
  frame_required fd

(* Calling the assembler *)

let assemble_file infile outfile =
  Ccomp.command (Config.asm ^ " " ^
                 (String.concat " " (Misc.debug_prefix_map_flags ())) ^
                 " -o " ^ Filename.quote outfile ^ " " ^ Filename.quote infile)


let init () = ()<|MERGE_RESOLUTION|>--- conflicted
+++ resolved
@@ -262,14 +262,9 @@
       if alloc || stack_ofs > 0 then all_phys_regs
       else destroyed_at_c_call
   | Iop(Ialloc _) ->
-<<<<<<< HEAD
-      [| reg_x15 |]
-  | Iop(Iintoffloat | Ifloatofint | Iload(Single, _) | Istore(Single, _, _)) ->
-=======
       [| reg_x8 |]
   | Iop( Iintoffloat | Ifloatofint
        | Iload(Single, _, _) | Istore(Single, _, _)) ->
->>>>>>> 1037341d
       [| reg_d7 |]            (* d7 / s7 destroyed *)
   | _ -> [||]
 
