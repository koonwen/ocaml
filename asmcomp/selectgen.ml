--- conflicted
+++ resolved
@@ -407,12 +407,8 @@
   | Iraise raise_kind ->
     begin match raise_kind with
       | Lambda.Raise_notrace -> ()
-<<<<<<< HEAD
-      | Lambda.Raise_regular | Lambda.Raise_reraise ->
-=======
       | Lambda.Raise_regular
       | Lambda.Raise_reraise ->
->>>>>>> 5ad64306
           (* PR#6239 *)
         (* caml_stash_backtrace; we #mark_call rather than
            #mark_c_tailcall to get a good stack backtrace *)
