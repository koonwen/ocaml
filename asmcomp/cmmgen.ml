--- conflicted
+++ resolved
@@ -3224,11 +3224,7 @@
   Clet (
   VP.create li, Cconst_int 3,
   Clet (
-<<<<<<< HEAD
-  hi, Cop(mk_load_mut Word_int, [meths], dbg),
-=======
-  VP.create hi, Cop(Cload (Word_int, Mutable), [meths], dbg),
->>>>>>> 4c130cae
+  VP.create hi, Cop(mk_load_mut Word_int, [meths], dbg),
   Csequence(
   ccatch
     (raise_num, [],
@@ -3306,38 +3302,22 @@
   let (args, clos', body) = apply_function_body (1+arity) in
   let cache = V.create_local "cache"
   and obj = List.hd args
-<<<<<<< HEAD
-  and tag = Ident.create "tag" in
-  let clos =
-    let cache = Cvar cache and obj = Cvar obj and tag = Cvar tag in
-    let meths = Ident.create "meths" and cached = Ident.create "cached" in
-    let real = Ident.create "real" in
-    let mask = get_mut_field (Cvar meths) (Cconst_int 1) dbg in
-=======
   and tag = V.create_local "tag" in
-  let env = empty_env in
   let clos =
     let cache = Cvar cache and obj = Cvar obj and tag = Cvar tag in
     let meths = V.create_local "meths" and cached = V.create_local "cached" in
     let real = V.create_local "real" in
-    let mask = get_field env (Cvar meths) 1 dbg in
->>>>>>> 4c130cae
+    let mask = get_mut_field (Cvar meths) (Cconst_int 1) dbg in
+
     let cached_pos = Cvar cached in
     let tag_pos = Cop(Cadda, [Cop (Cadda, [cached_pos; Cvar meths], dbg);
                               Cconst_int(3*size_addr-1)], dbg) in
     let tag' = Cop(mk_load_mut Word_int, [tag_pos], dbg) in
     Clet (
-<<<<<<< HEAD
-    meths, get_mut_field obj (Cconst_int 0) dbg,
-    Clet (
-    cached,
-      Cop(Cand, [Cop(mk_load_mut Word_int, [cache], dbg); mask], dbg),
-=======
-    VP.create meths, Cop(Cload (Word_val, Mutable), [obj], dbg),
+    VP.create meths, get_mut_field obj (Cconst_int 0) dbg,
     Clet (
     VP.create cached,
-      Cop(Cand, [Cop(Cload (Word_int, Mutable), [cache], dbg); mask], dbg),
->>>>>>> 4c130cae
+      Cop(Cand, [Cop(mk_load_mut Word_int, [cache], dbg); mask], dbg),
     Clet (
     VP.create real,
     Cifthenelse(Cop(Ccmpa Cne, [tag'; tag], dbg),
