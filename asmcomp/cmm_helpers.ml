(**************************************************************************)
(*                                                                        *)
(*                                 OCaml                                  *)
(*                                                                        *)
(*             Xavier Leroy, projet Cristal, INRIA Rocquencourt           *)
(*                                                                        *)
(*   Copyright 1996 Institut National de Recherche en Informatique et     *)
(*     en Automatique.                                                    *)
(*                                                                        *)
(*   All rights reserved.  This file is distributed under the terms of    *)
(*   the GNU Lesser General Public License version 2.1, with the          *)
(*   special exception on linking described in the file LICENSE.          *)
(*                                                                        *)
(**************************************************************************)

[@@@ocaml.warning "+a-4-9-40-41-42-44-45"]

module V = Backend_var
module VP = Backend_var.With_provenance
open Cmm
open Arch

(* Local binding of complex expressions *)

let bind name arg fn =
  match arg with
    Cvar _ | Cconst_int _ | Cconst_natint _ | Cconst_symbol _ -> fn arg
  | _ -> let id = V.create_local name in Clet(VP.create id, arg, fn (Cvar id))

let bind_load name arg fn =
  match arg with
  | Cop(Cload _, [Cvar _], _) -> fn arg
  | _ -> bind name arg fn

let bind_nonvar name arg fn =
  match arg with
    Cconst_int _ | Cconst_natint _ | Cconst_symbol _ -> fn arg
  | _ -> let id = V.create_local name in Clet(VP.create id, arg, fn (Cvar id))

let caml_black = Nativeint.shift_left (Nativeint.of_int 3) 8
    (* cf. runtime/caml/gc.h *)

(* Block headers. Meaning of the tag field: see stdlib/obj.ml *)

let floatarray_tag dbg = Cconst_int (Obj.double_array_tag, dbg)

let block_header tag sz =
  Nativeint.add (Nativeint.shift_left (Nativeint.of_int sz) 10)
                (Nativeint.of_int tag)
(* Static data corresponding to "value"s must be marked black in case we are
   in no-naked-pointers mode.  See [caml_darken] and the code below that emits
   structured constants and static module definitions. *)
let black_block_header tag sz = Nativeint.logor (block_header tag sz) caml_black
let white_closure_header sz = block_header Obj.closure_tag sz
let black_closure_header sz = black_block_header Obj.closure_tag sz
let infix_header ofs = block_header Obj.infix_tag ofs
let float_header = block_header Obj.double_tag (size_float / size_addr)
let floatarray_header len =
  (* Zero-sized float arrays have tag zero for consistency with
     [caml_alloc_float_array]. *)
  assert (len >= 0);
  if len = 0 then block_header 0 0
  else block_header Obj.double_array_tag (len * size_float / size_addr)
let string_header len =
      block_header Obj.string_tag ((len + size_addr) / size_addr)
let boxedint32_header = block_header Obj.custom_tag 2
let boxedint64_header = block_header Obj.custom_tag (1 + 8 / size_addr)
let boxedintnat_header = block_header Obj.custom_tag 2
let caml_nativeint_ops = "caml_nativeint_ops"
let caml_int32_ops = "caml_int32_ops"
let caml_int64_ops = "caml_int64_ops"

let pos_arity_in_closinfo = 8 * size_addr - 8
       (* arity = the top 8 bits of the closinfo word *)

let closure_info ~arity ~startenv =
  assert (-128 <= arity && arity <= 127);
  assert (0 <= startenv && startenv < 1 lsl (pos_arity_in_closinfo - 1));
  Nativeint.(add (shift_left (of_int arity) pos_arity_in_closinfo)
                 (add (shift_left (of_int startenv) 1)
                      1n))

let alloc_float_header dbg = Cconst_natint (float_header, dbg)
let alloc_floatarray_header len dbg = Cconst_natint (floatarray_header len, dbg)
let alloc_closure_header sz dbg = Cconst_natint (white_closure_header sz, dbg)
let alloc_infix_header ofs dbg = Cconst_natint (infix_header ofs, dbg)
let alloc_closure_info ~arity ~startenv dbg =
  Cconst_natint (closure_info ~arity ~startenv, dbg)
let alloc_boxedint32_header dbg = Cconst_natint (boxedint32_header, dbg)
let alloc_boxedint64_header dbg = Cconst_natint (boxedint64_header, dbg)
let alloc_boxedintnat_header dbg = Cconst_natint (boxedintnat_header, dbg)

(* Integers *)

let max_repr_int = max_int asr 1
let min_repr_int = min_int asr 1

let int_const dbg n =
  if n <= max_repr_int && n >= min_repr_int
  then Cconst_int((n lsl 1) + 1, dbg)
  else Cconst_natint
          (Nativeint.add (Nativeint.shift_left (Nativeint.of_int n) 1) 1n, dbg)

let natint_const_untagged dbg n =
  if n > Nativeint.of_int max_int
  || n < Nativeint.of_int min_int
  then Cconst_natint (n,dbg)
  else Cconst_int (Nativeint.to_int n, dbg)

let cint_const n =
  Cint(Nativeint.add (Nativeint.shift_left (Nativeint.of_int n) 1) 1n)

let targetint_const n =
  Targetint.add (Targetint.shift_left (Targetint.of_int n) 1)
    Targetint.one

let add_no_overflow n x c dbg =
  let d = n + x in
  if d = 0 then c else Cop(Caddi, [c; Cconst_int (d, dbg)], dbg)

let rec add_const c n dbg =
  if n = 0 then c
  else match c with
  | Cconst_int (x, _) when Misc.no_overflow_add x n -> Cconst_int (x + n, dbg)
  | Cop(Caddi, [Cconst_int (x, _); c], _)
    when Misc.no_overflow_add n x ->
      add_no_overflow n x c dbg
  | Cop(Caddi, [c; Cconst_int (x, _)], _)
    when Misc.no_overflow_add n x ->
      add_no_overflow n x c dbg
  | Cop(Csubi, [Cconst_int (x, _); c], _) when Misc.no_overflow_add n x ->
      Cop(Csubi, [Cconst_int (n + x, dbg); c], dbg)
  | Cop(Csubi, [c; Cconst_int (x, _)], _) when Misc.no_overflow_sub n x ->
      add_const c (n - x) dbg
  | c -> Cop(Caddi, [c; Cconst_int (n, dbg)], dbg)

let incr_int c dbg = add_const c 1 dbg
let decr_int c dbg = add_const c (-1) dbg

let rec add_int c1 c2 dbg =
  match (c1, c2) with
  | (Cconst_int (n, _), c) | (c, Cconst_int (n, _)) ->
      add_const c n dbg
  | (Cop(Caddi, [c1; Cconst_int (n1, _)], _), c2) ->
      add_const (add_int c1 c2 dbg) n1 dbg
  | (c1, Cop(Caddi, [c2; Cconst_int (n2, _)], _)) ->
      add_const (add_int c1 c2 dbg) n2 dbg
  | (_, _) ->
      Cop(Caddi, [c1; c2], dbg)

let rec sub_int c1 c2 dbg =
  match (c1, c2) with
  | (c1, Cconst_int (n2, _)) when n2 <> min_int ->
      add_const c1 (-n2) dbg
  | (c1, Cop(Caddi, [c2; Cconst_int (n2, _)], _)) when n2 <> min_int ->
      add_const (sub_int c1 c2 dbg) (-n2) dbg
  | (Cop(Caddi, [c1; Cconst_int (n1, _)], _), c2) ->
      add_const (sub_int c1 c2 dbg) n1 dbg
  | (c1, c2) ->
      Cop(Csubi, [c1; c2], dbg)

let rec lsl_int c1 c2 dbg =
  match (c1, c2) with
  | (Cop(Clsl, [c; Cconst_int (n1, _)], _), Cconst_int (n2, _))
    when n1 > 0 && n2 > 0 && n1 + n2 < size_int * 8 ->
      Cop(Clsl, [c; Cconst_int (n1 + n2, dbg)], dbg)
  | (Cop(Caddi, [c1; Cconst_int (n1, _)], _), Cconst_int (n2, _))
    when Misc.no_overflow_lsl n1 n2 ->
      add_const (lsl_int c1 c2 dbg) (n1 lsl n2) dbg
  | (_, _) ->
      Cop(Clsl, [c1; c2], dbg)

let is_power2 n = n = 1 lsl Misc.log2 n

and mult_power2 c n dbg = lsl_int c (Cconst_int (Misc.log2 n, dbg)) dbg

let rec mul_int c1 c2 dbg =
  match (c1, c2) with
  | (c, Cconst_int (0, _)) | (Cconst_int (0, _), c) ->
      Csequence (c, Cconst_int (0, dbg))
  | (c, Cconst_int (1, _)) | (Cconst_int (1, _), c) ->
      c
  | (c, Cconst_int(-1, _)) | (Cconst_int(-1, _), c) ->
      sub_int (Cconst_int (0, dbg)) c dbg
  | (c, Cconst_int (n, _)) when is_power2 n -> mult_power2 c n dbg
  | (Cconst_int (n, _), c) when is_power2 n -> mult_power2 c n dbg
  | (Cop(Caddi, [c; Cconst_int (n, _)], _), Cconst_int (k, _)) |
    (Cconst_int (k, _), Cop(Caddi, [c; Cconst_int (n, _)], _))
    when Misc.no_overflow_mul n k ->
      add_const (mul_int c (Cconst_int (k, dbg)) dbg) (n * k) dbg
  | (c1, c2) ->
      Cop(Cmuli, [c1; c2], dbg)


let ignore_low_bit_int = function
    Cop(Caddi,
        [(Cop(Clsl, [_; Cconst_int (n, _)], _) as c); Cconst_int (1, _)], _)
      when n > 0
      -> c
  | Cop(Cor, [c; Cconst_int (1, _)], _) -> c
  | c -> c

(* removes the 1-bit sign-extension left by untag_int (tag_int c) *)
let ignore_high_bit_int = function
    Cop(Casr,
        [Cop(Clsl, [c; Cconst_int (1, _)], _); Cconst_int (1, _)], _) -> c
  | c -> c

let lsr_int c1 c2 dbg =
  match c2 with
    Cconst_int (0, _) ->
      c1
  | Cconst_int (n, _) when n > 0 ->
      Cop(Clsr, [ignore_low_bit_int c1; c2], dbg)
  | _ ->
      Cop(Clsr, [c1; c2], dbg)

let asr_int c1 c2 dbg =
  match c2 with
    Cconst_int (0, _) ->
      c1
  | Cconst_int (n, _) when n > 0 ->
      Cop(Casr, [ignore_low_bit_int c1; c2], dbg)
  | _ ->
      Cop(Casr, [c1; c2], dbg)

let tag_int i dbg =
  match i with
    Cconst_int (n, _) ->
      int_const dbg n
  | Cop(Casr, [c; Cconst_int (n, _)], _) when n > 0 ->
      Cop(Cor,
        [asr_int c (Cconst_int (n - 1, dbg)) dbg; Cconst_int (1, dbg)],
        dbg)
  | c ->
      incr_int (lsl_int c (Cconst_int (1, dbg)) dbg) dbg

let untag_int i dbg =
  match i with
    Cconst_int (n, _) -> Cconst_int(n asr 1, dbg)
  | Cop(Cor, [Cop(Casr, [c; Cconst_int (n, _)], _); Cconst_int (1, _)], _)
    when n > 0 && n < size_int * 8 ->
      Cop(Casr, [c; Cconst_int (n+1, dbg)], dbg)
  | Cop(Cor, [Cop(Clsr, [c; Cconst_int (n, _)], _); Cconst_int (1, _)], _)
    when n > 0 && n < size_int * 8 ->
      Cop(Clsr, [c; Cconst_int (n+1, dbg)], dbg)
  | c -> asr_int c (Cconst_int (1, dbg)) dbg

let mk_if_then_else dbg cond ifso_dbg ifso ifnot_dbg ifnot =
  match cond with
  | Cconst_int (0, _) -> ifnot
  | Cconst_int (1, _) -> ifso
  | _ ->
    Cifthenelse(cond, ifso_dbg, ifso, ifnot_dbg, ifnot, dbg)

let mk_not dbg cmm =
  match cmm with
  | Cop(Caddi,
        [Cop(Clsl, [c; Cconst_int (1, _)], _); Cconst_int (1, _)], dbg') ->
    begin
      match c with
      | Cop(Ccmpi cmp, [c1; c2], dbg'') ->
          tag_int
            (Cop(Ccmpi (negate_integer_comparison cmp), [c1; c2], dbg'')) dbg'
      | Cop(Ccmpa cmp, [c1; c2], dbg'') ->
          tag_int
            (Cop(Ccmpa (negate_integer_comparison cmp), [c1; c2], dbg'')) dbg'
      | Cop(Ccmpf cmp, [c1; c2], dbg'') ->
          tag_int
            (Cop(Ccmpf (negate_float_comparison cmp), [c1; c2], dbg'')) dbg'
      | _ ->
        (* 0 -> 3, 1 -> 1 *)
        Cop(Csubi,
            [Cconst_int (3, dbg); Cop(Clsl, [c; Cconst_int (1, dbg)], dbg)],
            dbg)
    end
  | Cconst_int (3, _) -> Cconst_int (1, dbg)
  | Cconst_int (1, _) -> Cconst_int (3, dbg)
  | c ->
      (* 1 -> 3, 3 -> 1 *)
      Cop(Csubi, [Cconst_int (4, dbg); c], dbg)

let mk_compare_ints dbg a1 a2 =
  match (a1,a2) with
  | Cconst_int (c1, _), Cconst_int (c2, _) ->
     int_const dbg (Int.compare c1 c2)
  | Cconst_natint (c1, _), Cconst_natint (c2, _) ->
     int_const dbg (Nativeint.compare c1 c2)
  | Cconst_int (c1, _), Cconst_natint (c2, _) ->
     int_const dbg Nativeint.(compare (of_int c1) c2)
  | Cconst_natint (c1, _), Cconst_int (c2, _) ->
     int_const dbg Nativeint.(compare c1 (of_int c2))
  | a1, a2 -> begin
      bind "int_cmp" a1 (fun a1 ->
        bind "int_cmp" a2 (fun a2 ->
          let op1 = Cop(Ccmpi(Cgt), [a1; a2], dbg) in
          let op2 = Cop(Ccmpi(Clt), [a1; a2], dbg) in
          tag_int(sub_int op1 op2 dbg) dbg))
    end

let mk_compare_floats dbg a1 a2 =
  bind "float_cmp" a1 (fun a1 ->
    bind "float_cmp" a2 (fun a2 ->
      let op1 = Cop(Ccmpf(CFgt), [a1; a2], dbg) in
      let op2 = Cop(Ccmpf(CFlt), [a1; a2], dbg) in
      let op3 = Cop(Ccmpf(CFeq), [a1; a1], dbg) in
      let op4 = Cop(Ccmpf(CFeq), [a2; a2], dbg) in
      (* If both operands a1 and a2 are not NaN, then op3 = op4 = 1,
         and the result is op1 - op2.
         If at least one of the operands is NaN,
         then op1 = op2 = 0, and the result is op3 - op4,
         which orders NaN before other values.
         To detect if the operand is NaN, we use the property:
         for all x, NaN is not equal to x, even if x is NaN.
         Therefore, op3 is 0 if and only if a1 is NaN,
         and op4 is 0 if and only if a2 is NaN.
         See also caml_float_compare_unboxed in runtime/floats.c  *)
      tag_int (add_int (sub_int op1 op2 dbg) (sub_int op3 op4 dbg) dbg) dbg))

let create_loop body dbg =
  let cont = Lambda.next_raise_count () in
  let call_cont = Cexit (cont, []) in
  let body = Csequence (body, call_cont) in
  Ccatch (Recursive, [cont, [], body, dbg], call_cont)

(* Turning integer divisions into multiply-high then shift.
   The [division_parameters] function is used in module Emit for
   those target platforms that support this optimization. *)

(* Unsigned comparison between native integers. *)

let ucompare x y = Nativeint.(compare (add x min_int) (add y min_int))

(* Unsigned division and modulus at type nativeint.
   Algorithm: Hacker's Delight section 9.3 *)

let udivmod n d = Nativeint.(
  if d < 0n then
    if ucompare n d < 0 then (0n, n) else (1n, sub n d)
  else begin
    let q = shift_left (div (shift_right_logical n 1) d) 1 in
    let r = sub n (mul q d) in
    if ucompare r d >= 0 then (succ q, sub r d) else (q, r)
  end)

(* Compute division parameters.
   Algorithm: Hacker's Delight chapter 10, fig 10-1. *)

let divimm_parameters d = Nativeint.(
  assert (d > 0n);
  let twopsm1 = min_int in (* 2^31 for 32-bit archs, 2^63 for 64-bit archs *)
  let nc = sub (pred twopsm1) (snd (udivmod twopsm1 d)) in
  let rec loop p (q1, r1) (q2, r2) =
    let p = p + 1 in
    let q1 = shift_left q1 1 and r1 = shift_left r1 1 in
    let (q1, r1) =
      if ucompare r1 nc >= 0 then (succ q1, sub r1 nc) else (q1, r1) in
    let q2 = shift_left q2 1 and r2 = shift_left r2 1 in
    let (q2, r2) =
      if ucompare r2 d >= 0 then (succ q2, sub r2 d) else (q2, r2) in
    let delta = sub d r2 in
    if ucompare q1 delta < 0 || (q1 = delta && r1 = 0n)
    then loop p (q1, r1) (q2, r2)
    else (succ q2, p - size)
  in loop (size - 1) (udivmod twopsm1 nc) (udivmod twopsm1 d))

(* The result [(m, p)] of [divimm_parameters d] satisfies the following
   inequality:

      2^(wordsize + p) < m * d <= 2^(wordsize + p) + 2^(p + 1)    (i)

   from which it follows that

      floor(n / d) = floor(n * m / 2^(wordsize+p))
                              if 0 <= n < 2^(wordsize-1)
      ceil(n / d) = floor(n * m / 2^(wordsize+p)) + 1
                              if -2^(wordsize-1) <= n < 0

   The correctness condition (i) above can be checked by the code below.
   It was exhaustively tested for values of d from 2 to 10^9 in the
   wordsize = 64 case.

let add2 (xh, xl) (yh, yl) =
  let zl = add xl yl and zh = add xh yh in
  ((if ucompare zl xl < 0 then succ zh else zh), zl)

let shl2 (xh, xl) n =
  assert (0 < n && n < size + size);
  if n < size
  then (logor (shift_left xh n) (shift_right_logical xl (size - n)),
        shift_left xl n)
  else (shift_left xl (n - size), 0n)

let mul2 x y =
  let halfsize = size / 2 in
  let halfmask = pred (shift_left 1n halfsize) in
  let xl = logand x halfmask and xh = shift_right_logical x halfsize in
  let yl = logand y halfmask and yh = shift_right_logical y halfsize in
  add2 (mul xh yh, 0n)
    (add2 (shl2 (0n, mul xl yh) halfsize)
       (add2 (shl2 (0n, mul xh yl) halfsize)
          (0n, mul xl yl)))

let ucompare2 (xh, xl) (yh, yl) =
  let c = ucompare xh yh in if c = 0 then ucompare xl yl else c

let validate d m p =
  let md = mul2 m d in
  let one2 = (0n, 1n) in
  let twoszp = shl2 one2 (size + p) in
  let twop1 = shl2 one2 (p + 1) in
  ucompare2 twoszp md < 0 && ucompare2 md (add2 twoszp twop1) <= 0
*)

let raise_symbol dbg symb =
  Cop(Craise Lambda.Raise_regular, [Cconst_symbol (symb, dbg)], dbg)

let rec div_int c1 c2 is_safe dbg =
  match (c1, c2) with
    (c1, Cconst_int (0, _)) ->
      Csequence(c1, raise_symbol dbg "caml_exn_Division_by_zero")
  | (c1, Cconst_int (1, _)) ->
      c1
  | (Cconst_int (n1, _), Cconst_int (n2, _)) ->
      Cconst_int (n1 / n2, dbg)
  | (c1, Cconst_int (n, _)) when n <> min_int ->
      let l = Misc.log2 n in
      if n = 1 lsl l then
        (* Algorithm:
              t = shift-right-signed(c1, l - 1)
              t = shift-right(t, W - l)
              t = c1 + t
              res = shift-right-signed(c1 + t, l)
        *)
        Cop(Casr, [bind "dividend" c1 (fun c1 ->
                     let t = asr_int c1 (Cconst_int (l - 1, dbg)) dbg in
                     let t =
                       lsr_int t (Cconst_int (Nativeint.size - l, dbg)) dbg
                     in
                     add_int c1 t dbg);
                   Cconst_int (l, dbg)], dbg)
      else if n < 0 then
        sub_int (Cconst_int (0, dbg))
          (div_int c1 (Cconst_int (-n, dbg)) is_safe dbg)
          dbg
      else begin
        let (m, p) = divimm_parameters (Nativeint.of_int n) in
        (* Algorithm:
              t = multiply-high-signed(c1, m)
              if m < 0, t = t + c1
              if p > 0, t = shift-right-signed(t, p)
              res = t + sign-bit(c1)
        *)
        bind "dividend" c1 (fun c1 ->
          let t = Cop(Cmulhi, [c1; natint_const_untagged dbg m], dbg) in
          let t = if m < 0n then Cop(Caddi, [t; c1], dbg) else t in
          let t =
            if p > 0 then Cop(Casr, [t; Cconst_int (p, dbg)], dbg) else t
          in
          add_int t (lsr_int c1 (Cconst_int (Nativeint.size - 1, dbg)) dbg) dbg)
      end
  | (c1, c2) when !Clflags.unsafe || is_safe = Lambda.Unsafe ->
      Cop(Cdivi, [c1; c2], dbg)
  | (c1, c2) ->
      bind "divisor" c2 (fun c2 ->
        bind "dividend" c1 (fun c1 ->
          Cifthenelse(c2,
                      dbg,
                      Cop(Cdivi, [c1; c2], dbg),
                      dbg,
                      raise_symbol dbg "caml_exn_Division_by_zero",
                      dbg)))

let mod_int c1 c2 is_safe dbg =
  match (c1, c2) with
    (c1, Cconst_int (0, _)) ->
      Csequence(c1, raise_symbol dbg "caml_exn_Division_by_zero")
  | (c1, Cconst_int ((1 | (-1)), _)) ->
      Csequence(c1, Cconst_int (0, dbg))
  | (Cconst_int (n1, _), Cconst_int (n2, _)) ->
      Cconst_int (n1 mod n2, dbg)
  | (c1, (Cconst_int (n, _) as c2)) when n <> min_int ->
      let l = Misc.log2 n in
      if n = 1 lsl l then
        (* Algorithm:
              t = shift-right-signed(c1, l - 1)
              t = shift-right(t, W - l)
              t = c1 + t
              t = bit-and(t, -n)
              res = c1 - t
         *)
        bind "dividend" c1 (fun c1 ->
          let t = asr_int c1 (Cconst_int (l - 1, dbg)) dbg in
          let t = lsr_int t (Cconst_int (Nativeint.size - l, dbg)) dbg in
          let t = add_int c1 t dbg in
          let t = Cop(Cand, [t; Cconst_int (-n, dbg)], dbg) in
          sub_int c1 t dbg)
      else
        bind "dividend" c1 (fun c1 ->
          sub_int c1 (mul_int (div_int c1 c2 is_safe dbg) c2 dbg) dbg)
  | (c1, c2) when !Clflags.unsafe || is_safe = Lambda.Unsafe ->
      (* Flambda already generates that test *)
      Cop(Cmodi, [c1; c2], dbg)
  | (c1, c2) ->
      bind "divisor" c2 (fun c2 ->
        bind "dividend" c1 (fun c1 ->
          Cifthenelse(c2,
                      dbg,
                      Cop(Cmodi, [c1; c2], dbg),
                      dbg,
                      raise_symbol dbg "caml_exn_Division_by_zero",
                      dbg)))

(* Division or modulo on boxed integers.  The overflow case min_int / -1
   can occur, in which case we force x / -1 = -x and x mod -1 = 0. (PR#5513). *)

let is_different_from x = function
    Cconst_int (n, _) -> n <> x
  | Cconst_natint (n, _) -> n <> Nativeint.of_int x
  | _ -> false

let safe_divmod_bi mkop is_safe mkm1 c1 c2 bi dbg =
  bind "dividend" c1 (fun c1 ->
  bind "divisor" c2 (fun c2 ->
    let c = mkop c1 c2 is_safe dbg in
    if Arch.division_crashes_on_overflow
    && (size_int = 4 || bi <> Primitive.Pint32)
    && not (is_different_from (-1) c2)
    then
      Cifthenelse(Cop(Ccmpi Cne, [c2; Cconst_int (-1, dbg)], dbg),
        dbg, c,
        dbg, mkm1 c1 dbg,
        dbg)
    else
      c))

let safe_div_bi is_safe =
  safe_divmod_bi div_int is_safe
    (fun c1 dbg -> Cop(Csubi, [Cconst_int (0, dbg); c1], dbg))

let safe_mod_bi is_safe =
  safe_divmod_bi mod_int is_safe (fun _ dbg -> Cconst_int (0, dbg))

(* Bool *)

let test_bool dbg cmm =
  match cmm with
  | Cop(Caddi, [Cop(Clsl, [c; Cconst_int (1, _)], _); Cconst_int (1, _)], _) ->
      c
  | Cconst_int (n, dbg) ->
      if n = 1 then
        Cconst_int (0, dbg)
      else
        Cconst_int (1, dbg)
  | c -> Cop(Ccmpi Cne, [c; Cconst_int (1, dbg)], dbg)

(* Float *)

let box_float dbg c = Cop(Calloc, [alloc_float_header dbg; c], dbg)

let unbox_float dbg =
  map_tail
    (function
      | Cop(Calloc, [Cconst_natint (hdr, _); c], _)
        when Nativeint.equal hdr float_header ->
          c
      | Cconst_symbol (s, _dbg) as cmm ->
          begin match Cmmgen_state.structured_constant_of_sym s with
          | Some (Uconst_float x) ->
              Cconst_float (x, dbg) (* or keep _dbg? *)
          | _ ->
<<<<<<< HEAD
              Cop(Cload {memory_chunk=Double_u; mutability=Immutable;
                         is_atomic=false},
                  [cmm], dbg)
          end
      | cmm -> Cop(Cload {memory_chunk=Double_u; mutability=Immutable;
                         is_atomic=false},
                   [cmm], dbg)
=======
              Cop(Cload (Double, Immutable), [cmm], dbg)
          end
      | cmm -> Cop(Cload (Double, Immutable), [cmm], dbg)
>>>>>>> d9673181
    )

(* Complex *)

let box_complex dbg c_re c_im =
  Cop(Calloc, [alloc_floatarray_header 2 dbg; c_re; c_im], dbg)

<<<<<<< HEAD
let complex_re c dbg =
  Cop(Cload {memory_chunk=Double_u; mutability=Immutable; is_atomic=false},
      [c], dbg)
let complex_im c dbg =
  Cop(Cload {memory_chunk=Double_u; mutability=Immutable; is_atomic=false},
      [Cop(Cadda, [c; Cconst_int (size_float, dbg)], dbg)], dbg)
=======
let complex_re c dbg = Cop(Cload (Double, Immutable), [c], dbg)
let complex_im c dbg = Cop(Cload (Double, Immutable),
                        [Cop(Cadda, [c; Cconst_int (size_float, dbg)], dbg)],
                        dbg)
>>>>>>> d9673181

(* Unit *)

let return_unit dbg c = Csequence(c, Cconst_int (1, dbg))

let rec remove_unit = function
    Cconst_int (1, _) -> Ctuple []
  | Csequence(c, Cconst_int (1, _)) -> c
  | Csequence(c1, c2) ->
      Csequence(c1, remove_unit c2)
  | Cifthenelse(cond, ifso_dbg, ifso, ifnot_dbg, ifnot, dbg) ->
      Cifthenelse(cond,
        ifso_dbg, remove_unit ifso,
        ifnot_dbg,
        remove_unit ifnot, dbg)
  | Cswitch(sel, index, cases, dbg) ->
      Cswitch(sel, index,
        Array.map (fun (case, dbg) -> remove_unit case, dbg) cases,
        dbg)
  | Ccatch(rec_flag, handlers, body) ->
      let map_h (n, ids, handler, dbg) = (n, ids, remove_unit handler, dbg) in
      Ccatch(rec_flag, List.map map_h handlers, remove_unit body)
  | Ctrywith(body, exn, handler, dbg) ->
      Ctrywith(remove_unit body, exn, remove_unit handler, dbg)
  | Clet(id, c1, c2) ->
      Clet(id, c1, remove_unit c2)
  | Cop(Capply _mty, args, dbg) ->
      Cop(Capply typ_void, args, dbg)
  | Cop(Cextcall(proc, _ty_res, ty_args, alloc), args, dbg) ->
      Cop(Cextcall(proc, typ_void, ty_args, alloc), args, dbg)
  | Cexit (_,_) as c -> c
  | Ctuple [] as c -> c
  | c -> Csequence(c, Ctuple [])

(* Access to block fields *)

let mk_load_mut memory_chunk =
  Cload {memory_chunk; mutability=Mutable; is_atomic=false}

let field_address ptr n dbg =
  if n = 0
  then ptr
  else Cop(Cadda, [ptr; Cconst_int(n * size_addr, dbg)], dbg)

let get_field_gen mutability ptr n dbg =
  Cop(Cload {memory_chunk=Word_val; mutability; is_atomic=false},
      [field_address ptr n dbg], dbg)

let set_field ptr n newval init dbg =
  Cop(Cstore (Word_val, init), [field_address ptr n dbg; newval], dbg)

let non_profinfo_mask =
  if Config.profinfo
  then (1 lsl (64 - Config.profinfo_width)) - 1
  else 0 (* [non_profinfo_mask] is unused in this case *)

let get_header ptr dbg =
  (* We cannot deem this as [Immutable] due to the presence of [Obj.truncate]
     and [Obj.set_tag]. *)
  Cop(mk_load_mut Word_int,
    [Cop(Cadda, [ptr; Cconst_int(-size_int, dbg)], dbg)], dbg)

let get_header_without_profinfo ptr dbg =
  if Config.profinfo then
    Cop(Cand, [get_header ptr dbg; Cconst_int (non_profinfo_mask, dbg)], dbg)
  else
    get_header ptr dbg

let tag_offset =
  if big_endian then -1 else -size_int

let get_tag ptr dbg =
  if Proc.word_addressed then           (* If byte loads are slow *)
    Cop(Cand, [get_header ptr dbg; Cconst_int (255, dbg)], dbg)
  else                                  (* If byte loads are efficient *)
    (* Same comment as [get_header] above *)
    Cop(mk_load_mut Byte_unsigned,
        [Cop(Cadda, [ptr; Cconst_int(tag_offset, dbg)], dbg)], dbg)

let get_size ptr dbg =
  Cop(Clsr, [get_header_without_profinfo ptr dbg; Cconst_int (10, dbg)], dbg)

(* Array indexing *)

let log2_size_addr = Misc.log2 size_addr
let log2_size_float = Misc.log2 size_float

let wordsize_shift = 9
let numfloat_shift = 9 + log2_size_float - log2_size_addr

let is_addr_array_hdr hdr dbg =
  Cop(Ccmpi Cne,
    [Cop(Cand, [hdr; Cconst_int (255, dbg)], dbg); floatarray_tag dbg],
    dbg)

let is_addr_array_ptr ptr dbg =
  Cop(Ccmpi Cne, [get_tag ptr dbg; floatarray_tag dbg], dbg)

let addr_array_length_shifted hdr dbg =
  Cop(Clsr, [hdr; Cconst_int (wordsize_shift, dbg)], dbg)
let float_array_length_shifted hdr dbg =
  Cop(Clsr, [hdr; Cconst_int (numfloat_shift, dbg)], dbg)

let lsl_const c n dbg =
  if n = 0 then c
  else Cop(Clsl, [c; Cconst_int (n, dbg)], dbg)

(* Produces a pointer to the element of the array [ptr] on the position [ofs]
   with the given element [log2size] log2 element size. [ofs] is given as a
   tagged int expression.
   The optional ?typ argument is the C-- type of the result.
   By default, it is Addr, meaning we are constructing a derived pointer
   into the heap.  If we know the pointer is outside the heap
   (this is the case for bigarray indexing), we give type Int instead. *)

let array_indexing ?typ log2size ptr ofs dbg =
  let add =
    match typ with
    | None | Some Addr -> Cadda
    | Some Int -> Caddi
    | _ -> assert false in
  match ofs with
  | Cconst_int (n, _) ->
      let i = n asr 1 in
      if i = 0 then ptr
      else Cop(add, [ptr; Cconst_int(i lsl log2size, dbg)], dbg)
  | Cop(Caddi,
        [Cop(Clsl, [c; Cconst_int (1, _)], _); Cconst_int (1, _)], dbg') ->
      Cop(add, [ptr; lsl_const c log2size dbg], dbg')
  | Cop(Caddi, [c; Cconst_int (n, _)], dbg') when log2size = 0 ->
      Cop(add,
        [Cop(add, [ptr; untag_int c dbg], dbg); Cconst_int (n asr 1, dbg)],
        dbg')
  | Cop(Caddi, [c; Cconst_int (n, _)], _) ->
      Cop(add, [Cop(add, [ptr; lsl_const c (log2size - 1) dbg], dbg);
                    Cconst_int((n-1) lsl (log2size - 1), dbg)], dbg)
  | _ when log2size = 0 ->
      Cop(add, [ptr; untag_int ofs dbg], dbg)
  | _ ->
      Cop(add, [Cop(add, [ptr; lsl_const ofs (log2size - 1) dbg], dbg);
                    Cconst_int((-1) lsl (log2size - 1), dbg)], dbg)

let addr_array_ref arr ofs dbg =
  Cop(mk_load_mut Word_val,
    [array_indexing log2_size_addr arr ofs dbg], dbg)
let int_array_ref arr ofs dbg =
  Cop(mk_load_mut Word_int,
    [array_indexing log2_size_addr arr ofs dbg], dbg)
let unboxed_float_array_ref arr ofs dbg =
<<<<<<< HEAD
  Cop(mk_load_mut Double_u,
=======
  Cop(Cload (Double, Mutable),
>>>>>>> d9673181
    [array_indexing log2_size_float arr ofs dbg], dbg)
let float_array_ref arr ofs dbg =
  box_float dbg (unboxed_float_array_ref arr ofs dbg)

let addr_array_set arr ofs newval dbg =
  Cop(Cextcall("caml_modify", typ_void, [], false),
      [array_indexing log2_size_addr arr ofs dbg; newval], dbg)
let addr_array_initialize arr ofs newval dbg =
  Cop(Cextcall("caml_initialize", typ_void, [], false),
      [array_indexing log2_size_addr arr ofs dbg; newval], dbg)
let int_array_set arr ofs newval dbg =
  Cop(Cstore (Word_int, Lambda.Assignment),
    [array_indexing log2_size_addr arr ofs dbg; newval], dbg)
let float_array_set arr ofs newval dbg =
  Cop(Cstore (Double, Lambda.Assignment),
    [array_indexing log2_size_float arr ofs dbg; newval], dbg)

(* String length *)

(* Length of string block *)

let string_length exp dbg =
  bind "str" exp (fun str ->
    let tmp_var = V.create_local "tmp" in
    Clet(VP.create tmp_var,
         Cop(Csubi,
             [Cop(Clsl,
                   [get_size str dbg;
                     Cconst_int (log2_size_addr, dbg)],
                   dbg);
              Cconst_int (1, dbg)],
             dbg),
         Cop(Csubi,
             [Cvar tmp_var;
               Cop(mk_load_mut Byte_unsigned,
                     [Cop(Cadda, [str; Cvar tmp_var], dbg)], dbg)], dbg)))

let bigstring_length ba dbg =
  Cop(mk_load_mut Word_int, [field_address ba 5 dbg], dbg)

(* Message sending *)

let lookup_tag obj tag dbg =
  bind "tag" tag (fun tag ->
    Cop(Cextcall("caml_get_public_method", typ_val, [], false),
        [obj; tag],
        dbg))

let lookup_label obj lab dbg =
  bind "lab" lab (fun lab ->
    let table = Cop (mk_load_mut Word_val, [obj], dbg) in
    addr_array_ref table lab dbg)

let call_cached_method obj tag cache pos args dbg =
  let arity = List.length args in
  let cache = array_indexing log2_size_addr cache pos dbg in
  Compilenv.need_send_fun arity;
  Cop(Capply typ_val,
      Cconst_symbol("caml_send" ^ Int.to_string arity, dbg) ::
        obj :: tag :: cache :: args,
      dbg)

(* Allocation *)

let make_alloc_generic set_fn dbg tag wordsize args =
  if wordsize <= Config.max_young_wosize then
    Cop(Calloc, Cconst_natint(block_header tag wordsize, dbg) :: args, dbg)
  else begin
    let id = V.create_local "*alloc*" in
    let rec fill_fields idx = function
      [] -> Cvar id
    | e1::el -> Csequence(set_fn (Cvar id) (Cconst_int (idx, dbg)) e1 dbg,
                          fill_fields (idx + 2) el) in
    Clet(VP.create id,
         Cop(Cextcall("caml_alloc", typ_val, [], true),
                 [Cconst_int (wordsize, dbg); Cconst_int (tag, dbg)], dbg),
         fill_fields 1 args)
  end

let make_alloc dbg tag args =
  let addr_array_init arr ofs newval dbg =
    Cop(Cextcall("caml_initialize", typ_void, [], false),
        [array_indexing log2_size_addr arr ofs dbg; newval], dbg)
  in
  make_alloc_generic addr_array_init dbg tag (List.length args) args

let make_float_alloc dbg tag args =
  make_alloc_generic float_array_set dbg tag
                     (List.length args * size_float / size_addr) args

(* Bounds checking *)

let make_checkbound dbg = function
  | [Cop(Clsr, [a1; Cconst_int (n, _)], _); Cconst_int (m, _)]
    when (m lsl n) > n ->
      Cop(Ccheckbound, [a1; Cconst_int(m lsl n + 1 lsl n - 1, dbg)], dbg)
  | args ->
      Cop(Ccheckbound, args, dbg)

(* Record application and currying functions *)

let apply_function_sym n =
  Compilenv.need_apply_fun n; "caml_apply" ^ Int.to_string n
let curry_function_sym n =
  Compilenv.need_curry_fun n;
  if n >= 0
  then "caml_curry" ^ Int.to_string n
  else "caml_tuplify" ^ Int.to_string (-n)

(* Big arrays *)

let bigarray_elt_size : Lambda.bigarray_kind -> int = function
    Pbigarray_unknown -> assert false
  | Pbigarray_float32 -> 4
  | Pbigarray_float64 -> 8
  | Pbigarray_sint8 -> 1
  | Pbigarray_uint8 -> 1
  | Pbigarray_sint16 -> 2
  | Pbigarray_uint16 -> 2
  | Pbigarray_int32 -> 4
  | Pbigarray_int64 -> 8
  | Pbigarray_caml_int -> size_int
  | Pbigarray_native_int -> size_int
  | Pbigarray_complex32 -> 8
  | Pbigarray_complex64 -> 16

(* Produces a pointer to the element of the bigarray [b] on the position
   [args].  [args] is given as a list of tagged int expressions, one per array
   dimension. *)
let bigarray_indexing unsafe elt_kind layout b args dbg =
  let check_ba_bound bound idx v =
    Csequence(make_checkbound dbg [bound;idx], v) in
  (* Validates the given multidimensional offset against the array bounds and
     transforms it into a one dimensional offset.  The offsets are expressions
     evaluating to tagged int. *)
  let rec ba_indexing dim_ofs delta_ofs = function
    [] -> assert false
  | [arg] ->
      if unsafe then arg
      else
        bind "idx" arg (fun idx ->
          (* Load the untagged int bound for the given dimension *)
          let bound =
            Cop(mk_load_mut Word_int,
                [field_address b dim_ofs dbg], dbg)
          in
          let idxn = untag_int idx dbg in
          check_ba_bound bound idxn idx)
  | arg1 :: argl ->
      (* The remainder of the list is transformed into a one dimensional offset
         *)
      let rem = ba_indexing (dim_ofs + delta_ofs) delta_ofs argl in
      (* Load the untagged int bound for the given dimension *)
      let bound =
        Cop(mk_load_mut Word_int,
            [field_address b dim_ofs dbg], dbg)
      in
      if unsafe then add_int (mul_int (decr_int rem dbg) bound dbg) arg1 dbg
      else
        bind "idx" arg1 (fun idx ->
          bind "bound" bound (fun bound ->
            let idxn = untag_int idx dbg in
            (* [offset = rem * (tag_int bound) + idx] *)
            let offset =
              add_int (mul_int (decr_int rem dbg) bound dbg) idx dbg
            in
            check_ba_bound bound idxn offset)) in
  (* The offset as an expression evaluating to int *)
  let offset =
    match (layout : Lambda.bigarray_layout) with
      Pbigarray_unknown_layout ->
        assert false
    | Pbigarray_c_layout ->
        ba_indexing (4 + List.length args) (-1) (List.rev args)
    | Pbigarray_fortran_layout ->
        ba_indexing 5 1
          (List.map (fun idx -> sub_int idx (Cconst_int (2, dbg)) dbg) args)
  and elt_size =
    bigarray_elt_size elt_kind in
  (* [array_indexing] can simplify the given expressions *)
  array_indexing ~typ:Addr (Misc.log2 elt_size)
                 (Cop(mk_load_mut Word_int,
                    [field_address b 1 dbg], dbg)) offset dbg

let bigarray_word_kind : Lambda.bigarray_kind -> memory_chunk = function
    Pbigarray_unknown -> assert false
  | Pbigarray_float32 -> Single
  | Pbigarray_float64 -> Double
  | Pbigarray_sint8 -> Byte_signed
  | Pbigarray_uint8 -> Byte_unsigned
  | Pbigarray_sint16 -> Sixteen_signed
  | Pbigarray_uint16 -> Sixteen_unsigned
  | Pbigarray_int32 -> Thirtytwo_signed
  | Pbigarray_int64 -> Word_int
  | Pbigarray_caml_int -> Word_int
  | Pbigarray_native_int -> Word_int
  | Pbigarray_complex32 -> Single
  | Pbigarray_complex64 -> Double

let bigarray_get unsafe elt_kind layout b args dbg =
  bind "ba" b (fun b ->
    match (elt_kind : Lambda.bigarray_kind) with
      Pbigarray_complex32 | Pbigarray_complex64 ->
        let kind = bigarray_word_kind elt_kind in
        let sz = bigarray_elt_size elt_kind / 2 in
        bind "addr"
          (bigarray_indexing unsafe elt_kind layout b args dbg) (fun addr ->
            bind "reval"
              (Cop(mk_load_mut kind, [addr], dbg)) (fun reval ->
                bind "imval"
                  (Cop(mk_load_mut kind,
                       [Cop(Cadda, [addr; Cconst_int (sz, dbg)], dbg)], dbg))
                  (fun imval -> box_complex dbg reval imval)))
    | _ ->
        Cop(mk_load_mut (bigarray_word_kind elt_kind),
            [bigarray_indexing unsafe elt_kind layout b args dbg],
            dbg))

let bigarray_set unsafe elt_kind layout b args newval dbg =
  bind "ba" b (fun b ->
    match (elt_kind : Lambda.bigarray_kind) with
      Pbigarray_complex32 | Pbigarray_complex64 ->
        let kind = bigarray_word_kind elt_kind in
        let sz = bigarray_elt_size elt_kind / 2 in
        bind "newval" newval (fun newv ->
        bind "addr" (bigarray_indexing unsafe elt_kind layout b args dbg)
          (fun addr ->
          Csequence(
            Cop(Cstore (kind, Assignment), [addr; complex_re newv dbg], dbg),
            Cop(Cstore (kind, Assignment),
                [Cop(Cadda, [addr; Cconst_int (sz, dbg)], dbg);
                 complex_im newv dbg],
                dbg))))
    | _ ->
        Cop(Cstore (bigarray_word_kind elt_kind, Assignment),
            [bigarray_indexing unsafe elt_kind layout b args dbg; newval],
            dbg))

(* the three functions below assume either 32-bit or 64-bit words *)
let () = assert (size_int = 4 || size_int = 8)

(* low_32 x is a value which agrees with x on at least the low 32 bits *)
let rec low_32 dbg = function
  | x when size_int = 4 -> x
    (* Ignore sign and zero extensions, which do not affect the low bits *)
  | Cop(Casr, [Cop(Clsl, [x; Cconst_int (32, _)], _);
               Cconst_int (32, _)], _)
  | Cop(Cand, [x; Cconst_natint (0xFFFFFFFFn, _)], _) ->
    low_32 dbg x
  | Clet(id, e, body) ->
    Clet(id, e, low_32 dbg body)
  | x -> x

(* sign_extend_32 sign-extends values from 32 bits to the word size.
   (if the word size is 32, this is a no-op) *)
let sign_extend_32 dbg e =
  if size_int = 4 then e else
    Cop(Casr, [Cop(Clsl, [low_32 dbg e; Cconst_int(32, dbg)], dbg);
               Cconst_int(32, dbg)], dbg)

(* zero_extend_32 zero-extends values from 32 bits to the word size.
   (if the word size is 32, this is a no-op) *)
let zero_extend_32 dbg e =
  if size_int = 4 then e else
    Cop(Cand, [low_32 dbg e; natint_const_untagged dbg 0xFFFFFFFFn], dbg)

(* Boxed integers *)

let operations_boxed_int (bi : Primitive.boxed_integer) =
  match bi with
    Pnativeint -> caml_nativeint_ops
  | Pint32 -> caml_int32_ops
  | Pint64 -> caml_int64_ops

let alloc_header_boxed_int (bi : Primitive.boxed_integer) =
  match bi with
    Pnativeint -> alloc_boxedintnat_header
  | Pint32 -> alloc_boxedint32_header
  | Pint64 -> alloc_boxedint64_header

let box_int_gen dbg (bi : Primitive.boxed_integer) arg =
  let arg' =
    if bi = Primitive.Pint32 && size_int = 8 then
      if big_endian
      then Cop(Clsl, [arg; Cconst_int (32, dbg)], dbg)
      else sign_extend_32 dbg arg
    else arg
  in
  Cop(Calloc, [alloc_header_boxed_int bi dbg;
               Cconst_symbol(operations_boxed_int bi, dbg);
               arg'], dbg)

let split_int64_for_32bit_target arg dbg =
  bind "split_int64" arg (fun arg ->
    let first = Cop (Cadda, [Cconst_int (size_int, dbg); arg], dbg) in
    let second = Cop (Cadda, [Cconst_int (2 * size_int, dbg); arg], dbg) in
    Ctuple [Cop (mk_load_mut Thirtytwo_unsigned, [first], dbg);
            Cop (mk_load_mut Thirtytwo_unsigned, [second], dbg)])

let alloc_matches_boxed_int bi ~hdr ~ops =
  match (bi : Primitive.boxed_integer), hdr, ops with
  | Pnativeint, Cconst_natint (hdr, _dbg), Cconst_symbol (sym, _) ->
      Nativeint.equal hdr boxedintnat_header
        && String.equal sym caml_nativeint_ops
  | Pint32, Cconst_natint (hdr, _dbg), Cconst_symbol (sym, _) ->
      Nativeint.equal hdr boxedint32_header
        && String.equal sym caml_int32_ops
  | Pint64, Cconst_natint (hdr, _dbg), Cconst_symbol (sym, _) ->
      Nativeint.equal hdr boxedint64_header
        && String.equal sym caml_int64_ops
  | (Pnativeint | Pint32 | Pint64), _, _ -> false

let unbox_int dbg bi =
  let default arg =
    if size_int = 4 && bi = Primitive.Pint64 then
      split_int64_for_32bit_target arg dbg
    else
      let memory_chunk = if bi = Primitive.Pint32
      then Thirtytwo_signed else Word_int
      in
      Cop(
        Cload {memory_chunk; mutability=Immutable; is_atomic=false},
        [Cop(Cadda, [arg; Cconst_int (size_addr, dbg)], dbg)], dbg)
  in
  map_tail
    (function
      | Cop(Calloc,
            [hdr; ops;
             Cop(Clsl, [contents; Cconst_int (32, _)], _dbg')], _dbg)
        when bi = Primitive.Pint32 && size_int = 8 && big_endian
             && alloc_matches_boxed_int bi ~hdr ~ops ->
          (* Force sign-extension of low 32 bits *)
          sign_extend_32 dbg contents
      | Cop(Calloc,
            [hdr; ops; contents], _dbg)
        when bi = Primitive.Pint32 && size_int = 8 && not big_endian
             && alloc_matches_boxed_int bi ~hdr ~ops ->
          (* Force sign-extension of low 32 bits *)
          sign_extend_32 dbg contents
      | Cop(Calloc, [hdr; ops; contents], _dbg)
        when alloc_matches_boxed_int bi ~hdr ~ops ->
          contents
      | Cconst_symbol (s, _dbg) as cmm ->
          begin match Cmmgen_state.structured_constant_of_sym s, bi with
          | Some (Uconst_nativeint n), Primitive.Pnativeint ->
              natint_const_untagged dbg n
          | Some (Uconst_int32 n), Primitive.Pint32 ->
              natint_const_untagged dbg (Nativeint.of_int32 n)
          | Some (Uconst_int64 n), Primitive.Pint64 ->
              if size_int = 8 then
                natint_const_untagged dbg (Int64.to_nativeint n)
              else
                let low = Int64.to_nativeint n in
                let high =
                  Int64.to_nativeint (Int64.shift_right_logical n 32)
                in
                if big_endian then
                  Ctuple [natint_const_untagged dbg high;
                          natint_const_untagged dbg low]
                else
                  Ctuple [natint_const_untagged dbg low;
                          natint_const_untagged dbg high]
          | _ ->
              default cmm
          end
      | cmm ->
          default cmm
    )

let make_unsigned_int bi arg dbg =
  if bi = Primitive.Pint32 && size_int = 8
  then zero_extend_32 dbg arg
  else arg

let unaligned_load_16 ptr idx dbg =
  if Arch.allow_unaligned_access
  then Cop(mk_load_mut Sixteen_unsigned, [add_int ptr idx dbg], dbg)
  else
    let cconst_int i = Cconst_int (i, dbg) in
    let v1 = Cop(mk_load_mut Byte_unsigned, [add_int ptr idx dbg], dbg) in
    let v2 = Cop(mk_load_mut Byte_unsigned,
                 [add_int (add_int ptr idx dbg) (cconst_int 1) dbg], dbg) in
    let b1, b2 = if Arch.big_endian then v1, v2 else v2, v1 in
    Cop(Cor, [lsl_int b1 (cconst_int 8) dbg; b2], dbg)

let unaligned_set_16 ptr idx newval dbg =
  if Arch.allow_unaligned_access
  then
    Cop(Cstore (Sixteen_unsigned, Assignment),
      [add_int ptr idx dbg; newval], dbg)
  else
    let cconst_int i = Cconst_int (i, dbg) in
    let v1 =
      Cop(Cand, [Cop(Clsr, [newval; cconst_int 8], dbg);
        cconst_int 0xFF], dbg)
    in
    let v2 = Cop(Cand, [newval; cconst_int 0xFF], dbg) in
    let b1, b2 = if Arch.big_endian then v1, v2 else v2, v1 in
    Csequence(
        Cop(Cstore (Byte_unsigned, Assignment), [add_int ptr idx dbg; b1], dbg),
        Cop(Cstore (Byte_unsigned, Assignment),
            [add_int (add_int ptr idx dbg) (cconst_int 1) dbg; b2], dbg))

let unaligned_load_32 ptr idx dbg =
  if Arch.allow_unaligned_access
  then Cop(mk_load_mut Thirtytwo_unsigned, [add_int ptr idx dbg], dbg)
  else
    let cconst_int i = Cconst_int (i, dbg) in
    let v1 = Cop(mk_load_mut Byte_unsigned, [add_int ptr idx dbg], dbg) in
    let v2 = Cop(mk_load_mut Byte_unsigned,
                 [add_int (add_int ptr idx dbg) (cconst_int 1) dbg], dbg)
    in
    let v3 = Cop(mk_load_mut Byte_unsigned,
                 [add_int (add_int ptr idx dbg) (cconst_int 2) dbg], dbg)
    in
    let v4 = Cop(mk_load_mut Byte_unsigned,
                 [add_int (add_int ptr idx dbg) (cconst_int 3) dbg], dbg)
    in
    let b1, b2, b3, b4 =
      if Arch.big_endian
      then v1, v2, v3, v4
      else v4, v3, v2, v1 in
    Cop(Cor,
      [Cop(Cor, [lsl_int b1 (cconst_int 24) dbg;
         lsl_int b2 (cconst_int 16) dbg], dbg);
       Cop(Cor, [lsl_int b3 (cconst_int 8) dbg; b4], dbg)],
      dbg)

let unaligned_set_32 ptr idx newval dbg =
  if Arch.allow_unaligned_access
  then
    Cop(Cstore (Thirtytwo_unsigned, Assignment), [add_int ptr idx dbg; newval],
      dbg)
  else
    let cconst_int i = Cconst_int (i, dbg) in
    let v1 =
      Cop(Cand, [Cop(Clsr, [newval; cconst_int 24], dbg); cconst_int 0xFF], dbg)
    in
    let v2 =
      Cop(Cand, [Cop(Clsr, [newval; cconst_int 16], dbg); cconst_int 0xFF], dbg)
    in
    let v3 =
      Cop(Cand, [Cop(Clsr, [newval; cconst_int 8], dbg); cconst_int 0xFF], dbg)
    in
    let v4 = Cop(Cand, [newval; cconst_int 0xFF], dbg) in
    let b1, b2, b3, b4 =
      if Arch.big_endian
      then v1, v2, v3, v4
      else v4, v3, v2, v1 in
    Csequence(
        Csequence(
            Cop(Cstore (Byte_unsigned, Assignment),
                [add_int ptr idx dbg; b1], dbg),
            Cop(Cstore (Byte_unsigned, Assignment),
                [add_int (add_int ptr idx dbg) (cconst_int 1) dbg; b2],
                dbg)),
        Csequence(
            Cop(Cstore (Byte_unsigned, Assignment),
                [add_int (add_int ptr idx dbg) (cconst_int 2) dbg; b3],
                dbg),
            Cop(Cstore (Byte_unsigned, Assignment),
                [add_int (add_int ptr idx dbg) (cconst_int 3) dbg; b4],
                dbg)))

let unaligned_load_64 ptr idx dbg =
  assert(size_int = 8);
  if Arch.allow_unaligned_access
  then Cop(mk_load_mut Word_int, [add_int ptr idx dbg], dbg)
  else
    let cconst_int i = Cconst_int (i, dbg) in
    let v1 = Cop(mk_load_mut Byte_unsigned, [add_int ptr idx dbg], dbg) in
    let v2 = Cop(mk_load_mut Byte_unsigned,
                 [add_int (add_int ptr idx dbg) (cconst_int 1) dbg], dbg) in
    let v3 = Cop(mk_load_mut Byte_unsigned,
                 [add_int (add_int ptr idx dbg) (cconst_int 2) dbg], dbg) in
    let v4 = Cop(mk_load_mut Byte_unsigned,
                 [add_int (add_int ptr idx dbg) (cconst_int 3) dbg], dbg) in
    let v5 = Cop(mk_load_mut Byte_unsigned,
                 [add_int (add_int ptr idx dbg) (cconst_int 4) dbg], dbg) in
    let v6 = Cop(mk_load_mut Byte_unsigned,
                 [add_int (add_int ptr idx dbg) (cconst_int 5) dbg], dbg) in
    let v7 = Cop(mk_load_mut Byte_unsigned,
                 [add_int (add_int ptr idx dbg) (cconst_int 6) dbg], dbg) in
    let v8 = Cop(mk_load_mut Byte_unsigned,
                 [add_int (add_int ptr idx dbg) (cconst_int 7) dbg], dbg) in
    let b1, b2, b3, b4, b5, b6, b7, b8 =
      if Arch.big_endian
      then v1, v2, v3, v4, v5, v6, v7, v8
      else v8, v7, v6, v5, v4, v3, v2, v1 in
    Cop(Cor,
        [Cop(Cor,
             [Cop(Cor, [lsl_int b1 (cconst_int (8*7)) dbg;
                        lsl_int b2 (cconst_int (8*6)) dbg], dbg);
              Cop(Cor, [lsl_int b3 (cconst_int (8*5)) dbg;
                        lsl_int b4 (cconst_int (8*4)) dbg], dbg)],
             dbg);
         Cop(Cor,
             [Cop(Cor, [lsl_int b5 (cconst_int (8*3)) dbg;
                        lsl_int b6 (cconst_int (8*2)) dbg], dbg);
              Cop(Cor, [lsl_int b7 (cconst_int 8) dbg;
                        b8], dbg)],
             dbg)], dbg)

let unaligned_set_64 ptr idx newval dbg =
  assert(size_int = 8);
  if Arch.allow_unaligned_access
  then Cop(Cstore (Word_int, Assignment), [add_int ptr idx dbg; newval], dbg)
  else
    let cconst_int i = Cconst_int (i, dbg) in
    let v1 =
      Cop(Cand, [Cop(Clsr, [newval; cconst_int (8*7)], dbg); cconst_int 0xFF],
        dbg)
    in
    let v2 =
      Cop(Cand, [Cop(Clsr, [newval; cconst_int (8*6)], dbg); cconst_int 0xFF],
        dbg)
    in
    let v3 =
      Cop(Cand, [Cop(Clsr, [newval; cconst_int (8*5)], dbg); cconst_int 0xFF],
        dbg)
    in
    let v4 =
      Cop(Cand, [Cop(Clsr, [newval; cconst_int (8*4)], dbg); cconst_int 0xFF],
        dbg)
    in
    let v5 =
      Cop(Cand, [Cop(Clsr, [newval; cconst_int (8*3)], dbg); cconst_int 0xFF],
        dbg)
    in
    let v6 =
      Cop(Cand, [Cop(Clsr, [newval; cconst_int (8*2)], dbg); cconst_int 0xFF],
        dbg)
    in
    let v7 =
      Cop(Cand, [Cop(Clsr, [newval; cconst_int 8], dbg); cconst_int 0xFF],
        dbg)
    in
    let v8 = Cop(Cand, [newval; cconst_int 0xFF], dbg) in
    let b1, b2, b3, b4, b5, b6, b7, b8 =
      if Arch.big_endian
      then v1, v2, v3, v4, v5, v6, v7, v8
      else v8, v7, v6, v5, v4, v3, v2, v1 in
    Csequence(
        Csequence(
            Csequence(
                Cop(Cstore (Byte_unsigned, Assignment),
                    [add_int ptr idx dbg; b1],
                    dbg),
                Cop(Cstore (Byte_unsigned, Assignment),
                    [add_int (add_int ptr idx dbg) (cconst_int 1) dbg; b2],
                    dbg)),
            Csequence(
                Cop(Cstore (Byte_unsigned, Assignment),
                    [add_int (add_int ptr idx dbg) (cconst_int 2) dbg; b3],
                    dbg),
                Cop(Cstore (Byte_unsigned, Assignment),
                    [add_int (add_int ptr idx dbg) (cconst_int 3) dbg; b4],
                    dbg))),
        Csequence(
            Csequence(
                Cop(Cstore (Byte_unsigned, Assignment),
                    [add_int (add_int ptr idx dbg) (cconst_int 4) dbg; b5],
                    dbg),
                Cop(Cstore (Byte_unsigned, Assignment),
                    [add_int (add_int ptr idx dbg) (cconst_int 5) dbg; b6],
                    dbg)),
            Csequence(
                Cop(Cstore (Byte_unsigned, Assignment),
                    [add_int (add_int ptr idx dbg) (cconst_int 6) dbg; b7],
                    dbg),
                Cop(Cstore (Byte_unsigned, Assignment),
                    [add_int (add_int ptr idx dbg) (cconst_int 7) dbg; b8],
                    dbg))))

let max_or_zero a dbg =
  bind "size" a (fun a ->
    (* equivalent to
       Cifthenelse(Cop(Ccmpi Cle, [a; cconst_int 0]), cconst_int 0, a)

       if a is positive, sign is 0 hence sign_negation is full of 1
                         so sign_negation&a = a
       if a is negative, sign is full of 1 hence sign_negation is 0
                         so sign_negation&a = 0 *)
    let sign = Cop(Casr, [a; Cconst_int (size_int * 8 - 1, dbg)], dbg) in
    let sign_negation = Cop(Cxor, [sign; Cconst_int (-1, dbg)], dbg) in
    Cop(Cand, [sign_negation; a], dbg))

let check_bound safety access_size dbg length a2 k =
  match (safety : Lambda.is_safe) with
  | Unsafe -> k
  | Safe ->
      let offset =
        match (access_size : Clambda_primitives.memory_access_size) with
        | Sixteen -> 1
        | Thirty_two -> 3
        | Sixty_four -> 7
      in
      let a1 =
        sub_int length (Cconst_int (offset, dbg)) dbg
      in
      Csequence(make_checkbound dbg [max_or_zero a1 dbg; a2], k)

let opaque e dbg =
  Cop(Copaque, [e], dbg)

let unaligned_set size ptr idx newval dbg =
  match (size : Clambda_primitives.memory_access_size) with
  | Sixteen -> unaligned_set_16 ptr idx newval dbg
  | Thirty_two -> unaligned_set_32 ptr idx newval dbg
  | Sixty_four -> unaligned_set_64 ptr idx newval dbg

let unaligned_load size ptr idx dbg =
  match (size : Clambda_primitives.memory_access_size) with
  | Sixteen -> unaligned_load_16 ptr idx dbg
  | Thirty_two -> unaligned_load_32 ptr idx dbg
  | Sixty_four -> unaligned_load_64 ptr idx dbg

let box_sized size dbg exp =
  match (size : Clambda_primitives.memory_access_size) with
  | Sixteen -> tag_int exp dbg
  | Thirty_two -> box_int_gen dbg Pint32 exp
  | Sixty_four -> box_int_gen dbg Pint64 exp

(* Simplification of some primitives into C calls *)

let default_prim name =
  Primitive.simple ~name ~arity:0(*ignored*) ~alloc:true


let int64_native_prim name arity ~alloc =
  let u64 = Primitive.Unboxed_integer Primitive.Pint64 in
  let rec make_args = function 0 -> [] | n -> u64 :: make_args (n - 1) in
  Primitive.make ~name ~native_name:(name ^ "_native")
    ~alloc
    ~native_repr_args:(make_args arity)
    ~native_repr_res:u64

let simplif_primitive_32bits :
  Clambda_primitives.primitive -> Clambda_primitives.primitive = function
    Pbintofint Pint64 -> Pccall (default_prim "caml_int64_of_int")
  | Pintofbint Pint64 -> Pccall (default_prim "caml_int64_to_int")
  | Pcvtbint(Pint32, Pint64) -> Pccall (default_prim "caml_int64_of_int32")
  | Pcvtbint(Pint64, Pint32) -> Pccall (default_prim "caml_int64_to_int32")
  | Pcvtbint(Pnativeint, Pint64) ->
      Pccall (default_prim "caml_int64_of_nativeint")
  | Pcvtbint(Pint64, Pnativeint) ->
      Pccall (default_prim "caml_int64_to_nativeint")
  | Pnegbint Pint64 -> Pccall (int64_native_prim "caml_int64_neg" 1
                                 ~alloc:false)
  | Paddbint Pint64 -> Pccall (int64_native_prim "caml_int64_add" 2
                                 ~alloc:false)
  | Psubbint Pint64 -> Pccall (int64_native_prim "caml_int64_sub" 2
                                 ~alloc:false)
  | Pmulbint Pint64 -> Pccall (int64_native_prim "caml_int64_mul" 2
                                 ~alloc:false)
  | Pdivbint {size=Pint64} -> Pccall (int64_native_prim "caml_int64_div" 2
                                        ~alloc:true)
  | Pmodbint {size=Pint64} -> Pccall (int64_native_prim "caml_int64_mod" 2
                                        ~alloc:true)
  | Pandbint Pint64 -> Pccall (int64_native_prim "caml_int64_and" 2
                                 ~alloc:false)
  | Porbint Pint64 ->  Pccall (int64_native_prim "caml_int64_or" 2
                                 ~alloc:false)
  | Pxorbint Pint64 -> Pccall (int64_native_prim "caml_int64_xor" 2
                                 ~alloc:false)
  | Plslbint Pint64 -> Pccall (default_prim "caml_int64_shift_left")
  | Plsrbint Pint64 -> Pccall (default_prim "caml_int64_shift_right_unsigned")
  | Pasrbint Pint64 -> Pccall (default_prim "caml_int64_shift_right")
  | Pbintcomp(Pint64, Lambda.Ceq) -> Pccall (default_prim "caml_equal")
  | Pbintcomp(Pint64, Lambda.Cne) -> Pccall (default_prim "caml_notequal")
  | Pbintcomp(Pint64, Lambda.Clt) -> Pccall (default_prim "caml_lessthan")
  | Pbintcomp(Pint64, Lambda.Cgt) -> Pccall (default_prim "caml_greaterthan")
  | Pbintcomp(Pint64, Lambda.Cle) -> Pccall (default_prim "caml_lessequal")
  | Pbintcomp(Pint64, Lambda.Cge) -> Pccall (default_prim "caml_greaterequal")
  | Pcompare_bints Pint64 -> Pccall (default_prim "caml_int64_compare")
  | Pbigarrayref(_unsafe, n, Pbigarray_int64, _layout) ->
      Pccall (default_prim ("caml_ba_get_" ^ Int.to_string n))
  | Pbigarrayset(_unsafe, n, Pbigarray_int64, _layout) ->
      Pccall (default_prim ("caml_ba_set_" ^ Int.to_string n))
  | Pstring_load(Sixty_four, _) -> Pccall (default_prim "caml_string_get64")
  | Pbytes_load(Sixty_four, _) -> Pccall (default_prim "caml_bytes_get64")
  | Pbytes_set(Sixty_four, _) -> Pccall (default_prim "caml_bytes_set64")
  | Pbigstring_load(Sixty_four,_) -> Pccall (default_prim "caml_ba_uint8_get64")
  | Pbigstring_set(Sixty_four,_) -> Pccall (default_prim "caml_ba_uint8_set64")
  | Pbbswap Pint64 -> Pccall (default_prim "caml_int64_bswap")
  | p -> p

let simplif_primitive p : Clambda_primitives.primitive =
  match (p : Clambda_primitives.primitive) with
  | Pduprecord _ ->
      Pccall (default_prim "caml_obj_dup")
  | Pbigarrayref(_unsafe, n, Pbigarray_unknown, _layout) ->
      Pccall (default_prim ("caml_ba_get_" ^ string_of_int n))
  | Pbigarrayset(_unsafe, n, Pbigarray_unknown, _layout) ->
      Pccall (default_prim ("caml_ba_set_" ^ string_of_int n))
  | Pbigarrayref(_unsafe, n, _kind, Pbigarray_unknown_layout) ->
      Pccall (default_prim ("caml_ba_get_" ^ string_of_int n))
  | Pbigarrayset(_unsafe, n, _kind, Pbigarray_unknown_layout) ->
      Pccall (default_prim ("caml_ba_set_" ^ string_of_int n))
  | p ->
      if size_int = 8 then p else simplif_primitive_32bits p

(* Build switchers both for constants and blocks *)

let transl_isout h arg dbg = tag_int (Cop(Ccmpa Clt, [h ; arg], dbg)) dbg

(* Build an actual switch (ie jump table) *)

let make_switch arg cases actions dbg =
  let extract_uconstant =
    function
    (* Constant integers loaded from a table should end in 1,
       so that Cload never produces untagged integers *)
    | Cconst_int     (n, _), _dbg when (n land 1) = 1 ->
        Some (Cint (Nativeint.of_int n))
    | Cconst_natint     (n, _), _dbg
      when Nativeint.(to_int (logand n one) = 1) ->
        Some (Cint n)
    | Cconst_symbol (s,_), _dbg ->
        Some (Csymbol_address s)
    | _ -> None
  in
  let extract_affine ~cases ~const_actions =
    let length = Array.length cases in
    if length >= 2
    then begin
      match const_actions.(cases.(0)), const_actions.(cases.(1)) with
      | Cint v0, Cint v1 ->
          let slope = Nativeint.sub v1 v0 in
          let check i = function
            | Cint v -> v = Nativeint.(add (mul (of_int i) slope) v0)
            | _ -> false
          in
          if Misc.Stdlib.Array.for_alli
              (fun i idx -> check i const_actions.(idx)) cases
          then Some (v0, slope)
          else None
      | _, _ ->
          None
    end
    else None
  in
  let make_table_lookup ~cases ~const_actions arg dbg =
    let table = Compilenv.new_const_symbol () in
    Cmmgen_state.add_constant table (Const_table (Local,
        Array.to_list (Array.map (fun act ->
          const_actions.(act)) cases)));
    addr_array_ref (Cconst_symbol (table, dbg)) (tag_int arg dbg) dbg
  in
  let make_affine_computation ~offset ~slope arg dbg =
    (* In case the resulting integers are an affine function of the index, we
       don't emit a table, and just compute the result directly *)
    add_int
      (mul_int arg (natint_const_untagged dbg slope) dbg)
      (natint_const_untagged dbg offset)
      dbg
  in
  match Misc.Stdlib.Array.all_somes (Array.map extract_uconstant actions) with
  | None ->
      Cswitch (arg,cases,actions,dbg)
  | Some const_actions ->
      match extract_affine ~cases ~const_actions with
      | Some (offset, slope) ->
          make_affine_computation ~offset ~slope arg dbg
      | None -> make_table_lookup ~cases ~const_actions arg dbg

module SArgBlocks =
struct
  type primitive = operation

  let eqint = Ccmpi Ceq
  let neint = Ccmpi Cne
  let leint = Ccmpi Cle
  let ltint = Ccmpi Clt
  let geint = Ccmpi Cge
  let gtint = Ccmpi Cgt

  type act = expression
  type loc = Debuginfo.t

  (* CR mshinwell: GPR#2294 will fix the Debuginfo here *)

  let make_const i =  Cconst_int (i, Debuginfo.none)
  let make_prim p args = Cop (p,args, Debuginfo.none)
  let make_offset arg n = add_const arg n Debuginfo.none
  let make_isout h arg = Cop (Ccmpa Clt, [h ; arg], Debuginfo.none)
  let make_isin h arg = Cop (Ccmpa Cge, [h ; arg], Debuginfo.none)
  let make_if cond ifso ifnot =
    Cifthenelse (cond, Debuginfo.none, ifso, Debuginfo.none, ifnot,
      Debuginfo.none)
  let make_switch dbg arg cases actions =
    let actions = Array.map (fun expr -> expr, dbg) actions in
    make_switch arg cases actions dbg
  let bind arg body = bind "switcher" arg body

  let make_catch handler = match handler with
  | Cexit (i,[]) -> i,fun e -> e
  | _ ->
      let dbg = Debuginfo.none in
      let i = Lambda.next_raise_count () in
(*
      Printf.eprintf  "SHARE CMM: %i\n" i ;
      Printcmm.expression Format.str_formatter handler ;
      Printf.eprintf "%s\n" (Format.flush_str_formatter ()) ;
*)
      i,
      (fun body -> match body with
      | Cexit (j,_) ->
          if i=j then handler
          else body
      | _ ->  ccatch (i,[],body,handler, dbg))

  let make_exit i = Cexit (i,[])

end

(* cmm store, as sharing as normally been detected in previous
   phases, we only share exits *)
(* Some specific patterns can lead to switches where several cases
   point to the same action, but this action is not an exit (see GPR#1370).
   The addition of the index in the action array as context allows to
   share them correctly without duplication. *)
module StoreExpForSwitch =
  Switch.CtxStore
    (struct
      type t = expression
      type key = int option * int
      type context = int
      let make_key index expr =
        let continuation =
          match expr with
          | Cexit (i,[]) -> Some i
          | _ -> None
        in
        Some (continuation, index)
      let compare_key (cont, index) (cont', index') =
        match cont, cont' with
        | Some i, Some i' when i = i' -> 0
        | _, _ -> Stdlib.compare index index'
    end)

(* For string switches, we can use a generic store *)
module StoreExp =
  Switch.Store
    (struct
      type t = expression
      type key = int
      let make_key = function
        | Cexit (i,[]) -> Some i
        | _ -> None
      let compare_key = Stdlib.compare
    end)

module SwitcherBlocks = Switch.Make(SArgBlocks)

(* Int switcher, arg in [low..high],
   cases is list of individual cases, and is sorted by first component *)

let transl_int_switch dbg arg low high cases default = match cases with
| [] -> assert false
| _::_ ->
    let store = StoreExp.mk_store () in
    assert (store.Switch.act_store () default = 0) ;
    let cases =
      List.map
        (fun (i,act) -> i,store.Switch.act_store () act)
        cases in
    let rec inters plow phigh pact = function
      | [] ->
          if phigh = high then [plow,phigh,pact]
          else [(plow,phigh,pact); (phigh+1,high,0) ]
      | (i,act)::rem ->
          if i = phigh+1 then
            if pact = act then
              inters plow i pact rem
            else
              (plow,phigh,pact)::inters i i act rem
          else (* insert default *)
            if pact = 0 then
              if act = 0 then
                inters plow i 0 rem
              else
                (plow,i-1,pact)::
                inters i i act rem
            else (* pact <> 0 *)
              (plow,phigh,pact)::
              begin
                if act = 0 then inters (phigh+1) i 0 rem
                else (phigh+1,i-1,0)::inters i i act rem
              end in
    let inters = match cases with
    | [] -> assert false
    | (k0,act0)::rem ->
        if k0 = low then inters k0 k0 act0 rem
        else inters low (k0-1) 0 cases in
    bind "switcher" arg
      (fun a ->
        SwitcherBlocks.zyva
          dbg
          (low,high)
          a
          (Array.of_list inters) store)


let transl_switch_clambda loc arg index cases =
  let store = StoreExpForSwitch.mk_store () in
  let index =
    Array.map
      (fun j -> store.Switch.act_store j cases.(j))
      index in
  let n_index = Array.length index in
  let inters = ref []
  and this_high = ref (n_index-1)
  and this_low = ref (n_index-1)
  and this_act = ref index.(n_index-1) in
  for i = n_index-2 downto 0 do
    let act = index.(i) in
    if act = !this_act then
      decr this_low
    else begin
      inters := (!this_low, !this_high, !this_act) :: !inters ;
      this_high := i ;
      this_low := i ;
      this_act := act
    end
  done ;
  inters := (0, !this_high, !this_act) :: !inters ;
  match !inters with
  | [_] -> cases.(0)
  | inters ->
      bind "switcher" arg
        (fun a ->
           SwitcherBlocks.zyva
             loc
             (0,n_index-1)
             a
             (Array.of_list inters) store)

let strmatch_compile =
  let module S =
    Strmatch.Make
      (struct
        let string_block_length ptr = get_size ptr Debuginfo.none
        let transl_switch = transl_int_switch
      end) in
  S.compile

let ptr_offset ptr offset dbg =
  if offset = 0
  then ptr
  else Cop(Caddv, [ptr; Cconst_int(offset * size_addr, dbg)], dbg)

let direct_apply lbl args dbg =
  Cop(Capply typ_val, Cconst_symbol (lbl, dbg) :: args, dbg)

let generic_apply mut clos args dbg =
  match args with
  | [arg] ->
      bind "fun" clos (fun clos ->
        Cop(Capply typ_val, [get_field_gen mut clos 0 dbg; arg; clos],
          dbg))
  | _ ->
      let arity = List.length args in
      let cargs =
        Cconst_symbol(apply_function_sym arity, dbg) :: args @ [clos]
      in
      Cop(Capply typ_val, cargs, dbg)

let send kind met obj args dbg =
  let call_met obj args clos =
    (* met is never a simple expression, so it never gets turned into an
       Immutable load *)
    generic_apply Asttypes.Mutable clos (obj :: args) dbg
  in
  bind "obj" obj (fun obj ->
      match (kind : Lambda.meth_kind), args with
        Self, _ ->
          bind "met" (lookup_label obj met dbg)
            (call_met obj args)
      | Cached, cache :: pos :: args ->
          call_cached_method obj met cache pos args dbg
      | _ ->
          bind "met" (lookup_tag obj met dbg)
            (call_met obj args))

(*
CAMLprim value caml_cache_public_method (value meths, value tag, value *cache)
{
  int li = 3, hi = Field(meths,0), mi;
  while (li < hi) { // no need to check the 1st time
    mi = ((li+hi) >> 1) | 1;
    if (tag < Field(meths,mi)) hi = mi-2;
    else li = mi;
  }
  *cache = (li-3)*sizeof(value)+1;
  return Field (meths, li-1);
}
*)

let cache_public_method meths tag cache dbg =
  let raise_num = Lambda.next_raise_count () in
  let cconst_int i = Cconst_int (i, dbg) in
  let li = V.create_local "*li*" and hi = V.create_local "*hi*"
  and mi = V.create_local "*mi*" and tagged = V.create_local "*tagged*" in
  Clet_mut (
  VP.create li, typ_int, cconst_int 3,
  Clet_mut (
  VP.create hi, typ_int, Cop(mk_load_mut Word_int, [meths], dbg),
  Csequence(
  ccatch
    (raise_num, [],
     create_loop
       (Clet(
        VP.create mi,
        Cop(Cor,
            [Cop(Clsr, [Cop(Caddi, [Cvar li; Cvar hi], dbg); cconst_int 1],
               dbg);
             cconst_int 1],
            dbg),
        Csequence(
        Cifthenelse
          (Cop (Ccmpi Clt,
                [tag;
                 Cop(mk_load_mut Word_int,
                     [Cop(Cadda,
                          [meths; lsl_const (Cvar mi) log2_size_addr dbg],
                          dbg)],
                     dbg)], dbg),
           dbg, Cassign(hi, Cop(Csubi, [Cvar mi; cconst_int 2], dbg)),
           dbg, Cassign(li, Cvar mi),
           dbg),
        Cifthenelse
          (Cop(Ccmpi Cge, [Cvar li; Cvar hi], dbg),
           dbg, Cexit (raise_num, []),
           dbg, Ctuple [],
           dbg))))
       dbg,
     Ctuple [],
     dbg),
  Clet (
    VP.create tagged,
      Cop(Caddi, [lsl_const (Cvar li) log2_size_addr dbg;
        cconst_int(1 - 3 * size_addr)], dbg),
    Csequence(Cop (Cstore (Word_int, Assignment), [cache; Cvar tagged], dbg),
              Cvar tagged)))))

(* CR mshinwell: These will be filled in by later pull requests. *)
let placeholder_dbg () = Debuginfo.none
let placeholder_fun_dbg ~human_name:_ = Debuginfo.none

(* Generate an application function:
     (defun caml_applyN (a1 ... aN clos)
       (if (= clos.arity N)
         (app clos.direct a1 ... aN clos)
         (let (clos1 (app clos.code a1 clos)
               clos2 (app clos1.code a2 clos)
               ...
               closN-1 (app closN-2.code aN-1 closN-2))
           (app closN-1.code aN closN-1))))
*)

let apply_function_body arity =
  let dbg = placeholder_dbg in
  let arg = Array.make arity (V.create_local "arg") in
  for i = 1 to arity - 1 do arg.(i) <- V.create_local "arg" done;
  let clos = V.create_local "clos" in
  let rec app_fun clos n =
    if n = arity-1 then
      Cop(Capply typ_val,
          [get_field_gen Asttypes.Mutable (Cvar clos) 0 (dbg ());
           Cvar arg.(n);
           Cvar clos],
          dbg ())
    else begin
      let newclos = V.create_local "clos" in
      Clet(VP.create newclos,
           Cop(Capply typ_val,
               [get_field_gen Asttypes.Mutable (Cvar clos) 0 (dbg ());
                Cvar arg.(n); Cvar clos], dbg ()),
           app_fun newclos (n+1))
    end in
  let args = Array.to_list arg in
  let all_args = args @ [clos] in
  (args, clos,
   if arity = 1 then app_fun clos 0 else
   Cifthenelse(
   Cop(Ccmpi Ceq, [Cop(Casr,
                       [get_field_gen Asttypes.Mutable (Cvar clos) 1 (dbg());
                        Cconst_int(pos_arity_in_closinfo, dbg())], dbg());
                   Cconst_int(arity, dbg())], dbg()),
   dbg (),
   Cop(Capply typ_val,
       get_field_gen Asttypes.Mutable (Cvar clos) 2 (dbg ())
       :: List.map (fun s -> Cvar s) all_args,
       dbg ()),
   dbg (),
   app_fun clos 0,
   dbg ()))

let send_function arity =
  let dbg = placeholder_dbg in
  let cconst_int i = Cconst_int (i, dbg ()) in
  let (args, clos', body) = apply_function_body (1+arity) in
  let cache = V.create_local "cache"
  and obj = List.hd args
  and tag = V.create_local "tag" in
  let clos =
    let cache = Cvar cache and obj = Cvar obj and tag = Cvar tag in
    let meths = V.create_local "meths" and cached = V.create_local "cached" in
    let real = V.create_local "real" in
    let mask = get_field_gen Asttypes.Mutable (Cvar meths) 1 (dbg ()) in
    let cached_pos = Cvar cached in
    let tag_pos = Cop(Cadda, [Cop (Cadda, [cached_pos; Cvar meths], dbg ());
                              cconst_int(3*size_addr-1)], dbg ()) in
    let tag' = Cop(mk_load_mut Word_int, [tag_pos], dbg ()) in
    Clet (
    VP.create meths, Cop(mk_load_mut Word_val, [obj], dbg ()),
    Clet (
    VP.create cached,
      Cop(Cand, [Cop(mk_load_mut Word_int, [cache], dbg ()); mask],
          dbg ()),
    Clet (
    VP.create real,
    Cifthenelse(Cop(Ccmpa Cne, [tag'; tag], dbg ()),
                dbg (),
                cache_public_method (Cvar meths) tag cache (dbg ()),
                dbg (),
                cached_pos,
                dbg ()),
    Cop(mk_load_mut Word_val,
      [Cop(Cadda, [Cop (Cadda, [Cvar real; Cvar meths], dbg ());
       cconst_int(2*size_addr-1)], dbg ())], dbg ()))))

  in
  let body = Clet(VP.create clos', clos, body) in
  let cache = cache in
  let fun_name = "caml_send" ^ Int.to_string arity in
  let fun_args =
    [obj, typ_val; tag, typ_int; cache, typ_val]
    @ List.map (fun id -> (id, typ_val)) (List.tl args) in
  let fun_dbg = placeholder_fun_dbg ~human_name:fun_name in
  Cfunction
   {fun_name;
    fun_args = List.map (fun (arg, ty) -> VP.create arg, ty) fun_args;
    fun_body = body;
    fun_codegen_options = [];
    fun_dbg;
   }

let apply_function arity =
  let (args, clos, body) = apply_function_body arity in
  let all_args = args @ [clos] in
  let fun_name = "caml_apply" ^ Int.to_string arity in
  let fun_dbg = placeholder_fun_dbg ~human_name:fun_name in
  Cfunction
   {fun_name;
    fun_args = List.map (fun arg -> (VP.create arg, typ_val)) all_args;
    fun_body = body;
    fun_codegen_options = [];
    fun_dbg;
   }

(* Generate tuplifying functions:
      (defun caml_tuplifyN (arg clos)
        (app clos.direct #0(arg) ... #N-1(arg) clos)) *)

let tuplify_function arity =
  let dbg = placeholder_dbg in
  let arg = V.create_local "arg" in
  let clos = V.create_local "clos" in
  let rec access_components i =
    if i >= arity
    then []
    else get_field_gen Asttypes.Mutable (Cvar arg) i (dbg ())
         :: access_components(i+1)
  in
  let fun_name = "caml_tuplify" ^ Int.to_string arity in
  let fun_dbg = placeholder_fun_dbg ~human_name:fun_name in
  Cfunction
   {fun_name;
    fun_args = [VP.create arg, typ_val; VP.create clos, typ_val];
    fun_body =
      Cop(Capply typ_val,
          get_field_gen Asttypes.Mutable (Cvar clos) 2 (dbg ())
          :: access_components 0 @ [Cvar clos],
          (dbg ()));
    fun_codegen_options = [];
    fun_dbg;
   }

(* Generate currying functions:
      (defun caml_curryN (arg clos)
         (alloc HDR caml_curryN_1 <arity (N-1)> caml_curry_N_1_app arg clos))
      (defun caml_curryN_1 (arg clos)
         (alloc HDR caml_curryN_2 <arity (N-2)> caml_curry_N_2_app arg clos))
      ...
      (defun caml_curryN_N-1 (arg clos)
         (let (closN-2 clos.vars[1]
               closN-3 closN-2.vars[1]
               ...
               clos1 clos2.vars[1]
               clos clos1.vars[1])
           (app clos.direct
                clos1.vars[0] ... closN-2.vars[0] clos.vars[0] arg clos)))

    Special "shortcut" functions are also generated to handle the
    case where a partially applied function is applied to all remaining
    arguments in one go.  For instance:
      (defun caml_curry_N_1_app (arg2 ... argN clos)
        (let clos' clos.vars[1]
           (app clos'.direct clos.vars[0] arg2 ... argN clos')))

    Those shortcuts may lead to a quadratic number of application
    primitives being generated in the worst case, which resulted in
    linking time blowup in practice (PR#5933), so we only generate and
    use them when below a fixed arity 'max_arity_optimized'.
*)

let max_arity_optimized = 15
let final_curry_function arity =
  let dbg = placeholder_dbg in
  let last_arg = V.create_local "arg" in
  let last_clos = V.create_local "clos" in
  let rec curry_fun args clos n =
    if n = 0 then
      Cop(Capply typ_val,
          get_field_gen Asttypes.Mutable (Cvar clos) 2 (dbg ()) ::
            args @ [Cvar last_arg; Cvar clos],
          dbg ())
    else
      if n = arity - 1 || arity > max_arity_optimized then
        begin
      let newclos = V.create_local "clos" in
      Clet(VP.create newclos,
           get_field_gen Asttypes.Mutable (Cvar clos) 3 (dbg ()),
           curry_fun (get_field_gen Asttypes.Mutable (Cvar clos) 2 (dbg ())
                      :: args)
             newclos (n-1))
        end else
        begin
          let newclos = V.create_local "clos" in
          Clet(VP.create newclos,
               get_field_gen Asttypes.Mutable (Cvar clos) 4 (dbg ()),
               curry_fun
                 (get_field_gen Asttypes.Mutable (Cvar clos) 3 (dbg ()) :: args)
                 newclos (n-1))
    end in
  let fun_name =
    "caml_curry" ^ Int.to_string arity ^ "_" ^ Int.to_string (arity-1)
  in
  let fun_dbg = placeholder_fun_dbg ~human_name:fun_name in
  Cfunction
   {fun_name;
    fun_args = [VP.create last_arg, typ_val; VP.create last_clos, typ_val];
    fun_body = curry_fun [] last_clos (arity-1);
    fun_codegen_options = [];
    fun_dbg;
   }

let rec intermediate_curry_functions arity num =
  let dbg = placeholder_dbg in
  if num = arity - 1 then
    [final_curry_function arity]
  else begin
    let name1 = "caml_curry" ^ Int.to_string arity in
    let name2 = if num = 0 then name1 else name1 ^ "_" ^ Int.to_string num in
    let arg = V.create_local "arg" and clos = V.create_local "clos" in
    let fun_dbg = placeholder_fun_dbg ~human_name:name2 in
    Cfunction
     {fun_name = name2;
      fun_args = [VP.create arg, typ_val; VP.create clos, typ_val];
      fun_body =
         if arity - num > 2 && arity <= max_arity_optimized then
           Cop(Calloc,
               [alloc_closure_header 5 (dbg ());
                Cconst_symbol(name1 ^ "_" ^ Int.to_string (num+1), dbg ());
                alloc_closure_info ~arity:(arity - num - 1)
                                   ~startenv:3 (dbg ());
                Cconst_symbol(name1 ^ "_" ^ Int.to_string (num+1) ^ "_app",
                  dbg ());
                Cvar arg; Cvar clos],
               dbg ())
         else
           Cop(Calloc,
                [alloc_closure_header 4 (dbg ());
                 Cconst_symbol(name1 ^ "_" ^ Int.to_string (num+1), dbg ());
                 alloc_closure_info ~arity:1 ~startenv:2 (dbg ());
                 Cvar arg; Cvar clos],
                dbg ());
      fun_codegen_options = [];
      fun_dbg;
     }
    ::
      (if arity <= max_arity_optimized && arity - num > 2 then
          let rec iter i =
            if i <= arity then
              let arg = V.create_local (Printf.sprintf "arg%d" i) in
              (arg, typ_val) :: iter (i+1)
            else []
          in
          let direct_args = iter (num+2) in
          let rec iter i args clos =
            if i = 0 then
              Cop(Capply typ_val,
                  (get_field_gen Asttypes.Mutable (Cvar clos) 2 (dbg ()))
                  :: args @ [Cvar clos],
                  dbg ())
            else
              let newclos = V.create_local "clos" in
              Clet(VP.create newclos,
                   get_field_gen Asttypes.Mutable (Cvar clos) 4 (dbg ()),
                   iter (i-1)
                     (get_field_gen Asttypes.Mutable (Cvar clos) 3 (dbg ())
                      :: args)
                     newclos)
          in
          let fun_args =
            List.map (fun (arg, ty) -> VP.create arg, ty)
              (direct_args @ [clos, typ_val])
          in
          let fun_name = name1 ^ "_" ^ Int.to_string (num+1) ^ "_app" in
          let fun_dbg = placeholder_fun_dbg ~human_name:fun_name in
          let cf =
            Cfunction
              {fun_name;
               fun_args;
               fun_body = iter (num+1)
                  (List.map (fun (arg,_) -> Cvar arg) direct_args) clos;
               fun_codegen_options = [];
               fun_dbg;
              }
          in
          cf :: intermediate_curry_functions arity (num+1)
       else
          intermediate_curry_functions arity (num+1))
  end

let curry_function arity =
  assert(arity <> 0);
  (* Functions with arity = 0 does not have a curry_function *)
  if arity > 0
  then intermediate_curry_functions arity 0
  else [tuplify_function (-arity)]

module Int = Numbers.Int

let default_apply = Int.Set.add 2 (Int.Set.add 3 Int.Set.empty)
  (* These apply funs are always present in the main program because
     the run-time system needs them (cf. runtime/<arch>.S) . *)

let generic_functions shared units =
  let (apply,send,curry) =
    List.fold_left
      (fun (apply,send,curry) (ui : Cmx_format.unit_infos) ->
         List.fold_right Int.Set.add ui.ui_apply_fun apply,
         List.fold_right Int.Set.add ui.ui_send_fun send,
         List.fold_right Int.Set.add ui.ui_curry_fun curry)
      (Int.Set.empty,Int.Set.empty,Int.Set.empty)
      units in
  let apply = if shared then apply else Int.Set.union apply default_apply in
  let accu = Int.Set.fold (fun n accu -> apply_function n :: accu) apply [] in
  let accu = Int.Set.fold (fun n accu -> send_function n :: accu) send accu in
  Int.Set.fold (fun n accu -> curry_function n @ accu) curry accu

(* Primitives *)

type unary_primitive = expression -> Debuginfo.t -> expression

let floatfield n ptr dbg =
<<<<<<< HEAD
  Cop(mk_load_mut Double_u,
=======
  Cop(Cload (Double, Mutable),
>>>>>>> d9673181
      [if n = 0 then ptr
       else Cop(Cadda, [ptr; Cconst_int(n * size_float, dbg)], dbg)],
      dbg)

let int_as_pointer arg dbg =
  Cop(Caddi, [arg; Cconst_int (-1, dbg)], dbg)
  (* always a pointer outside the heap *)

let raise_prim raise_kind arg dbg =
  if !Clflags.debug then
    Cop (Craise raise_kind, [arg], dbg)
  else
    Cop (Craise Lambda.Raise_notrace, [arg], dbg)

let negint arg dbg =
  Cop(Csubi, [Cconst_int (2, dbg); arg], dbg)

(* [offsetint] moved down to reuse add_int_caml *)

let offsetref n arg dbg =
  return_unit dbg
    (bind "ref" arg (fun arg ->
         Cop(Cstore (Word_int, Assignment),
             [arg;
              add_const (Cop(mk_load_mut Word_int, [arg], dbg))
                (n lsl 1) dbg],
             dbg)))

let arraylength kind arg dbg =
  let hdr = get_header_without_profinfo arg dbg in
  match (kind : Lambda.array_kind) with
    Pgenarray ->
      let len =
        if wordsize_shift = numfloat_shift then
          Cop(Clsr, [hdr; Cconst_int (wordsize_shift, dbg)], dbg)
        else
          bind "header" hdr (fun hdr ->
              Cifthenelse(is_addr_array_hdr hdr dbg,
                          dbg,
                          Cop(Clsr,
                            [hdr; Cconst_int (wordsize_shift, dbg)], dbg),
                          dbg,
                          Cop(Clsr,
                            [hdr; Cconst_int (numfloat_shift, dbg)], dbg),
                          dbg))
      in
      Cop(Cor, [len; Cconst_int (1, dbg)], dbg)
  | Paddrarray | Pintarray ->
      Cop(Cor, [addr_array_length_shifted hdr dbg; Cconst_int (1, dbg)], dbg)
  | Pfloatarray ->
      Cop(Cor, [float_array_length_shifted hdr dbg; Cconst_int (1, dbg)], dbg)

let bbswap bi arg dbg =
  let prim, tyarg = match (bi : Primitive.boxed_integer) with
    | Pnativeint -> "nativeint", XInt
    | Pint32 -> "int32", XInt32
    | Pint64 -> "int64", XInt64
  in
  Cop(Cextcall(Printf.sprintf "caml_%s_direct_bswap" prim,
               typ_int, [tyarg], false),
      [arg],
      dbg)

let bswap16 arg dbg =
  (Cop(Cextcall("caml_bswap16_direct", typ_int, [], false),
       [arg],
       dbg))

type binary_primitive = expression -> expression -> Debuginfo.t -> expression

(* let pfield_computed = addr_array_ref *)

(* Helper for compilation of initialization and assignment operations *)

type assignment_kind = Caml_modify | Caml_initialize | Simple

let assignment_kind
    (ptr: Lambda.immediate_or_pointer)
    (init: Lambda.initialization_or_assignment) =
  match init, ptr with
  | Assignment, Pointer -> Caml_modify
  | Heap_initialization, Pointer
  | Root_initialization, Pointer -> Caml_initialize
  | Assignment, Immediate
  | Heap_initialization, Immediate
  | Root_initialization, Immediate -> Simple

let setfield n ptr init arg1 arg2 dbg =
  match assignment_kind ptr init with
  | Caml_modify ->
      return_unit dbg
        (Cop(Cextcall("caml_modify", typ_void, [], false),
            [field_address arg1 n dbg; arg2],
            dbg))
  | Caml_initialize ->
      return_unit dbg
        (Cop(Cextcall("caml_initialize", typ_void, [], false),
             [field_address arg1 n dbg; arg2],
             dbg))
  | Simple ->
      return_unit dbg (set_field arg1 n arg2 init dbg)

let setfloatfield n init arg1 arg2 dbg =
  return_unit dbg (
    Cop(Cstore (Double, init),
        [if n = 0 then arg1
         else Cop(Cadda, [arg1; Cconst_int(n * size_float, dbg)], dbg);
         arg2], dbg))

let add_int_caml arg1 arg2 dbg =
  decr_int (add_int arg1 arg2 dbg) dbg

(* Unary primitive delayed to reuse add_int_caml *)
let offsetint n arg dbg =
  if Misc.no_overflow_lsl n 1 then
    add_const arg (n lsl 1) dbg
  else
    add_int_caml arg (int_const dbg n) dbg

let sub_int_caml arg1 arg2 dbg =
  incr_int (sub_int arg1 arg2 dbg) dbg

let mul_int_caml arg1 arg2 dbg =
  (* decrementing the non-constant part helps when the multiplication is
     followed by an addition;
     for example, using this trick compiles (100 * a + 7) into
       (+ ( * a 100) -85)
     rather than
       (+ ( * 200 (>>s a 1)) 15)
  *)
  match arg1, arg2 with
  | Cconst_int _ as c1, c2 ->
      incr_int (mul_int (untag_int c1 dbg) (decr_int c2 dbg) dbg) dbg
  | c1, c2 ->
      incr_int (mul_int (decr_int c1 dbg) (untag_int c2 dbg) dbg) dbg

let div_int_caml is_safe arg1 arg2 dbg =
  tag_int(div_int (untag_int arg1 dbg)
            (untag_int arg2 dbg) is_safe dbg) dbg

let mod_int_caml is_safe arg1 arg2 dbg =
  tag_int(mod_int (untag_int arg1 dbg)
            (untag_int arg2 dbg) is_safe dbg) dbg

let and_int_caml arg1 arg2 dbg =
  Cop(Cand, [arg1; arg2], dbg)

let or_int_caml arg1 arg2 dbg =
  Cop(Cor, [arg1; arg2], dbg)

let xor_int_caml arg1 arg2 dbg =
  Cop(Cor, [Cop(Cxor, [ignore_low_bit_int arg1;
                       ignore_low_bit_int arg2], dbg);
            Cconst_int (1, dbg)], dbg)

let lsl_int_caml arg1 arg2 dbg =
  incr_int(lsl_int (decr_int arg1 dbg)
             (untag_int arg2 dbg) dbg) dbg

let lsr_int_caml arg1 arg2 dbg =
  Cop(Cor, [lsr_int arg1 (untag_int arg2 dbg) dbg;
            Cconst_int (1, dbg)], dbg)

let asr_int_caml arg1 arg2 dbg =
  Cop(Cor, [asr_int arg1 (untag_int arg2 dbg) dbg;
            Cconst_int (1, dbg)], dbg)

let int_comp_caml cmp arg1 arg2 dbg =
  tag_int(Cop(Ccmpi cmp,
              [arg1; arg2], dbg)) dbg

let stringref_unsafe arg1 arg2 dbg =
  tag_int(Cop(mk_load_mut Byte_unsigned,
              [add_int arg1 (untag_int arg2 dbg) dbg],
              dbg)) dbg

let stringref_safe arg1 arg2 dbg =
  tag_int
    (bind "str" arg1 (fun str ->
      bind "index" (untag_int arg2 dbg) (fun idx ->
        Csequence(
          make_checkbound dbg [string_length str dbg; idx],
          Cop(mk_load_mut Byte_unsigned,
            [add_int str idx dbg], dbg))))) dbg

let string_load size unsafe arg1 arg2 dbg =
  box_sized size dbg
    (bind "str" arg1 (fun str ->
     bind "index" (untag_int arg2 dbg) (fun idx ->
       check_bound unsafe size dbg
          (string_length str dbg)
          idx (unaligned_load size str idx dbg))))

let bigstring_load size unsafe arg1 arg2 dbg =
  box_sized size dbg
   (bind "ba" arg1 (fun ba ->
    bind "index" (untag_int arg2 dbg) (fun idx ->
    bind "ba_data"
     (Cop(mk_load_mut Word_int, [field_address ba 1 dbg], dbg))
     (fun ba_data ->
        check_bound unsafe size dbg
          (bigstring_length ba dbg)
          idx
          (unaligned_load size ba_data idx dbg)))))

let arrayref_unsafe kind arg1 arg2 dbg =
  match (kind : Lambda.array_kind) with
  | Pgenarray ->
      bind "arr" arg1 (fun arr ->
        bind "index" arg2 (fun idx ->
          Cifthenelse(is_addr_array_ptr arr dbg,
                      dbg,
                      addr_array_ref arr idx dbg,
                      dbg,
                      float_array_ref arr idx dbg,
                      dbg)))
  | Paddrarray ->
      addr_array_ref arg1 arg2 dbg
  | Pintarray ->
      (* CR mshinwell: for int/addr_array_ref move "dbg" to first arg *)
      int_array_ref arg1 arg2 dbg
  | Pfloatarray ->
      float_array_ref arg1 arg2 dbg

let arrayref_safe kind arg1 arg2 dbg =
  match (kind : Lambda.array_kind) with
  | Pgenarray ->
      bind "index" arg2 (fun idx ->
      bind "arr" arg1 (fun arr ->
      bind "header" (get_header_without_profinfo arr dbg) (fun hdr ->
        if wordsize_shift = numfloat_shift then
          Csequence(
            make_checkbound dbg [addr_array_length_shifted hdr dbg; idx],
            Cifthenelse(is_addr_array_hdr hdr dbg,
                        dbg,
                        addr_array_ref arr idx dbg,
                        dbg,
                        float_array_ref arr idx dbg,
                        dbg))
        else
          Cifthenelse(is_addr_array_hdr hdr dbg,
            dbg,
            Csequence(
              make_checkbound dbg [addr_array_length_shifted hdr dbg; idx],
              addr_array_ref arr idx dbg),
            dbg,
            Csequence(
              make_checkbound dbg [float_array_length_shifted hdr dbg; idx],
              float_array_ref arr idx dbg),
            dbg))))
      | Paddrarray ->
          bind "index" arg2 (fun idx ->
          bind "arr" arg1 (fun arr ->
            Csequence(
              make_checkbound dbg [
                addr_array_length_shifted
                  (get_header_without_profinfo arr dbg) dbg; idx],
              addr_array_ref arr idx dbg)))
      | Pintarray ->
          bind "index" arg2 (fun idx ->
          bind "arr" arg1 (fun arr ->
            Csequence(
              make_checkbound dbg [
                addr_array_length_shifted
                  (get_header_without_profinfo arr dbg) dbg; idx],
              int_array_ref arr idx dbg)))
      | Pfloatarray ->
          box_float dbg (
            bind "index" arg2 (fun idx ->
            bind "arr" arg1 (fun arr ->
              Csequence(
                make_checkbound dbg [
                  float_array_length_shifted
                    (get_header_without_profinfo arr dbg) dbg;
                  idx],
                unboxed_float_array_ref arr idx dbg))))

type ternary_primitive =
  expression -> expression -> expression -> Debuginfo.t -> expression

let setfield_computed ptr init arg1 arg2 arg3 dbg =
  match assignment_kind ptr init with
  | Caml_modify ->
      return_unit dbg (addr_array_set arg1 arg2 arg3 dbg)
  | Caml_initialize ->
      return_unit dbg (addr_array_initialize arg1 arg2 arg3 dbg)
  | Simple ->
      return_unit dbg (int_array_set arg1 arg2 arg3 dbg)

let bytesset_unsafe arg1 arg2 arg3 dbg =
      return_unit dbg (Cop(Cstore (Byte_unsigned, Assignment),
                      [add_int arg1 (untag_int arg2 dbg) dbg;
                       ignore_high_bit_int (untag_int arg3 dbg)], dbg))

let bytesset_safe arg1 arg2 arg3 dbg =
  return_unit dbg
    (bind "str" arg1 (fun str ->
      bind "index" (untag_int arg2 dbg) (fun idx ->
        Csequence(
          make_checkbound dbg [string_length str dbg; idx],
          Cop(Cstore (Byte_unsigned, Assignment),
              [add_int str idx dbg;
               ignore_high_bit_int (untag_int arg3 dbg)],
              dbg)))))

let arrayset_unsafe kind arg1 arg2 arg3 dbg =
  return_unit dbg (match (kind: Lambda.array_kind) with
  | Pgenarray ->
      bind "newval" arg3 (fun newval ->
        bind "index" arg2 (fun index ->
          bind "arr" arg1 (fun arr ->
            Cifthenelse(is_addr_array_ptr arr dbg,
                        dbg,
                        addr_array_set arr index newval dbg,
                        dbg,
                        float_array_set arr index (unbox_float dbg newval)
                          dbg,
                        dbg))))
  | Paddrarray ->
      addr_array_set arg1 arg2 arg3 dbg
  | Pintarray ->
      int_array_set arg1 arg2 arg3 dbg
  | Pfloatarray ->
      float_array_set arg1 arg2 arg3 dbg
  )

let arrayset_safe kind arg1 arg2 arg3 dbg =
  return_unit dbg (match (kind: Lambda.array_kind) with
  | Pgenarray ->
      bind "newval" arg3 (fun newval ->
      bind "index" arg2 (fun idx ->
      bind "arr" arg1 (fun arr ->
      bind "header" (get_header_without_profinfo arr dbg) (fun hdr ->
        if wordsize_shift = numfloat_shift then
          Csequence(
            make_checkbound dbg [addr_array_length_shifted hdr dbg; idx],
            Cifthenelse(is_addr_array_hdr hdr dbg,
                        dbg,
                        addr_array_set arr idx newval dbg,
                        dbg,
                        float_array_set arr idx
                          (unbox_float dbg newval)
                          dbg,
                        dbg))
        else
          Cifthenelse(
            is_addr_array_hdr hdr dbg,
            dbg,
            Csequence(
              make_checkbound dbg [addr_array_length_shifted hdr dbg; idx],
              addr_array_set arr idx newval dbg),
            dbg,
            Csequence(
              make_checkbound dbg [float_array_length_shifted hdr dbg; idx],
              float_array_set arr idx
                (unbox_float dbg newval) dbg),
            dbg)))))
  | Paddrarray ->
      bind "newval" arg3 (fun newval ->
      bind "index" arg2 (fun idx ->
      bind "arr" arg1 (fun arr ->
        Csequence(
          make_checkbound dbg [
            addr_array_length_shifted
              (get_header_without_profinfo arr dbg) dbg;
            idx],
          addr_array_set arr idx newval dbg))))
  | Pintarray ->
      bind "newval" arg3 (fun newval ->
      bind "index" arg2 (fun idx ->
      bind "arr" arg1 (fun arr ->
        Csequence(
          make_checkbound dbg [
            addr_array_length_shifted
              (get_header_without_profinfo arr dbg) dbg;
            idx],
          int_array_set arr idx newval dbg))))
  | Pfloatarray ->
      bind_load "newval" arg3 (fun newval ->
      bind "index" arg2 (fun idx ->
      bind "arr" arg1 (fun arr ->
        Csequence(
          make_checkbound dbg [
            float_array_length_shifted
              (get_header_without_profinfo arr dbg) dbg;
            idx],
          float_array_set arr idx newval dbg))))
  )

let bytes_set size unsafe arg1 arg2 arg3 dbg =
  return_unit dbg
   (bind "str" arg1 (fun str ->
    bind "index" (untag_int arg2 dbg) (fun idx ->
    bind "newval" arg3 (fun newval ->
      check_bound unsafe size dbg (string_length str dbg)
                  idx (unaligned_set size str idx newval dbg)))))

let bigstring_set size unsafe arg1 arg2 arg3 dbg =
  return_unit dbg
   (bind "ba" arg1 (fun ba ->
    bind "index" (untag_int arg2 dbg) (fun idx ->
    bind "newval" arg3 (fun newval ->
    bind "ba_data"
         (Cop(mk_load_mut Word_int, [field_address ba 1 dbg], dbg))
         (fun ba_data ->
            check_bound unsafe size dbg (bigstring_length ba dbg)
              idx (unaligned_set size ba_data idx newval dbg))))))

(* Symbols *)

let cdefine_symbol (symb, (global: Cmmgen_state.is_global)) =
  match global with
  | Global -> [Cglobal_symbol symb; Cdefine_symbol symb]
  | Local -> [Cdefine_symbol symb]

let emit_block symb white_header cont =
  (* Headers for structured constants must be marked black in case we
     are in no-naked-pointers mode.  See [caml_darken]. *)
  let black_header = Nativeint.logor white_header caml_black in
  Cint black_header :: cdefine_symbol symb @ cont

let emit_string_constant_fields s cont =
  let n = size_int - 1 - (String.length s) mod size_int in
  Cstring s :: Cskip n :: Cint8 n :: cont

let emit_boxed_int32_constant_fields n cont =
  let n = Nativeint.of_int32 n in
  if size_int = 8 then
    Csymbol_address caml_int32_ops :: Cint32 n :: Cint32 0n :: cont
  else
    Csymbol_address caml_int32_ops :: Cint n :: cont

let emit_boxed_int64_constant_fields n cont =
  let lo = Int64.to_nativeint n in
  if size_int = 8 then
    Csymbol_address caml_int64_ops :: Cint lo :: cont
  else begin
    let hi = Int64.to_nativeint (Int64.shift_right n 32) in
    if big_endian then
      Csymbol_address caml_int64_ops :: Cint hi :: Cint lo :: cont
    else
      Csymbol_address caml_int64_ops :: Cint lo :: Cint hi :: cont
  end

let emit_boxed_nativeint_constant_fields n cont =
  Csymbol_address caml_nativeint_ops :: Cint n :: cont

let emit_float_constant symb f cont =
  emit_block symb float_header (Cdouble f :: cont)

let emit_string_constant symb s cont =
  emit_block symb (string_header (String.length s))
    (emit_string_constant_fields s cont)

let emit_int32_constant symb n cont =
  emit_block symb boxedint32_header
    (emit_boxed_int32_constant_fields n cont)

let emit_int64_constant symb n cont =
  emit_block symb boxedint64_header
    (emit_boxed_int64_constant_fields n cont)

let emit_nativeint_constant symb n cont =
  emit_block symb boxedintnat_header
    (emit_boxed_nativeint_constant_fields n cont)

let emit_float_array_constant symb fields cont =
  emit_block symb (floatarray_header (List.length fields))
    (Misc.map_end (fun f -> Cdouble f) fields cont)

(* Generate the entry point *)

let entry_point namelist =
  let dbg = placeholder_dbg in
  let cconst_int i = Cconst_int (i, dbg ()) in
  let cconst_symbol sym = Cconst_symbol (sym, dbg ()) in
  let incr_global_inited () =
    Cop(Cstore (Word_int, Assignment),
        [cconst_symbol "caml_globals_inited";
         Cop(Caddi, [Cop(mk_load_mut Word_int,
                       [cconst_symbol "caml_globals_inited"], dbg ());
                     cconst_int 1], dbg ())], dbg ()) in
  let body =
    List.fold_right
      (fun name next ->
        let entry_sym = Compilenv.make_symbol ~unitname:name (Some "entry") in
        Csequence(Cop(Capply typ_void,
                         [cconst_symbol entry_sym], dbg ()),
                  Csequence(incr_global_inited (), next)))
      namelist (cconst_int 1) in
  let fun_name = "caml_program" in
  let fun_dbg = placeholder_fun_dbg ~human_name:fun_name in
  Cfunction {fun_name;
             fun_args = [];
             fun_body = body;
             fun_codegen_options = [Reduce_code_size];
             fun_dbg;
            }

(* Generate the table of globals *)

let cint_zero = Cint 0n

let global_table namelist =
  let mksym name =
    Csymbol_address (Compilenv.make_symbol ~unitname:name (Some "gc_roots"))
  in
  Cdata(Cglobal_symbol "caml_globals" ::
        Cdefine_symbol "caml_globals" ::
        List.map mksym namelist @
        [cint_zero])

let reference_symbols namelist =
  let mksym name = Csymbol_address name in
  Cdata(List.map mksym namelist)

let global_data name v =
  Cdata(emit_string_constant (name, Global)
          (Marshal.to_string v []) [])

let globals_map v = global_data "caml_globals_map" v

(* Generate the master table of frame descriptors *)

let frame_table namelist =
  let mksym name =
    Csymbol_address (Compilenv.make_symbol ~unitname:name (Some "frametable"))
  in
  Cdata(Cglobal_symbol "caml_frametable" ::
        Cdefine_symbol "caml_frametable" ::
        List.map mksym namelist
        @ [cint_zero])

(* Generate the table of module data and code segments *)

let segment_table namelist symbol begname endname =
  let addsyms name lst =
    Csymbol_address (Compilenv.make_symbol ~unitname:name (Some begname)) ::
    Csymbol_address (Compilenv.make_symbol ~unitname:name (Some endname)) ::
    lst
  in
  Cdata(Cglobal_symbol symbol ::
        Cdefine_symbol symbol ::
        List.fold_right addsyms namelist [cint_zero])

let data_segment_table namelist =
  segment_table namelist "caml_data_segments" "data_begin" "data_end"

let code_segment_table namelist =
  segment_table namelist "caml_code_segments" "code_begin" "code_end"

(* Initialize a predefined exception *)

let predef_exception i name =
  let name_sym = Compilenv.new_const_symbol () in
  let data_items =
    emit_string_constant (name_sym, Local) name []
  in
  let exn_sym = "caml_exn_" ^ name in
  let tag = Obj.object_tag in
  let size = 2 in
  let fields =
    (Csymbol_address name_sym)
      :: (cint_const (-i - 1))
      :: data_items
  in
  let data_items =
    emit_block (exn_sym, Global) (block_header tag size) fields
  in
  Cdata data_items

(* Header for a plugin *)

let plugin_header units =
  let mk ((ui : Cmx_format.unit_infos),crc) : Cmxs_format.dynunit =
    { dynu_name = ui.ui_name;
      dynu_crc = crc;
      dynu_imports_cmi = ui.ui_imports_cmi;
      dynu_imports_cmx = ui.ui_imports_cmx;
      dynu_defines = ui.ui_defines
    } in
  global_data "caml_plugin_header"
    ({ dynu_magic = Config.cmxs_magic_number;
       dynu_units = List.map mk units }
     : Cmxs_format.dynheader)

(* To compile "let rec" over values *)

let fundecls_size fundecls =
  let sz = ref (-1) in
  List.iter
    (fun (f : Clambda.ufunction) ->
       let indirect_call_code_pointer_size =
         match f.arity with
         | 0 | 1 -> 0
           (* arity 1 does not need an indirect call handler.
              arity 0 cannot be indirect called *)
         | _ -> 1
           (* For other arities there is an indirect call handler.
              if arity >= 2 it is caml_curry...
              if arity < 0 it is caml_tuplify... *)
       in
       sz := !sz + 1 + 2 + indirect_call_code_pointer_size)
    fundecls;
  !sz

(* Emit constant closures *)

let emit_constant_closure ((_, global_symb) as symb) fundecls clos_vars cont =
  let closure_symbol (f : Clambda.ufunction) =
    if Config.flambda then
      cdefine_symbol (f.label ^ "_closure", global_symb)
    else
      []
  in
  match (fundecls : Clambda.ufunction list) with
    [] ->
      (* This should probably not happen: dead code has normally been
         eliminated and a closure cannot be accessed without going through
         a [Project_closure], which depends on the function. *)
      assert (clos_vars = []);
      cdefine_symbol symb @ clos_vars @ cont
  | f1 :: remainder ->
      let startenv = fundecls_size fundecls in
      let rec emit_others pos = function
          [] -> clos_vars @ cont
      | (f2 : Clambda.ufunction) :: rem ->
          if f2.arity = 1 || f2.arity = 0 then
            Cint(infix_header pos) ::
            (closure_symbol f2) @
            Csymbol_address f2.label ::
            Cint(closure_info ~arity:f2.arity ~startenv:(startenv - pos)) ::
            emit_others (pos + 3) rem
          else
            Cint(infix_header pos) ::
            (closure_symbol f2) @
            Csymbol_address(curry_function_sym f2.arity) ::
            Cint(closure_info ~arity:f2.arity ~startenv:(startenv - pos)) ::
            Csymbol_address f2.label ::
            emit_others (pos + 4) rem in
      Cint(black_closure_header (fundecls_size fundecls
                                 + List.length clos_vars)) ::
      cdefine_symbol symb @
      (closure_symbol f1) @
      if f1.arity = 1 || f1.arity = 0 then
        Csymbol_address f1.label ::
        Cint(closure_info ~arity:f1.arity ~startenv) ::
        emit_others 3 remainder
      else
        Csymbol_address(curry_function_sym f1.arity) ::
        Cint(closure_info ~arity:f1.arity ~startenv) ::
        Csymbol_address f1.label ::
        emit_others 4 remainder

(* Build the NULL terminated array of gc roots *)

let emit_gc_roots_table ~symbols cont =
  let table_symbol = Compilenv.make_symbol (Some "gc_roots") in
  Cdata(Cglobal_symbol table_symbol ::
        Cdefine_symbol table_symbol ::
        List.map (fun s -> Csymbol_address s) symbols @
        [Cint 0n])
  :: cont

(* Build preallocated blocks (used for Flambda [Initialize_symbol]
   constructs, and Clambda global module) *)

let preallocate_block cont { Clambda.symbol; exported; tag; fields } =
  let space =
    (* These words will be registered as roots and as such must contain
       valid values, in case we are in no-naked-pointers mode.  Likewise
       the block header must be black, below (see [caml_darken]), since
       the overall record may be referenced. *)
    List.map (fun field ->
        match field with
        | None ->
            Cint (Nativeint.of_int 1 (* Val_unit *))
        | Some (Clambda.Uconst_field_int n) ->
            cint_const n
        | Some (Clambda.Uconst_field_ref label) ->
            Csymbol_address label)
      fields
  in
  let global = Cmmgen_state.(if exported then Global else Local) in
  let symb = (symbol, global) in
  let data =
    emit_block symb (block_header tag (List.length fields)) space
  in
  Cdata data :: cont

let emit_preallocated_blocks preallocated_blocks cont =
  let symbols =
    List.map (fun ({ Clambda.symbol }:Clambda.preallocated_block) -> symbol)
      preallocated_blocks
  in
  let c1 = emit_gc_roots_table ~symbols cont in
  List.fold_left preallocate_block c1 preallocated_blocks<|MERGE_RESOLUTION|>--- conflicted
+++ resolved
@@ -569,19 +569,13 @@
           | Some (Uconst_float x) ->
               Cconst_float (x, dbg) (* or keep _dbg? *)
           | _ ->
-<<<<<<< HEAD
-              Cop(Cload {memory_chunk=Double_u; mutability=Immutable;
+              Cop(Cload {memory_chunk=Double; mutability=Immutable;
                          is_atomic=false},
                   [cmm], dbg)
           end
-      | cmm -> Cop(Cload {memory_chunk=Double_u; mutability=Immutable;
+      | cmm -> Cop(Cload {memory_chunk=Double; mutability=Immutable;
                          is_atomic=false},
                    [cmm], dbg)
-=======
-              Cop(Cload (Double, Immutable), [cmm], dbg)
-          end
-      | cmm -> Cop(Cload (Double, Immutable), [cmm], dbg)
->>>>>>> d9673181
     )
 
 (* Complex *)
@@ -589,19 +583,12 @@
 let box_complex dbg c_re c_im =
   Cop(Calloc, [alloc_floatarray_header 2 dbg; c_re; c_im], dbg)
 
-<<<<<<< HEAD
 let complex_re c dbg =
-  Cop(Cload {memory_chunk=Double_u; mutability=Immutable; is_atomic=false},
+  Cop(Cload {memory_chunk=Double; mutability=Immutable; is_atomic=false},
       [c], dbg)
 let complex_im c dbg =
-  Cop(Cload {memory_chunk=Double_u; mutability=Immutable; is_atomic=false},
+  Cop(Cload {memory_chunk=Double; mutability=Immutable; is_atomic=false},
       [Cop(Cadda, [c; Cconst_int (size_float, dbg)], dbg)], dbg)
-=======
-let complex_re c dbg = Cop(Cload (Double, Immutable), [c], dbg)
-let complex_im c dbg = Cop(Cload (Double, Immutable),
-                        [Cop(Cadda, [c; Cconst_int (size_float, dbg)], dbg)],
-                        dbg)
->>>>>>> d9673181
 
 (* Unit *)
 
@@ -751,11 +738,7 @@
   Cop(mk_load_mut Word_int,
     [array_indexing log2_size_addr arr ofs dbg], dbg)
 let unboxed_float_array_ref arr ofs dbg =
-<<<<<<< HEAD
-  Cop(mk_load_mut Double_u,
-=======
-  Cop(Cload (Double, Mutable),
->>>>>>> d9673181
+  Cop(mk_load_mut Double,
     [array_indexing log2_size_float arr ofs dbg], dbg)
 let float_array_ref arr ofs dbg =
   box_float dbg (unboxed_float_array_ref arr ofs dbg)
@@ -2125,11 +2108,7 @@
 type unary_primitive = expression -> Debuginfo.t -> expression
 
 let floatfield n ptr dbg =
-<<<<<<< HEAD
-  Cop(mk_load_mut Double_u,
-=======
-  Cop(Cload (Double, Mutable),
->>>>>>> d9673181
+  Cop(mk_load_mut Double,
       [if n = 0 then ptr
        else Cop(Cadda, [ptr; Cconst_int(n * size_float, dbg)], dbg)],
       dbg)
