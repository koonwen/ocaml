/**************************************************************************/
/*                                                                        */
/*                                 OCaml                                  */
/*                                                                        */
/*             Xavier Leroy, projet Cristal, INRIA Rocquencourt           */
/*                                                                        */
/*   Copyright 1996 Institut National de Recherche en Informatique et     */
/*     en Automatique.                                                    */
/*                                                                        */
/*   All rights reserved.  This file is distributed under the terms of    */
/*   the GNU Lesser General Public License version 2.1, with the          */
/*   special exception on linking described in the file LICENSE.          */
/*                                                                        */
/**************************************************************************/

#include <caml/mlvalues.h>
#include <caml/alloc.h>
#include <caml/memory.h>
#include <caml/signals.h>
#define CAML_INTERNALS
#include <caml/osdeps.h>
#include "unixsupport.h"

#ifdef HAS_UNISTD
# include <unistd.h>
#else
# ifndef _WIN32
#  include <sys/file.h>
# endif
# ifndef R_OK
#   define R_OK    4/* test for read permission */
#   define W_OK    2/* test for write permission */
#   define X_OK    1/* test for execute (search) permission */
#   define F_OK    0/* test for presence of file */
# endif
#endif

static int access_permission_table[] = {
  R_OK,
<<<<<<< HEAD
  W_OK,
=======
  W_OK, 
>>>>>>> 0d68080b
#ifdef _WIN32
  /* Since there is no concept of execute permission on Windows,
     we fall b+ack to the read permission */
  R_OK,
#else
  X_OK,
#endif
  F_OK
};

CAMLprim value unix_access(value path, value perms)
{
  CAMLparam2(path, perms);
  char_os * p;
  int ret, cv_flags;

  caml_unix_check_path(path, "access");
  cv_flags = caml_convert_flag_list(perms, access_permission_table);
  p = caml_stat_strdup_to_os(String_val(path));
  caml_enter_blocking_section();
  ret = access_os(p, cv_flags);
  caml_leave_blocking_section();
  caml_stat_free(p);
  if (ret == -1)
    uerror("access", path);
  CAMLreturn(Val_unit);
}<|MERGE_RESOLUTION|>--- conflicted
+++ resolved
@@ -37,11 +37,7 @@
 
 static int access_permission_table[] = {
   R_OK,
-<<<<<<< HEAD
   W_OK,
-=======
-  W_OK, 
->>>>>>> 0d68080b
 #ifdef _WIN32
   /* Since there is no concept of execute permission on Windows,
      we fall b+ack to the read permission */
