--- conflicted
+++ resolved
@@ -115,17 +115,12 @@
       mlsize_t path_length =
         strnlen(adr->s_unix.sun_path,
                 adr_len - offsetof(struct sockaddr_un, sun_path));
-<<<<<<< HEAD
-      n = caml_alloc_initialized_string(path_length, (char *)adr->s_unix.sun_path);
-      res = caml_alloc_1(0, n);
-=======
       n = caml_alloc_initialized_string(path_length,
                                         (char *)adr->s_unix.sun_path);
       Begin_root (n);
         res = caml_alloc_small(1, 0);
         Field(res,0) = n;
       End_roots();
->>>>>>> 1435a6a6
       break;
     }
 #endif
