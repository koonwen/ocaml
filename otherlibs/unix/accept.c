--- conflicted
+++ resolved
@@ -48,16 +48,7 @@
   if (clo) unix_set_cloexec(retcode, "accept", Nothing);
 #endif
   a = alloc_sockaddr(&addr, addr_len, retcode);
-<<<<<<< HEAD
   CAMLreturn (caml_alloc_2(0, Val_int(retcode), a));
-=======
-  Begin_root (a);
-    res = caml_alloc_small(2, 0);
-    Field(res, 0) = Val_int(retcode);
-    Field(res, 1) = a;
-  End_roots();
-  return res;
->>>>>>> 0d68080b
 }
 
 #else
