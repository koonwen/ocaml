#########################################################################
#                                                                       #
#                                 OCaml                                 #
#                                                                       #
#           Damien Doligez, projet Gallium, INRIA Rocquencourt          #
#                                                                       #
#   Copyright 2012 Institut National de Recherche en Informatique et    #
#   en Automatique.  All rights reserved.  This file is distributed     #
#   under the terms of the Q Public License version 1.0.                #
#                                                                       #
#########################################################################

# To use this test set, you need OCaml installed in a directory where
# you have write rights.

# Warning: use of this Makefile will install lots of software
# in the same place where OCaml is installed.

# It is recommended that you install OCaml in some isolated
# directory D (for example /usr/local/ocaml/test), add D/bin
# at the front of your PATH, then use this Makefile to test
# your OCaml installation.

WGET = wget --no-check-certificate --progress=dot:mega

PREFIX = "`ocamlc -where | sed -e 's|/[^/]*/[^/]*$$||'`"
VERSION = `ocamlc -vnum`

.PHONY: default
default:
	@printf "\n\n########## Starting make at " >>log-${VERSION}
	@date >>log-${VERSION}
	${MAKE} platform >>log-${VERSION} 2>&1
	@printf '\n'
	mv log-${VERSION} log_${VERSION}_`date -u '+%Y-%m-%d:%H:%M:%S'`

# Platform-dependent subsets: add your own here.

.PHONY: all-cygwin
all-cygwin: findlib ounit res pcre react ocamltext ocamlssl camlzip cryptokit \
            sqlite ocgi xmllight configfile xmlm omake \
            camomile zen vsyml extlib fileutils ocamlify ocamlmod \
            calendar dbm ocamlscript coq compcert

all-macos: findlib lablgtk ocamlgraph ounit res pcre core react ocamltext \
           ocamlssl lwt camlzip cryptokit sqlite menhir hevea \
           unison ocgi xmllight configfile xmlm lablgtkextras sks omake \
           altergo boomerang camomile zen vsyml ocamlnet extlib fileutils \
           odn ocamlify expect ocamlmod oasis calendar camlimages advi \
           dbm ocsigen ocamlscript coq compcert framac

platform:
	case `uname -s` in \
	  CYGWIN*) ${MAKE} all-cygwin;; \
	  Darwin) ${MAKE} all-macos;; \
	  *) ${MAKE} all;; \
	esac

# https://github.com/ocaml/camlp4/
CAMLP4=camlp4-trunk
${CAMLP4}.zip:
	${WGET} https://github.com/ocaml/camlp4/archive/trunk.zip
	mv trunk.zip ${CAMLP4}.zip
camlp4: ${CAMLP4}.zip
	printf "%s " "$@" >/dev/tty
	test -d ${PREFIX}
	rm -rf ${CAMLP4}
	unzip -q ${CAMLP4}.zip
	./Patcher.sh ${CAMLP4}
	( cd ${CAMLP4} && \
	  export PATH=${PREFIX}/bin:$$PATH && \
	  sh ./configure --prefix ${PREFIX} && \
	  ${MAKE} all && \
	  ocamlfind remove camlp4 && \
	  ${MAKE} install )
	echo ${VERSION} >$@
clean::
	rm -rf ${CAMLP4} camlp4
distclean::
	rm -f ${CAMLP4}.tar.gz
all: camlp4

# http://projects.camlcity.org/projects/findlib.html
FINDLIB=findlib-1.3.3
${FINDLIB}.tar.gz:
	${WGET} http://download.camlcity.org/download/$@
findlib: ${FINDLIB}.tar.gz camlp4
	printf "%s " "$@" >/dev/tty
	test -d ${PREFIX}
	rm -rf ${FINDLIB}
	tar zxf ${FINDLIB}.tar.gz
	./Patcher.sh ${FINDLIB}
	( cd ${FINDLIB} && \
	  export PATH=${PREFIX}/bin:$$PATH && \
	  ./configure && \
	  ${MAKE} all && \
	  ${MAKE} opt && \
	  ${MAKE} install )
	echo ${VERSION} >$@
clean::
	rm -rf ${FINDLIB} findlib
distclean::
	rm -f ${FINDLIB}.tar.gz
all: findlib

# http://lablgtk.forge.ocamlcore.org/
LABLGTK=lablgtk-2.18.0
${LABLGTK}.tar.gz:
	${WGET} https://forge.ocamlcore.org/frs/download.php/1261/$@
lablgtk: ${LABLGTK}.tar.gz findlib # TODO: add lablgl
	printf "%s " "$@" >/dev/tty
	test -d ${PREFIX}
	rm -rf ${LABLGTK}
	tar zxf ${LABLGTK}.tar.gz
	./Patcher.sh ${LABLGTK}
	( cd ${LABLGTK} && \
	  export PATH=${PREFIX}/bin:$$PATH && \
	  ./configure -prefix ${PREFIX} && \
	  ${MAKE} world && \
	  ocamlfind remove lablgtk2 && \
	  ${MAKE} install && \
	  rm -f ${PREFIX}/lib/ocaml/lablgtk2 && \
	  ln -f -s ${PREFIX}/lib/ocaml/site-lib/lablgtk2 \
	           ${PREFIX}/lib/ocaml/lablgtk2 )
	echo ${VERSION} >$@
clean::
	rm -rf ${LABLGTK} lablgtk
distclean::
	rm -f ${LABLGTK}.tar.gz
all: lablgtk

# http://ocamlgraph.lri.fr/
OCAMLGRAPH=ocamlgraph-1.8.2
${OCAMLGRAPH}.tar.gz:
	${WGET} http://ocamlgraph.lri.fr/download/$@
ocamlgraph: ${OCAMLGRAPH}.tar.gz findlib lablgtk
	printf "%s " "$@" >/dev/tty
	test -d ${PREFIX}
	rm -rf ${OCAMLGRAPH}
	tar zxf ${OCAMLGRAPH}.tar.gz
	./Patcher.sh ${OCAMLGRAPH}
	( cd ${OCAMLGRAPH} && \
	  export PATH=${PREFIX}/bin:$$PATH && \
	  ./configure -prefix ${PREFIX} && \
	  ${MAKE} && \
	  rm -rf ${PREFIX}/lib/ocaml/ocamlgraph && \
	  ocamlfind remove ocamlgraph && \
	  ${MAKE} install install-findlib && \
	  ln -s ${PREFIX}/lib/ocaml/site-lib/ocamlgraph \
	        ${PREFIX}/lib/ocaml/ocamlgraph )
	echo ${VERSION} >$@
clean::
	rm -rf ${OCAMLGRAPH} ocamlgraph
distclean::
	rm -f ${OCAMLGRAPH}.tar.gz
all: ocamlgraph

# http://ounit.forge.ocamlcore.org/
OUNIT=ounit-1.1.2
${OUNIT}.tar.gz:
	${WGET} http://forge.ocamlcore.org/frs/download.php/886/$@
ounit: ${OUNIT}.tar.gz findlib
	printf "%s " "$@" >/dev/tty
	test -d ${PREFIX}
	rm -rf ${OUNIT}
	tar zxf ${OUNIT}.tar.gz
	./Patcher.sh ${OUNIT}
	( cd ${OUNIT} && \
	  export PATH=${PREFIX}/bin:$$PATH && \
	  ${MAKE} && \
	  ocamlfind remove oUnit && \
	  ${MAKE} install )
	echo ${VERSION} >$@
clean::
	rm -rf ${OUNIT} ounit
distclean::
	rm -f ${OUNIT}.tar.gz
all: ounit

# https://bitbucket.org/mmottl/res
RES=res-3.2.0
${RES}.tar.gz:
	${WGET} https://bitbucket.org/mmottl/res/downloads/$@
res: ${RES}.tar.gz findlib
	printf "%s " "$@" >/dev/tty
	test -d ${PREFIX}
	rm -rf ${RES}
	tar zxf ${RES}.tar.gz
	./Patcher.sh ${RES}
	( cd ${RES} && \
	  export PATH=${PREFIX}/bin:$$PATH && \
	  ${MAKE} && \
	  ocamlfind remove res && \
	  ${MAKE} install )
	echo ${VERSION} >$@
clean::
	rm -rf ${RES} res
distclean::
	rm -f ${RES}.tar.gz
all: res

# https://bitbucket.org/mmottl/pcre-ocaml
PCRE=pcre-ocaml-6.2.5
${PCRE}.tar.gz:
	${WGET} https://bitbucket.org/mmottl/pcre-ocaml/downloads/$@
pcre: ${PCRE}.tar.gz findlib
	printf "%s " "$@" >/dev/tty
	test -d ${PREFIX}
	rm -rf ${PCRE}
	tar zxf ${PCRE}.tar.gz
	./Patcher.sh ${PCRE}
	( cd ${PCRE} && \
	  export PATH=${PREFIX}/bin:$$PATH && \
	  ${MAKE} && \
	  ocamlfind remove pcre && \
	  ${MAKE} install )
	echo ${VERSION} >$@
clean::
	rm -rf ${PCRE} pcre
distclean::
	rm -f ${PCRE}.tar.gz
all: pcre

###########################################################################

## Jane Street Core

# https://ocaml.janestreet.com/ocaml-core/109.28.00/individual/
TYPECONV=type_conv-109.28.00
${TYPECONV}.tar.gz:
	${WGET} https://ocaml.janestreet.com/ocaml-core/109.28.00/individual/$@
typeconv: ${TYPECONV}.tar.gz findlib
	printf "%s " "$@" >/dev/tty
	test -d ${PREFIX}
	rm -rf ${TYPECONV}
	tar zxf ${TYPECONV}.tar.gz
	./Patcher.sh ${TYPECONV}
	( cd ${TYPECONV} && \
	  export PATH=${PREFIX}/bin:$$PATH && \
	  ocaml setup.ml -configure && \
	  ocaml setup.ml -build && \
	  ocamlfind remove type_conv && \
	  ocaml setup.ml -install )
	echo ${VERSION} >$@
clean::
	rm -rf ${TYPECONV} typeconv
distclean::
	rm -f ${TYPECONV}.tar.gz
all: typeconv

# https://ocaml.janestreet.com/ocaml-core/109.15.00/individual/
VARIANTSLIB=variantslib-109.15.00
${VARIANTSLIB}.tar.gz:
	${WGET} https://ocaml.janestreet.com/ocaml-core/109.15.00/individual/$@
variantslib: ${VARIANTSLIB}.tar.gz findlib typeconv
	printf "%s " "$@" >/dev/tty
	test -d ${PREFIX}
	rm -rf ${VARIANTSLIB}
	tar zxf ${VARIANTSLIB}.tar.gz
	./Patcher.sh ${VARIANTSLIB}
	( cd ${VARIANTSLIB} && \
	  export PATH=${PREFIX}/bin:$$PATH && \
	  ocaml setup.ml -configure && \
	  ocaml setup.ml -build && \
	  ocamlfind remove variantslib && \
	  ocaml setup.ml -install )
	echo ${VERSION} >$@
clean::
	rm -rf ${VARIANTSLIB} variantslib
distclean::
	rm -f ${VARIANTSLIB}.tar.gz
all: variantslib

# https://ocaml.janestreet.com/ocaml-core/109.28.00/individual/
PIPEBANG=pipebang-109.28.00
${PIPEBANG}.tar.gz:
	${WGET} https://ocaml.janestreet.com/ocaml-core/109.28.00/individual/$@
pipebang: ${PIPEBANG}.tar.gz findlib typeconv
	printf "%s " "$@" >/dev/tty
	test -d ${PREFIX}
	rm -rf ${PIPEBANG}
	tar zxf ${PIPEBANG}.tar.gz
	./Patcher.sh ${PIPEBANG}
	( cd ${PIPEBANG} && \
	  export PATH=${PREFIX}/bin:$$PATH && \
	  ocaml setup.ml -configure && \
	  ocaml setup.ml -build && \
	  ocamlfind remove pa_pipebang && \
	  ocaml setup.ml -install )
	echo ${VERSION} >$@
clean::
	rm -rf ${PIPEBANG} pipebang
distclean::
	rm -f ${PIPEBANG}.tar.gz
all: pipebang

# https://ocaml.janestreet.com/ocaml-core/109.36.00/individual/
PAOUNIT=pa_ounit-109.36.00
${PAOUNIT}.tar.gz:
	${WGET} https://ocaml.janestreet.com/ocaml-core/109.36.00/individual/$@
paounit: ${PAOUNIT}.tar.gz findlib typeconv
	printf "%s " "$@" >/dev/tty
	test -d ${PREFIX}
	rm -rf ${PAOUNIT}
	tar zxf ${PAOUNIT}.tar.gz
	./Patcher.sh ${PAOUNIT}
	( cd ${PAOUNIT} && \
	  export PATH=${PREFIX}/bin:$$PATH && \
	  ocaml setup.ml -configure && \
	  ocaml setup.ml -build && \
	  ocamlfind remove pa_ounit && \
	  ocaml setup.ml -install )
	echo ${VERSION} >$@
clean::
	rm -rf ${PAOUNIT} paounit
distclean::
	rm -f ${PAOUNIT}.tar.gz
all: paounit

# https://ocaml.janestreet.com/ocaml-core/109.15.00/individual/
COMPARELIB=comparelib-109.15.00
${COMPARELIB}.tar.gz:
	${WGET} https://ocaml.janestreet.com/ocaml-core/109.15.00/individual/$@
comparelib: ${COMPARELIB}.tar.gz findlib typeconv
	printf "%s " "$@" >/dev/tty
	test -d ${PREFIX}
	rm -rf ${COMPARELIB}
	tar zxf ${COMPARELIB}.tar.gz
	./Patcher.sh ${COMPARELIB}
	( cd ${COMPARELIB} && \
	  export PATH=${PREFIX}/bin:$$PATH && \
	  ocaml setup.ml -configure && \
	  ocaml setup.ml -build && \
	  ocamlfind remove comparelib && \
	  ocaml setup.ml -install )
	echo ${VERSION} >$@
clean::
	rm -rf ${COMPARELIB} comparelib
distclean::
	rm -f ${COMPARELIB}.tar.gz
all: comparelib

# https://ocaml.janestreet.com/ocaml-core/109.30.00/individual/
BINPROT=bin_prot-109.30.00
${BINPROT}.tar.gz:
	${WGET} https://ocaml.janestreet.com/ocaml-core/109.30.00/individual/$@
binprot: ${BINPROT}.tar.gz findlib typeconv ounit
	printf "%s " "$@" >/dev/tty
	test -d ${PREFIX}
	rm -rf ${BINPROT}
	tar zxf ${BINPROT}.tar.gz
	./Patcher.sh ${BINPROT}
	( cd ${BINPROT} && \
	  export PATH=${PREFIX}/bin:$$PATH && \
	  ocaml setup.ml -configure && \
	  ocaml setup.ml -build && \
	  ocamlfind remove bin_prot && \
	  ocaml setup.ml -install )
	echo ${VERSION} >$@
clean::
	rm -rf ${BINPROT} binprot
distclean::
	rm -f ${BINPROT}.tar.gz
all: binprot

# https://ocaml.janestreet.com/ocaml-core/109.15.00/individual/
FIELDSLIB=fieldslib-109.15.00
${FIELDSLIB}.tar.gz:
	${WGET} https://ocaml.janestreet.com/ocaml-core/109.15.00/individual/$@
fieldslib: ${FIELDSLIB}.tar.gz findlib typeconv
	printf "%s " "$@" >/dev/tty
	test -d ${PREFIX}
	rm -rf ${FIELDSLIB}
	tar zxf ${FIELDSLIB}.tar.gz
	./Patcher.sh ${FIELDSLIB}
	( cd ${FIELDSLIB} && \
	  export PATH=${PREFIX}/bin:$$PATH && \
	  ocaml setup.ml -configure && \
	  ocaml setup.ml -build && \
	  ocamlfind remove fieldslib && \
	  ocaml setup.ml -install )
	echo ${VERSION} >$@
clean::
	rm -rf ${FIELDSLIB} fieldslib
distclean::
	rm -f ${FIELDSLIB}.tar.gz
all: fieldslib

# https://ocaml.janestreet.com/ocaml-core/109.15.00/individual/
SEXPLIB=sexplib-109.15.00
${SEXPLIB}.tar.gz:
	${WGET} https://ocaml.janestreet.com/ocaml-core/109.15.00/individual/$@
sexplib: ${SEXPLIB}.tar.gz findlib typeconv
	printf "%s " "$@" >/dev/tty
	test -d ${PREFIX}
	rm -rf ${SEXPLIB}
	tar zxf ${SEXPLIB}.tar.gz
	./Patcher.sh ${SEXPLIB}
	( cd ${SEXPLIB} && \
	  export PATH=${PREFIX}/bin:$$PATH && \
	  ocaml setup.ml -configure && \
	  ocaml setup.ml -build && \
	  ocamlfind remove sexplib && \
	  ocaml setup.ml -install )
	echo ${VERSION} >$@
clean::
	rm -rf ${SEXPLIB} sexplib
distclean::
	rm -f ${SEXPLIB}.tar.gz
all: sexplib

# https://ocaml.janestreet.com/ocaml-core/109.35.00/individual/
HERELIB=herelib-109.35.00
${HERELIB}.tar.gz:
	${WGET} https://ocaml.janestreet.com/ocaml-core/109.35.00/individual/$@
herelib: ${HERELIB}.tar.gz
	printf "%s " "$@" >/dev/tty
	test -d ${PREFIX}
	rm -rf ${HERELIB}
	tar zxf ${HERELIB}.tar.gz
	./Patcher.sh ${HERELIB}
	( cd ${HERELIB} && \
	  export PATH=${PREFIX}/bin:$$PATH && \
	  sh ./configure --prefix ${PREFIX} && \
	  ${MAKE} && \
	  ocamlfind remove herelib && \
	  ${MAKE} install )
	echo ${VERSION} >$@
clean::
	rm -rf ${HERELIB} herelib
distclean::
	rm -f ${HERELIB}.tar.gz
all: herelib

# https://ocaml.janestreet.com/ocaml-core/109.37.00/individual/
COREKERNEL=core_kernel-109.37.00
${COREKERNEL}.tar.gz:
	${WGET} https://ocaml.janestreet.com/ocaml-core/109.37.00/individual/$@
corekernel: ${COREKERNEL}.tar.gz findlib variantslib sexplib fieldslib \
      binprot comparelib paounit pipebang res ounit herelib
	printf "%s " "$@" >/dev/tty
	test -d ${PREFIX}
	rm -rf ${COREKERNEL}
	tar zxf ${COREKERNEL}.tar.gz
	./Patcher.sh ${COREKERNEL}
	( cd ${COREKERNEL} && \
	  export PATH=${PREFIX}/bin:$$PATH && \
	  ocaml setup.ml -configure && \
	  ocaml setup.ml -build && \
	  ocamlfind remove core_kernel && \
	  ocaml setup.ml -install )
	echo ${VERSION} >$@
clean::
	rm -rf ${COREKERNEL} corekernel
distclean::
	rm -f ${COREKERNEL}.tar.gz
all: core

# https://ocaml.janestreet.com/ocaml-core/109.37.00/individual/
CORE=core-109.37.00
${CORE}.tar.gz:
	${WGET} https://ocaml.janestreet.com/ocaml-core/109.37.00/individual/$@
core: ${CORE}.tar.gz findlib variantslib sexplib fieldslib binprot comparelib \
      paounit pipebang res ounit corekernel
	printf "%s " "$@" >/dev/tty
	test -d ${PREFIX}
	rm -rf ${CORE}
	tar zxf ${CORE}.tar.gz
	./Patcher.sh ${CORE}
	( cd ${CORE} && \
	  export PATH=${PREFIX}/bin:$$PATH && \
	  ocaml setup.ml -configure && \
	  ocaml setup.ml -build && \
	  ocamlfind remove core && \
	  ocaml setup.ml -install )
	echo ${VERSION} >$@
clean::
	rm -rf ${CORE} core
distclean::
	rm -f ${CORE}.tar.gz
all: core

# https://ocaml.janestreet.com/ocaml-core/109.27.00/individual/
CUSTOMPRINTF=custom_printf-109.27.00
${CUSTOMPRINTF}.tar.gz:
	${WGET} https://ocaml.janestreet.com/ocaml-core/109.27.00/individual/$@
customprintf: ${CUSTOMPRINTF}.tar.gz
	printf "%s " "$@" >/dev/tty
	test -d ${PREFIX}
	rm -rf ${CUSTOMPRINTF}
	tar zxf ${CUSTOMPRINTF}.tar.gz
	./Patcher.sh ${CUSTOMPRINTF}
	( cd ${CUSTOMPRINTF} && \
	  export PATH=${PREFIX}/bin:$$PATH && \
	  sh ./configure --prefix ${PREFIX} && \
	  ${MAKE} && \
	  ocamlfind remove customprintf && \
	  ${MAKE} install )
	echo ${VERSION} >$@
clean::
	rm -rf ${CUSTOMPRINTF} customprintf
distclean::
	rm -f ${CUSTOMPRINTF}.tar.gz
all: customprintf

# https://ocaml.janestreet.com/ocaml-core/109.36.00/individual/
TEXTUTILS=textutils-109.36.00
${TEXTUTILS}.tar.gz:
	${WGET} https://ocaml.janestreet.com/ocaml-core/109.36.00/individual/$@
textutils: ${TEXTUTILS}.tar.gz
	printf "%s " "$@" >/dev/tty
	test -d ${PREFIX}
	rm -rf ${TEXTUTILS}
	tar zxf ${TEXTUTILS}.tar.gz
	./Patcher.sh ${TEXTUTILS}
	( cd ${TEXTUTILS} && \
	  export PATH=${PREFIX}/bin:$$PATH && \
	  sh ./configure --prefix ${PREFIX} && \
	  ${MAKE} && \
	  ocamlfind remove textutils && \
	  ${MAKE} install )
	echo ${VERSION} >$@
clean::
	rm -rf ${TEXTUTILS} textutils
distclean::
	rm -f ${TEXTUTILS}.tar.gz
all: textutils

# https://ocaml.janestreet.com/ocaml-core/109.36.00/individual/
COREEXTENDED=core_extended-109.36.00
${COREEXTENDED}.tar.gz:
	${WGET} https://ocaml.janestreet.com/ocaml-core/109.36.00/individual/$@
coreextended: ${COREEXTENDED}.tar.gz findlib sexplib fieldslib binprot paounit \
              pipebang core pcre res comparelib ounit
	printf "%s " "$@" >/dev/tty
	test -d ${PREFIX}
	rm -rf ${COREEXTENDED}
	tar zxf ${COREEXTENDED}.tar.gz
	./Patcher.sh ${COREEXTENDED}
	( cd ${COREEXTENDED} && \
	  export PATH=${PREFIX}/bin:$$PATH && \
	  ocaml setup.ml -configure && \
	  ocaml setup.ml -build && \
	  ocaml setup.ml -install )
	echo ${VERSION} >$@
clean::
	rm -rf ${COREEXTENDED} coreextended
distclean::
	rm -f ${COREEXTENDED}.tar.gz
all: coreextended

###########################################################################

# http://erratique.ch/software/react
REACT=react-0.9.3
${REACT}.tbz:
	${WGET} http://erratique.ch/software/react/releases/$@
react: ${REACT}.tbz findlib
	printf "%s " "$@" >/dev/tty
	test -d ${PREFIX}
	rm -rf ${REACT}
	tar jxf ${REACT}.tbz
	./Patcher.sh ${REACT} oasis-common.patch
	( cd ${REACT} && \
	  export PATH=${PREFIX}/bin:$$PATH && \
	  ocaml setup.ml -configure && \
	  ocaml setup.ml -build && \
	  ./test.native && \
	  ocamlfind remove react && \
	  ocaml setup.ml -install )
	echo ${VERSION} >$@
clean::
	rm -rf ${REACT} react
distclean::
	rm -f ${REACT}.tbz
all: react

# http://forge.ocamlcore.org/projects/ocaml-text/
OCAMLTEXT=ocaml-text-0.5
${OCAMLTEXT}.tar.gz:
	${WGET} http://forge.ocamlcore.org/frs/download.php/641/$@
ocamltext: ${OCAMLTEXT}.tar.gz findlib
	printf "%s " "$@" >/dev/tty
	test -d ${PREFIX}
	rm -rf ${OCAMLTEXT}
	tar zxf ${OCAMLTEXT}.tar.gz
	./Patcher.sh ${OCAMLTEXT} oasis-common.patch
	( cd ${OCAMLTEXT} && \
	  export PATH=${PREFIX}/bin:$$PATH && \
	  ${MAKE} build && \
	  ${MAKE} test && \
	  ocamlfind remove text && \
	  ${MAKE} install )
	echo ${VERSION} >$@
clean::
	rm -rf ${OCAMLTEXT} ocamltext
distclean::
	rm -f ${OCAMLTEXT}.tar.gz
all: ocamltext

# https://github.com/savonet/ocaml-ssl
OCAMLSSL=ocaml-ssl-0.4.6
${OCAMLSSL}.tar.gz:
	${WGET} https://github.com/savonet/ocaml-ssl/archive/$@
ocamlssl: ${OCAMLSSL}.tar.gz findlib
	printf "%s " "$@" >/dev/tty
	test -d ${PREFIX}
	rm -rf ${OCAMLSSL}
	tar zxf ${OCAMLSSL}.tar.gz && mv ocaml-ssl-${OCAMLSSL} ${OCAMLSSL}
	./Patcher.sh ${OCAMLSSL}
	( cd ${OCAMLSSL} && \
	  export PATH=${PREFIX}/bin:$$PATH && \
	  autoconf configure.ac >configure && \
	  sh ./configure && \
	  ${MAKE} && \
	  ocamlfind remove ssl && \
	  ${MAKE} install )
	echo ${VERSION} >$@
clean::
	rm -rf ${OCAMLSSL} ocamlssl
distclean::
	rm -f ${OCAMLSSL}.tar.gz
all: ocamlssl

# http://ocsigen.org/lwt/install
LWT=lwt-2.4.0
${LWT}.tar.gz:
	${WGET} http://ocsigen.org/download/$@
lwt: ${LWT}.tar.gz findlib react ocamltext ocamlssl lablgtk
	printf "%s " "$@" >/dev/tty
	test -d ${PREFIX}
	rm -rf ${LWT}
	tar zxf ${LWT}.tar.gz
	./Patcher.sh ${LWT}
	( cd ${LWT} && \
	  export PATH=${PREFIX}/bin:$$PATH && \
	  export C_INCLUDE_PATH=/usr/include:/opt/local/include && \
	  export LIBRARY_PATH=/usr/lib:/opt/local/lib && \
	  ./configure --enable-ssl --enable-react && \
	  ${MAKE} && \
	  ocamlfind remove lwt && \
	  ${MAKE} install )
	echo ${VERSION} >$@
clean::
	rm -rf ${LWT} lwt
distclean::
	rm -f ${LWT}.tar.gz
all: lwt

# http://forge.ocamlcore.org/projects/camlzip/
CAMLZIP=camlzip-1.04
${CAMLZIP}.tar.gz:
	${WGET} http://forge.ocamlcore.org/frs/download.php/328/$@
camlzip: ${CAMLZIP}.tar.gz findlib
	printf "%s " "$@" >/dev/tty
	test -d ${PREFIX}
	rm -rf ${CAMLZIP}
	tar zxf ${CAMLZIP}.tar.gz
	./Patcher.sh ${CAMLZIP}
	( cd ${CAMLZIP} && \
	  export PATH=${PREFIX}/bin:$$PATH && \
	  ${MAKE} all && \
	  ${MAKE} allopt && \
	  ${MAKE} install && \
	  ${MAKE} installopt && \
	  ocamlfind remove camlzip && \
	  ocamlfind install camlzip META )
	echo ${VERSION} >$@
clean::
	rm -rf ${CAMLZIP} camlzip
distclean::
	rm -f ${CAMLZIP}.tar.gz
all: camlzip

# http://forge.ocamlcore.org/projects/cryptokit/
CRYPTOKIT=cryptokit-1.6
${CRYPTOKIT}.tar.gz:
	${WGET} http://forge.ocamlcore.org/frs/download.php/891/$@
cryptokit: ${CRYPTOKIT}.tar.gz findlib
	printf "%s " "$@" >/dev/tty
	test -d ${PREFIX}
	rm -rf ${CRYPTOKIT}
	tar zxf ${CRYPTOKIT}.tar.gz
	./Patcher.sh ${CRYPTOKIT}
	( cd ${CRYPTOKIT} && \
	  export PATH=${PREFIX}/bin:$$PATH && \
	  ${MAKE} build && \
	  ${MAKE} test && \
	  ocamlfind remove cryptokit && \
	  ${MAKE} install )
	echo ${VERSION} >$@
clean::
	rm -rf ${CRYPTOKIT} cryptokit
distclean::
	rm -f ${CRYPTOKIT}.tar.gz
all: cryptokit

# https://bitbucket.org/mmottl
SQLITE=sqlite3-ocaml-2.0.1
${SQLITE}.tar.gz:
	${WGET} https://bitbucket.org/mmottl/sqlite3-ocaml/downloads/$@
sqlite: ${SQLITE}.tar.gz findlib
	printf "%s " "$@" >/dev/tty
	test -d ${PREFIX}
	rm -rf ${SQLITE}
	tar zxf ${SQLITE}.tar.gz
	./Patcher.sh ${SQLITE} oasis-common.patch
	( cd ${SQLITE} && \
	  export PATH=${PREFIX}/bin:$$PATH && \
	  ocaml setup.ml -configure && \
	  ocaml setup.ml -build && \
	  ocamlfind remove sqlite3 && \
	  ocaml setup.ml -install )
	echo ${VERSION} >$@
clean::
	rm -rf ${SQLITE} sqlite
distclean::
	rm -f ${SQLITE}.tar.gz
all: sqlite

# http://gallium.inria.fr/~fpottier/menhir/
MENHIR=menhir-20120123
${MENHIR}.tar.gz:
	${WGET} http://gallium.inria.fr/~fpottier/menhir/$@
menhir: ${MENHIR}.tar.gz
	printf "%s " "$@" >/dev/tty
	test -d ${PREFIX}
	rm -rf ${MENHIR}
	tar zxf ${MENHIR}.tar.gz
	./Patcher.sh ${MENHIR}
	( cd ${MENHIR} && \
	  export PATH=${PREFIX}/bin:$$PATH && \
	  ${MAKE} PREFIX=${PREFIX} && \
	  ocamlfind remove MenhirLib && \
	  ${MAKE} PREFIX=${PREFIX} install)
	echo ${VERSION} >$@
clean::
	rm -rf ${MENHIR} menhir
distclean::
	rm -f ${MENHIR}.tar.gz
all: menhir

# disabled: cannot find module Js
# # http://ocsigen.org/obrowser/install
# OBROWSER=obrowser-1.1.1
# ${OBROWSER}.tar.gz:
# 	${WGET} http://ocsigen.org/download/$@
# obrowser: ${OBROWSER}.tar.gz lwt menhir ocsigen
# 	printf "%s " "$@" >/dev/tty
# 	test -d ${PREFIX}
# 	rm -rf ${OBROWSER}
# 	tar zxf ${OBROWSER}.tar.gz
# 	./Patcher.sh ${OBROWSER}
# 	( cd ${OBROWSER} && \
# 	  export PATH=${PREFIX}/bin:$$PATH && \
# 	  ${MAKE} && \
# 	  ocamlfind remove obrowser && \
# 	  ${MAKE} install )
# 	echo ${VERSION} >$@
# clean::
# 	rm -rf ${OBROWSER} obrowser
# distclean::
# 	rm -f ${OBROWSER}.tar.gz
# all: obrowser

# http://hevea.inria.fr/old/
HEVEA=hevea-2.09
${HEVEA}.tar.gz:
	${WGET} http://hevea.inria.fr/old/$@
hevea: ${HEVEA}.tar.gz
	printf "%s " "$@" >/dev/tty
	test -d ${PREFIX}
	rm -rf ${HEVEA}
	tar zxf ${HEVEA}.tar.gz
	./Patcher.sh ${HEVEA}
	( cd ${HEVEA} && \
	  export PATH=${PREFIX}/bin:$$PATH && \
	  ${MAKE} PREFIX=${PREFIX} && \
	  ${MAKE} PREFIX=${PREFIX} install )
	echo ${VERSION} >$@
clean::
	rm -rf ${HEVEA} hevea
distclean::
	rm -f ${HEVEA}.tar.gz
all: hevea

# http://www.seas.upenn.edu/~bcpierce/unison/download/releases/
UNISON=unison-2.45.4
${UNISON}.tar.gz:
	${WGET} http://www.seas.upenn.edu/~bcpierce/unison/download/releases/unison-2.45.4/$@
unison: ${UNISON}.tar.gz lablgtk
	printf "%s " "$@" >/dev/tty
	test -d ${PREFIX}
	rm -rf ${UNISON}
	tar zxf ${UNISON}.tar.gz
	./Patcher.sh ${UNISON}
	( cd ${UNISON} && \
	  export PATH=${PREFIX}/bin:$$PATH && \
	  ${MAKE} UISTYLE=gtk2 && \
	  touch ${PREFIX}/bin/unison && \
	  ${MAKE} UISTYLE=gtk2 INSTALLDIR=${PREFIX}/bin/ install )
	echo ${VERSION} >$@
clean::
	rm -rf ${UNISON} unison
distclean::
	rm -f ${UNISON}.tar.gz
all: unison

# http://raevnos.pennmush.org/code/ocaml-mysql/
MYSQL=ocaml-mysql-1.0.4
${MYSQL}.tar.gz:
	${WGET} http://raevnos.pennmush.org/code/ocaml-mysql/$@
mysql: ${MYSQL}.tar.gz findlib
	printf "%s " "$@" >/dev/tty
	test -d ${PREFIX}
	rm -rf ${MYSQL}
	tar zxf ${MYSQL}.tar.gz
	./Patcher.sh ${MYSQL}
	( cd ${MYSQL} && \
	  export PATH=${PREFIX}/bin:$$PATH && \
	  export CPPFLAGS=-I/opt/local/include/mysql5 && \
	  export LDFLAGS=-L/opt/local/lib/mysql5/mysql && \
	  ./configure -prefix ${PREFIX} && \
	  ${MAKE} && \
	  ${MAKE} opt && \
	  ocamlfind remove mysql && \
	  ${MAKE} install )
	echo ${VERSION} >$@
clean::
	rm -rf ${MYSQL} mysql
distclean::
	rm -f ${MYSQL}.tar.gz
all: mysql

# http://gallium.inria.fr/~guesdon/Tools/ocgi/
OCGI=ocgi-0.5
${OCGI}.tar.gz:
	${WGET} http://pauillac.inria.fr/~guesdon/Tools/Tars/$@
ocgi: ${OCGI}.tar.gz
	printf "%s " "$@" >/dev/tty
	test -d ${PREFIX}
	rm -rf ${OCGI}
	tar zxf ${OCGI}.tar.gz
	./Patcher.sh ${OCGI}
	( cd ${OCGI} && \
	  export PATH=${PREFIX}/bin:$$PATH && \
	  ./configure && \
	  ${MAKE} && \
	  ${MAKE} opt && \
	  ${MAKE} install )
	echo ${VERSION} >$@
clean::
	rm -rf ${OCGI} ocgi
distclean::
	rm -f ${OCGI}.tar.gz
all: ocgi

# http://tech.motion-twin.com/xmllight
XMLLIGHT=xml-light-2.2
${XMLLIGHT}.zip:
	${WGET} http://tech.motion-twin.com/zip/$@
xmllight: ${XMLLIGHT}.zip
	printf "%s " "$@" >/dev/tty
	test -d ${PREFIX}
	rm -rf xml-light ${XMLLIGHT}
	unzip ${XMLLIGHT}.zip && mv xml-light ${XMLLIGHT}
	./Patcher.sh ${XMLLIGHT}
	( cd ${XMLLIGHT} && \
	  export PATH=${PREFIX}/bin:$$PATH && \
	  ${MAKE} xml_parser.ml && \
	  ${MAKE} all opt && \
	  ${MAKE} install )
	echo ${VERSION} >$@
clean::
	rm -rf ${XMLLIGHT} xml-light xmllight
distclean::
	rm -f ${XMLLIGHT}.zip
all: xmllight

# http://config-file.forge.ocamlcore.org/
CONFIGFILE=config-file-1.1
${CONFIGFILE}.tar.gz:
	${WGET} https://forge.ocamlcore.org/frs/download.php/845/$@
configfile: ${CONFIGFILE}.tar.gz
	printf "%s " "$@" >/dev/tty
	test -d ${PREFIX}
	rm -rf ${CONFIGFILE}
	tar zxf ${CONFIGFILE}.tar.gz
	./Patcher.sh ${CONFIGFILE}
	( cd ${CONFIGFILE} && \
	  export PATH=${PREFIX}/bin:$$PATH && \
	  sh ./configure --prefix=${PREFIX} && \
	  ${MAKE} all && \
	  ocamlfind remove config-file && \
	  ${MAKE} install )
	echo ${VERSION} >$@
clean::
	rm -rf ${CONFIGFILE} configfile
distclean::
	rm -f ${CONFIGFILE}.tar.gz
all: configfile

# http://erratique.ch/software/xmlm
XMLM=xmlm-1.1.0
${XMLM}.tbz:
	${WGET} http://erratique.ch/software/xmlm/releases/$@
xmlm: ${XMLM}.tbz findlib
	printf "%s " "$@" >/dev/tty
	test -d ${PREFIX}
	rm -rf ${XMLM}
	tar jxf ${XMLM}.tbz
	./Patcher.sh ${XMLM} oasis-common.patch
	( cd ${XMLM} && \
	  export PATH=${PREFIX}/bin:$$PATH && \
	  ocaml setup.ml -configure --prefix ${PREFIX} && \
	  ocaml setup.ml -build && \
	  ocamlfind remove xmlm && \
	  ocaml setup.ml -install )
	echo ${VERSION} >$@
clean::
	rm -rf ${XMLM} xmlm
distclean::
	rm -f ${XMLM}.tbz
all: xmlm

# http://forge.ocamlcore.org/projects/gtk-extras/
LABLGTKEXTRAS=lablgtkextras-1.3
${LABLGTKEXTRAS}.tar.gz:
	${WGET} http://forge.ocamlcore.org/frs/download.php/1072/$@
lablgtkextras: ${LABLGTKEXTRAS}.tar.gz lablgtk configfile xmlm
	printf "%s " "$@" >/dev/tty
	test -d ${PREFIX}
	rm -rf ${LABLGTKEXTRAS}
	tar zxf ${LABLGTKEXTRAS}.tar.gz
	./Patcher.sh ${LABLGTKEXTRAS}
	( cd ${LABLGTKEXTRAS} && \
	  export PATH=${PREFIX}/bin:$$PATH && \
	  sh ./configure --prefix ${PREFIX} && \
	  ${MAKE} all && \
	  ocamlfind remove lablgtk2-extras && \
	  ${MAKE} install )
	echo ${VERSION} >$@
clean::
	rm -rf ${LABLGTKEXTRAS} lablgtkextras
distclean::
	rm -f ${LABLGTKEXTRAS}.tar.gz
all: lablgtkextras

# https://bitbucket.org/skskeyserver/sks-keyserver/downloads
SKS=sks-1.1.3
${SKS}.tgz:
	${WGET} https://bitbucket.org/skskeyserver/sks-keyserver/downloads/$@
sks: ${SKS}.tgz
	printf "%s " "$@" >/dev/tty
	test -d ${PREFIX}
	rm -rf ${SKS}
	tar zxf ${SKS}.tgz
	./Patcher.sh ${SKS}
	( cd ${SKS} && \
	  export PATH=${PREFIX}/bin:$$PATH && \
	  ${MAKE} dep PREFIX=${PREFIX} && \
	  ${MAKE} all PREFIX=${PREFIX} && \
	  ${MAKE} all.bc PREFIX=${PREFIX} && \
	  ${MAKE} install PREFIX=${PREFIX} )
	echo ${VERSION} >$@
clean::
	rm -rf ${SKS} sks
distclean::
	rm -f ${SKS}.tgz
all: sks

# http://omake.metaprl.org/download.html
OMAKE=omake-0.9.8.6
${OMAKE}-0.rc1.tar.gz:
	${WGET} http://omake.metaprl.org/downloads/$@
omake: ${OMAKE}-0.rc1.tar.gz
	printf "%s " "$@" >/dev/tty
	test -d ${PREFIX}
	rm -rf ${OMAKE}
	tar zxf ${OMAKE}-0.rc1.tar.gz
	./Patcher.sh ${OMAKE}
	( cd ${OMAKE} && \
	  export PATH=${PREFIX}/bin:$$PATH && \
	  export PREFIX=${PREFIX} && \
	  ${MAKE} all && \
	  ${MAKE} install )
	echo ${VERSION} >$@
clean::
	rm -rf ${OMAKE} omake
distclean::
	rm -f ${OMAKE}-0.rc1.tar.gz
all: omake

# http://forge.ocamlcore.org/projects/zarith
ZARITH=zarith-1.2.1
${ZARITH}.tar.gz:
	${WGET} http://forge.ocamlcore.org/frs/download.php/1199/$@
zarith: ${ZARITH}.tar.gz
	printf "%s " "$@" >/dev/tty
	test -d ${PREFIX}
	rm -rf ${ZARITH}
	tar zxf ${ZARITH}.tar.gz
	./Patcher.sh ${ZARITH}
	( cd ${ZARITH} && \
	  export PATH=${PREFIX}/bin:$$PATH && \
	  sh ./configure && \
	  ${MAKE} && \
	  ocamlfind remove zarith && \
	  ${MAKE} install )
	echo ${VERSION} >$@
clean::
	rm -rf ${ZARITH} zarith
distclean::
	rm -f ${ZARITH}.tar.gz
all: zarith

# http://alt-ergo.ocamlpro.com
ALTERGO=alt-ergo-0.95.2
${ALTERGO}.tar.gz:
	${WGET} http://alt-ergo.ocamlpro.com/download_manager.php?target=$@ -O $@
<<<<<<< HEAD
altergo: ${ALTERGO}.tar.gz ocamlgraph
=======
altergo: ${ALTERGO}.tar.gz ocamlgraph zarith
>>>>>>> 989ac0b2
	printf "%s " "$@" >/dev/tty
	test -d ${PREFIX}
	rm -rf ${ALTERGO}
	tar zxf ${ALTERGO}.tar.gz
	./Patcher.sh ${ALTERGO}
	( cd ${ALTERGO} && \
	  export PATH=${PREFIX}/bin:$$PATH && \
	  ./configure -prefix ${PREFIX} && \
	  ${MAKE} && \
	  ${MAKE} install )
	echo ${VERSION} >$@
clean::
	rm -rf ${ALTERGO} altergo
distclean::
	rm -f ${ALTERGO}.tar.gz
all: altergo

# http://www.seas.upenn.edu/~harmony/
BOOMERANG=boomerang-0.2
${BOOMERANG}-source.tar.gz:
	${WGET} http://www.seas.upenn.edu/~harmony/download/$@
boomerang: ${BOOMERANG}-source.tar.gz omake
	printf "%s " "$@" >/dev/tty
	test -d ${PREFIX}
	rm -rf ${BOOMERANG}
	tar zxf ${BOOMERANG}-source.tar.gz && mv boomerang-20090902 ${BOOMERANG}
	./Patcher.sh ${BOOMERANG}
	( cd ${BOOMERANG} && \
	  export PATH=${PREFIX}/bin:$$PATH && \
	  omake )
	echo ${VERSION} >$@
clean::
	rm -rf ${BOOMERANG} boomerang
distclean::
	rm -f ${BOOMERANG}-source.tar.gz
all: boomerang

# https://github.com/yoriyuki/Camomile/wiki
CAMOMILE=camomile-0.8.4
${CAMOMILE}.tar.bz2:
	${WGET} https://github.com/downloads/yoriyuki/Camomile/$@
camomile: ${CAMOMILE}.tar.bz2
	printf "%s " "$@" >/dev/tty
	test -d ${PREFIX}
	rm -rf ${CAMOMILE}
	tar xf ${CAMOMILE}.tar.bz2
	./Patcher.sh ${CAMOMILE}
	( cd ${CAMOMILE} && \
	  export PATH=${PREFIX}/bin:$$PATH && \
	  ./configure -prefix ${PREFIX} && \
	  ${MAKE} && \
	  ocamlfind remove camomile && \
	  ${MAKE} install )
	echo ${VERSION} >$@
clean::
	rm -rf ${CAMOMILE} camomile
distclean::
	rm -f ${CAMOMILE}.tar.bz2
all: camomile

# http://sanskrit.inria.fr/ZEN/
ZEN=zen_2.3.2
${ZEN}.tar.gz:
	${WGET} http://sanskrit.inria.fr/ZEN/$@
zen: ${ZEN}.tar.gz
	printf "%s " "$@" >/dev/tty
	test -d ${PREFIX}
	rm -rf ${ZEN}
	tar zxf ${ZEN}.tar.gz && mv ZEN_* ${ZEN}
	./Patcher.sh ${ZEN}
	( cd ${ZEN} && \
	  export PATH=${PREFIX}/bin:$$PATH && \
	  ${MAKE} depend && \
	  ${MAKE} all && \
	  ${MAKE} install )
	echo ${VERSION} >$@
clean::
	rm -rf ${ZEN} zen
distclean::
	rm -f ${ZEN}.tar.gz
all: zen

# http://users-tima.imag.fr/vds/ouchet/index_fichiers/vsyml.html
VSYML=vsyml-2010-04-06
${VSYML}.tar.gz:
	${WGET} http://users-tima.imag.fr/vds/ouchet/vsyml/$@
vsyml: ${VSYML}.tar.gz
	printf "%s " "$@" >/dev/tty
	test -d ${PREFIX}
	rm -rf ${VSYML}
	tar zxf ${VSYML}.tar.gz
	./Patcher.sh ${VSYML}
	( cd ${VSYML} && \
	  export PATH=${PREFIX}/bin:$$PATH && \
	  ${MAKE} )
	echo ${VERSION} >$@
clean::
	rm -rf ${VSYML} vsyml
distclean::
	rm -f ${VSYML}.tar.gz
all: vsyml

# http://projects.camlcity.org/projects/ocamlnet.html
OCAMLNET=ocamlnet-3.5.1
${OCAMLNET}.tar.gz:
	${WGET} http://download.camlcity.org/download/$@
ocamlnet: ${OCAMLNET}.tar.gz findlib pcre lablgtk ocamlssl camlzip cryptokit
	printf "%s " "$@" >/dev/tty
	test -d ${PREFIX}
	rm -rf ${OCAMLNET}
	tar zxf ${OCAMLNET}.tar.gz
	./Patcher.sh ${OCAMLNET}
	( cd ${OCAMLNET} && \
	  export PATH=${PREFIX}/bin:$$PATH && \
	  ./configure && \
	  ${MAKE} all && \
	  ${MAKE} opt && \
	  ocamlfind remove netsys && \
	  ocamlfind remove netshm && \
	  ocamlfind remove netstring && \
	  ocamlfind remove equeue && \
	  ocamlfind remove shell && \
	  ocamlfind remove rpc-generator && \
	  ocamlfind remove rpc-auth-local && \
	  ocamlfind remove rpc && \
	  ocamlfind remove pop && \
	  ocamlfind remove smtp && \
	  ocamlfind remove netclient && \
	  ocamlfind remove netcgi2 && \
	  ocamlfind remove netplex && \
	  ocamlfind remove netcgi2-plex && \
	  ocamlfind remove netcamlbox && \
	  ocamlfind remove netmulticore && \
	  ocamlfind remove netgssapi && \
	  ${MAKE} install )
	echo ${VERSION} >$@
clean::
	rm -rf ${OCAMLNET} ocamlnet
distclean::
	rm -f ${OCAMLNET}.tar.gz
all: ocamlnet

# http://zoggy.github.io/ocamlrss/
RSS=ocamlrss-2.2.2
${RSS}.tar.gz:
	${WGET} http://zoggy.github.io/ocamlrss/$@
rss: ${RSS}.tar.gz xmlm ocamlnet
	printf "%s " "$@" >/dev/tty
	test -d ${PREFIX}
	rm -rf ${RSS}
	tar zxf ${RSS}.tar.gz
	./Patcher.sh ${RSS}
	( cd ${RSS} && \
	  export PATH=${PREFIX}/bin:$$PATH && \
	  ${MAKE} all && \
	  ocamlfind remove ocaml-rss && \
	  ${MAKE} install )
	echo ${VERSION} >$@
clean::
	rm -rf ${RSS} rss
distclean::
	rm -f ${RSS}.tar.gz
all: rss

# http://code.google.com/p/ocaml-extlib/
EXTLIB=extlib-1.5.2
${EXTLIB}.tar.gz:
	${WGET} http://ocaml-extlib.googlecode.com/files/$@
extlib: ${EXTLIB}.tar.gz
	printf "%s " "$@" >/dev/tty
	test -d ${PREFIX}
	rm -rf ${EXTLIB}
	tar zxf ${EXTLIB}.tar.gz
	./Patcher.sh ${EXTLIB}
	( cd ${EXTLIB} && \
	  export PATH=${PREFIX}/bin:$$PATH && \
	  ocamlfind remove extlib && \
	  ocaml install.ml -b -n -doc )
	echo ${VERSION} >$@
clean::
	rm -rf ${EXTLIB} extlib
distclean::
	rm -f ${EXTLIB}.tar.gz
all: extlib

# http://forge.ocamlcore.org/projects/ocaml-fileutils
FILEUTILS=ocaml-fileutils-0.4.4
${FILEUTILS}.tar.gz:
	${WGET} http://forge.ocamlcore.org/frs/download.php/892/$@
fileutils: ${FILEUTILS}.tar.gz findlib ounit
	printf "%s " "$@" >/dev/tty
	test -d ${PREFIX}
	rm -rf ${FILEUTILS}
	tar xf ${FILEUTILS}.tar.gz
	./Patcher.sh ${FILEUTILS}
	( cd ${FILEUTILS} && \
	  export PATH=${PREFIX}/bin:$$PATH && \
	  sh ./configure --prefix ${PREFIX} && \
	  ${MAKE} && \
	  ocamlfind remove fileutils && \
	  ${MAKE} install )
	echo ${VERSION} >$@
clean::
	rm -rf ${FILEUTILS} fileutils
distclean::
	rm -f ${FILEUTILS}.tar.gz
all: fileutils

# http://forge.ocamlcore.org/projects/odn
ODN=ocaml-data-notation-0.0.10
${ODN}.tar.gz:
	${WGET} http://forge.ocamlcore.org/frs/download.php/1029/$@
odn: ${ODN}.tar.gz findlib core ounit fileutils
	printf "%s " "$@" >/dev/tty
	test -d ${PREFIX}
	rm -rf ${ODN}
	tar zxf ${ODN}.tar.gz
	./Patcher.sh ${ODN} oasis-common.patch
	( cd ${ODN} && \
	  export PATH=${PREFIX}/bin:$$PATH && \
	  ocaml setup.ml -configure && \
	  ocaml setup.ml -build && \
	  ocamlfind remove odn && \
	  ocaml setup.ml -install )
	echo ${VERSION} >$@
clean::
	rm -rf ${ODN} odn
distclean::
	rm -f ${ODN}.tar.gz
all: odn

# http://forge.ocamlcore.org/projects/ocamlify
OCAMLIFY=ocamlify-0.0.1
${OCAMLIFY}.tar.gz:
	${WGET} http://forge.ocamlcore.org/frs/download.php/379/$@
ocamlify: ${OCAMLIFY}.tar.gz findlib
	printf "%s " "$@" >/dev/tty
	test -d ${PREFIX}
	rm -rf ${OCAMLIFY}
	tar zxf ${OCAMLIFY}.tar.gz
	./Patcher.sh ${OCAMLIFY} oasis-common.patch
	( cd ${OCAMLIFY} && \
	  export PATH=${PREFIX}/bin:$$PATH && \
	  sh ./configure --prefix ${PREFIX} && \
	  ocaml setup.ml -build && \
	  ocaml setup.ml -install )
	echo ${VERSION} >$@
clean::
	rm -rf ${OCAMLIFY} ocamlify
distclean::
	rm -f ${OCAMLIFY}.tar.gz
all: ocamlify

# http://forge.ocamlcore.org/projects/ocaml-expect
EXPECT=ocaml-expect-0.0.3
${EXPECT}.tar.gz:
	${WGET} http://forge.ocamlcore.org/frs/download.php/894/$@
expect: ${EXPECT}.tar.gz findlib extlib pcre ounit
	printf "%s " "$@" >/dev/tty
	test -d ${PREFIX}
	rm -rf ${EXPECT}
	tar zxf ${EXPECT}.tar.gz
	./Patcher.sh ${EXPECT} oasis-common.patch
	( cd ${EXPECT} && \
	  export PATH=${PREFIX}/bin:$$PATH && \
	  ocaml setup.ml -configure && \
	  ocaml setup.ml -build && \
	  ocamlfind remove expect && \
	  ocaml setup.ml -install )
	echo ${VERSION} >$@
clean::
	rm -rf ${EXPECT} expect
distclean::
	rm -f ${EXPECT}.tar.gz
all: expect

# http://forge.ocamlcore.org/projects/ocamlmod/
OCAMLMOD=ocamlmod-0.0.3
${OCAMLMOD}.tar.gz:
	${WGET} http://forge.ocamlcore.org/frs/download.php/856/$@
ocamlmod: ${OCAMLMOD}.tar.gz findlib fileutils pcre
	printf "%s " "$@" >/dev/tty
	test -d ${PREFIX}
	rm -rf ${OCAMLMOD}
	tar zxf ${OCAMLMOD}.tar.gz
	./Patcher.sh ${OCAMLMOD}
	( cd ${OCAMLMOD} && \
	  export PATH=${PREFIX}/bin:$$PATH && \
	  sh ./configure --prefix ${PREFIX} && \
	  ${MAKE} && \
	  ${MAKE} install )
	echo ${VERSION} >$@
clean::
	rm -rf ${OCAMLMOD} ocamlmod
distclean::
	rm -f ${OCAMLMOD}.tar.gz
all: ocamlmod

# http://forge.ocamlcore.org/projects/oasis
OASIS=oasis-0.3.0
${OASIS}.tar.gz:
	${WGET} http://forge.ocamlcore.org/frs/download.php/918/$@
oasis: ${OASIS}.tar.gz findlib fileutils pcre extlib odn ocamlgraph ocamlify \
       ounit expect ocamlmod
	printf "%s " "$@" >/dev/tty
	test -d ${PREFIX}
	rm -rf ${OASIS}
	tar zxf ${OASIS}.tar.gz
	./Patcher.sh ${OASIS} oasis-common.patch
	( cd ${OASIS} && \
	  export PATH=${PREFIX}/bin:$$PATH && \
	  sh ./configure --prefix ${PREFIX} && \
	  ocaml setup.ml -build && \
	  ocamlfind remove oasis && \
	  ocamlfind remove userconf && \
	  ocamlfind remove plugin-loader && \
	  ocaml setup.ml -install )
	echo ${VERSION} >$@
clean::
	rm -rf ${OASIS} oasis
distclean::
	rm -f ${OASIS}.tar.gz
all: oasis

# http://calendar.forge.ocamlcore.org/
CALENDAR=calendar-2.03.2
${CALENDAR}.tar.gz:
	${WGET} https://forge.ocamlcore.org/frs/download.php/915/$@
calendar: ${CALENDAR}.tar.gz
	printf "%s " "$@" >/dev/tty
	test -d ${PREFIX}
	rm -rf ${CALENDAR}
	tar zxf ${CALENDAR}.tar.gz
	./Patcher.sh ${CALENDAR}
	( cd ${CALENDAR} && \
	  export PATH=${PREFIX}/bin:$$PATH && \
	  sh ./configure --prefix ${PREFIX} && \
	  ${MAKE} && \
	  ${MAKE} install )
	echo ${VERSION} >$@
clean::
	rm -rf ${CALENDAR} calendar
distclean::
	rm -f ${CALENDAR}.tar.gz
all: calendar

# http://gallium.inria.fr/camlimages/
CAMLIMAGES=camlimages-4.0.1
${CAMLIMAGES}.tar.gz:
	${WGET} https://bitbucket.org/camlspotter/camlimages/get/v4.0.1.tar.gz
	mv v4.0.1.tar.gz $@
camlimages: ${CAMLIMAGES}.tar.gz findlib omake lablgtk
	printf "%s " "$@" >/dev/tty
	test -d ${PREFIX}
	rm -rf ${CAMLIMAGES}
	tar xf ${CAMLIMAGES}.tar.gz
	mv camlspotter-camlimages-c803efa9d5d3 ${CAMLIMAGES}
	mv ${CAMLIMAGES}/doc/old/* ${CAMLIMAGES}/doc/
	./Patcher.sh ${CAMLIMAGES}
	( cd ${CAMLIMAGES} && \
	  export PATH=${PREFIX}/bin:$$PATH && \
	  omake && \
	  ocamlfind remove camlimages && \
	  omake install )
	echo ${VERSION} >$@
clean::
	rm -rf ${CAMLIMAGES} camlimages
distclean::
	rm -f ${CAMLIMAGES}.tar.gz
all: camlimages

# http://advi.inria.fr/
ADVI=advi-1.10.2
${ADVI}.tar.gz:
	${WGET} http://advi.inria.fr/$@
advi: ${ADVI}.tar.gz findlib camlimages
	printf "%s " "$@" >/dev/tty
	test -d ${PREFIX}
	rm -rf ${ADVI}
	tar zxf ${ADVI}.tar.gz
	./Patcher.sh ${ADVI}
	( cd ${ADVI} && \
	  export PATH=${PREFIX}/bin:$$PATH && \
	  sh ./configure --prefix ${PREFIX} && \
	  ${MAKE} && \
	  ${MAKE} install )
	echo ${VERSION} >$@
clean::
	rm -rf ${ADVI} advi
distclean::
	rm -f ${ADVI}.tar.gz
all: advi

# http://forge.ocamlcore.org/projects/camldbm
DBM=camldbm-1.0
${DBM}.tgz:
	${WGET} http://forge.ocamlcore.org/frs/download.php/728/$@
dbm: ${DBM}.tgz
	printf "%s " "$@" >/dev/tty
	test -d ${PREFIX}
	rm -rf ${DBM}
	tar zxf ${DBM}.tgz
	./Patcher.sh ${DBM}
	( cd ${DBM} && \
	  export PATH=${PREFIX}/bin:$$PATH && \
	  sh ./configure --prefix ${PREFIX} && \
	  ${MAKE} && \
	  ${MAKE} install )
	echo ${VERSION} >$@
clean::
	rm -rf ${DBM} dbm
distclean::
	rm -f ${DBM}.tgz
all: dbm

# http://ocsigen.org/
OCSIGEN=ocsigen-bundle-2.2.2
${OCSIGEN}.tar.gz:
	${WGET} http://ocsigen.org/download/$@
ocsigen: ${OCSIGEN}.tar.gz findlib lwt pcre ocamlnet ocamlssl \
         sqlite camlzip cryptokit calendar dbm
	printf "%s " "$@" >/dev/tty
	test -d ${PREFIX}
	rm -rf ${OCSIGEN}
	tar zxf ${OCSIGEN}.tar.gz
	./Patcher.sh ${OCSIGEN}
	( cd ${OCSIGEN} && \
	  export PATH=${PREFIX}/bin:$$PATH && \
	  export OCSIGEN_USER=${USER}; export OCSIGEN_GROUP=everyone && \
	  ./configure --prefix=${PREFIX} && \
	  ${MAKE} && \
	  rm -rf ${PREFIX}/lib/ocaml/ocsigenserver/extensions && \
	  ocamlfind remove -destdir ${PREFIX}/lib/ocaml deriving-ocsigen && \
	  ocamlfind remove -destdir ${PREFIX}/lib/ocaml js_of_ocaml && \
	  ocamlfind remove -destdir ${PREFIX}/lib/ocaml ocsigenserver && \
	  ocamlfind remove -destdir ${PREFIX}/lib/ocaml tyxml && \
	  ${MAKE} install )
	echo ${VERSION} >$@
clean::
	rm -rf ${OCSIGEN} ocsigen
distclean::
	rm -f ${OCSIGEN}.tar.gz
all: ocsigen

# http://mldonkey.sourceforge.net/
MLDONKEY=mldonkey-3.1.2
${MLDONKEY}.tar.bz2:
	${WGET} http://freefr.dl.sourceforge.net/project/mldonkey/mldonkey/3.1.2/$@
mldonkey: ${MLDONKEY}.tar.bz2 lablgtk
	printf "%s " "$@" >/dev/tty
	test -d ${PREFIX}
	rm -rf ${MLDONKEY}
	tar zxf ${MLDONKEY}.tar.bz2
	./Patcher.sh ${MLDONKEY}
	( cd ${MLDONKEY} && \
	  export PATH=${PREFIX}/bin:$$PATH && \
	  sh ./configure && \
	  ${MAKE} )
	echo ${VERSION} >$@
clean::
	rm -rf ${MLDONKEY} mldonkey
distclean::
	rm -f ${MLDONKEY}.tar.bz2
all: mldonkey

# http://mjambon.com/releases/ocamlscript
OCAMLSCRIPT=ocamlscript-2.0.3
${OCAMLSCRIPT}.tar.gz:
	${WGET} http://mjambon.com/releases/ocamlscript/$@
ocamlscript: ${OCAMLSCRIPT}.tar.gz findlib
	printf "%s " "$@" >/dev/tty
	test -d ${PREFIX}
	rm -rf ${OCAMLSCRIPT}
	tar xf ${OCAMLSCRIPT}.tar.gz
	./Patcher.sh ${OCAMLSCRIPT}
	( cd ${OCAMLSCRIPT} && \
	  export PATH=${PREFIX}/bin:$$PATH && \
	  ${MAKE} && \
	  ocamlfind remove ocamlscript && \
	  ${MAKE} install )
	echo ${VERSION} >$@
clean::
	rm -rf ${OCAMLSCRIPT} ocamlscript
distclean::
	rm -f ${OCAMLSCRIPT}.tar.bz2
all: ocamlscript

# https://forge.ocamlcore.org/projects/kaputt/
KAPUTT=kaputt-1.2
${KAPUTT}.tar.gz:
	${WGET} https://forge.ocamlcore.org/frs/download.php/987/$@
kaputt: ${KAPUTT}.tar.gz findlib
	printf "%s " "$@" >/dev/tty
	test -d ${PREFIX}
	rm -rf ${KAPUTT}
	tar zxf ${KAPUTT}.tar.gz
	./Patcher.sh ${KAPUTT}
	( cd ${KAPUTT} && \
	  export PATH=${PREFIX}/bin:$$PATH && \
	  sh ./configure -ocaml-prefix ${PREFIX} && \
	  ${MAKE} all && \
	  ocamlfind remove kaputt && \
	  ${MAKE} install )
	echo ${VERSION} >$@
clean::
	rm -rf ${KAPUTT} kaputt
distclean::
	rm -f ${KAPUTT}.tar.gz
all: kaputt

#http://www.coherentpdf.com/ocaml-libraries.html
CAMLPDF=camlpdf-0.5
${CAMLPDF}.tar.bz2:
	${WGET} http://www.coherentpdf.com/$@
camlpdf: ${CAMLPDF}.tar.bz2
	printf "%s " "$@" >/dev/tty
	test -d ${PREFIX}
	rm -rf ${CAMLPDF}
	tar zxf ${CAMLPDF}.tar.bz2
	./Patcher.sh ${CAMLPDF}
	( cd ${CAMLPDF} && \
	  export PATH=${PREFIX}/bin:$$PATH && \
	  ${MAKE} all && \
	  ${MAKE} install )
	echo ${VERSION} >$@
clean::
	rm -rf ${CAMLPDF} camlpdf
distclean::
	rm -f ${CAMLPDF}.tar.gz
all: camlpdf

# disabled: need to be updated for new AST stuff
# # http://pauillac.inria.fr/~ddr/camlp5/
# CAMLP5=camlp5-6.10
# ${CAMLP5}.tgz:
# 	${WGET} http://pauillac.inria.fr/~ddr/camlp5/distrib/src/$@
# camlp5: ${CAMLP5}.tgz
# 	printf "%s " "$@" >/dev/tty
# 	test -d ${PREFIX}
# 	rm -rf ${CAMLP5}
# 	tar zxf ${CAMLP5}.tgz
# 	./Patcher.sh ${CAMLP5}
# 	( cd ${CAMLP5} && \
# 	  export PATH=${PREFIX}/bin:$$PATH && \
# 	  ./configure --transitional && \
# 	  ${MAKE} world.opt && \
# 	  ${MAKE} install )
# 	echo ${VERSION} >$@
# clean::
# 	rm -rf ${CAMLP5} camlp5
# distclean::
# 	rm -f ${CAMLP5}.tgz
# all: camlp5

# disabled: depends on camlp5
# # http://opensource.geneanet.org/projects/geneweb
# GENEWEB=gw-6.05-src
# ${GENEWEB}.tgz:
# 	${WGET} http://opensource.geneanet.org/attachments/download/190/$@
# geneweb: ${GENEWEB}.tgz camlp5
# 	printf "%s " "$@" >/dev/tty
# 	test -d ${PREFIX}
# 	rm -rf ${GENEWEB}
# 	tar zxf ${GENEWEB}.tgz
# 	./Patcher.sh ${GENEWEB}
# 	( cd ${GENEWEB} && \
# 	  export PATH=${PREFIX}/bin:$$PATH && \
# 	  sh ./configure && \
# 	  ${MAKE} )
# 	echo ${VERSION} >$@
# clean::
# 	rm -rf ${GENEWEB} geneweb
# distclean::
# 	rm -f ${GENEWEB}.tgz
# all: geneweb

# http://coq.inria.fr/download
COQ=coq-8.4pl2
${COQ}.tar.gz:
	${WGET} http://coq.inria.fr/distrib/V8.4pl2/files/$@
coq: ${COQ}.tar.gz
	printf "%s " "$@" >/dev/tty
	test -d ${PREFIX}
	rm -rf ${COQ}
	tar zxf ${COQ}.tar.gz
	./Patcher.sh ${COQ}
	( cd ${COQ} && \
	  export PATH=${PREFIX}/bin:$$PATH && \
	  ./configure -prefix ${PREFIX} -with-doc no && \
	  ${MAKE} world && \
	  ${MAKE} install )
	echo ${VERSION} >$@
clean::
	rm -rf ${COQ} coq
distclean::
	rm -f ${COQ}.tar.gz
all: coq

# http://code.google.com/p/bitstring/

BITSTRING=ocaml-bitstring-2.0.3
${BITSTRING}.tar.gz:
	${WGET} http://bitstring.googlecode.com/files/$@
bitstring: ${BITSTRING}.tar.gz findlib # cil FIXME ?
	printf "%s " "$@" >/dev/tty
	test -d ${PREFIX}
	rm -rf ${BITSTRING}
	tar zxf ${BITSTRING}.tar.gz
	./Patcher.sh ${BITSTRING}
	( cd ${BITSTRING} && \
	  export PATH=${PREFIX}/bin:$$PATH && \
	  sh ./configure --prefix ${PREFIX} && \
	  ${MAKE} && \
	  ${MAKE} check && \
	  ${MAKE} examples && \
	  ocamlfind remove bitstring && \
	  ${MAKE} install )
	echo ${VERSION} >$@
clean::
	rm -rf ${BITSTRING} bitstring
distclean::
	rm -f ${BITSTRING}.tar.gz
all: bitstring

# http://compcert.inria.fr
COMPCERT=compcert-1.13
${COMPCERT}.tgz:
	${WGET} http://compcert.inria.fr/release/$@
compcert: ${COMPCERT}.tgz coq bitstring
	printf "%s " "$@" >/dev/tty
	test -d ${PREFIX}
	rm -rf ${COMPCERT}
	tar zxf ${COMPCERT}.tgz
	./Patcher.sh ${COMPCERT}
	( cd ${COMPCERT} && \
	  export PATH=${PREFIX}/bin:$$PATH && \
	  sh ./configure -prefix ${PREFIX} ppc-linux && \
	  ${MAKE} all && \
	  ${MAKE} install )
	echo ${VERSION} >$@
clean::
	rm -rf ${COMPCERT} compcert
distclean::
	rm -f ${COMPCERT}.tgz
all: compcert

# http://frama-c.com/
FRAMAC=frama-c-Oxygen-20120901
${FRAMAC}.tar.gz:
	${WGET} http://frama-c.com/download/$@
framac: ${FRAMAC}.tar.gz lablgtk ocamlgraph altergo coq
	printf "%s " "$@" >/dev/tty
	test -d ${PREFIX}
	rm -rf ${FRAMAC}
	tar zxf ${FRAMAC}.tar.gz
	./Patcher.sh ${FRAMAC}
	( cd ${FRAMAC} && \
	  export PATH=${PREFIX}/bin:$$PATH && \
	  ./configure --enable-verbosemake --prefix ${PREFIX} && \
	  ${MAKE} && \
	  ${MAKE} oracles && \
	  ${MAKE} install )
	echo ${VERSION} >$@
clean::
	rm -rf ${FRAMAC} framac
distclean::
	rm -f ${FRAMAC}.tar.gz
all: framac

##################################################################
### Template for new entries
##################################################################

FOO=
${FOO}.tar.gz:
	${WGET} http://foo.bar.com/.../$@
foo: ${FOO}.tar.gz
	printf "%s " "$@" >/dev/tty
	test -d ${PREFIX}
	rm -rf ${FOO}
	tar zxf ${FOO}.tar.gz
	./Patcher.sh ${FOO}
	( cd ${FOO} && \
	  export PATH=${PREFIX}/bin:$$PATH && \
	  sh ./configure --prefix ${PREFIX} && \
	  ${MAKE} && \
	  ocamlfind remove foo && \
	  ${MAKE} install )
	echo ${VERSION} >$@
xxclean::
	rm -rf ${FOO} foo
xxdistclean::
	rm -f ${FOO}.tar.gz
xxall: foo

##################################################################

.PHONY: clean

.PHONY: distclean
distclean::
	${MAKE} clean

.PHONY: all
all:
	echo >/dev/tty<|MERGE_RESOLUTION|>--- conflicted
+++ resolved
@@ -1018,11 +1018,7 @@
 ALTERGO=alt-ergo-0.95.2
 ${ALTERGO}.tar.gz:
 	${WGET} http://alt-ergo.ocamlpro.com/download_manager.php?target=$@ -O $@
-<<<<<<< HEAD
-altergo: ${ALTERGO}.tar.gz ocamlgraph
-=======
 altergo: ${ALTERGO}.tar.gz ocamlgraph zarith
->>>>>>> 989ac0b2
 	printf "%s " "$@" >/dev/tty
 	test -d ${PREFIX}
 	rm -rf ${ALTERGO}
