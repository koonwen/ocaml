--- conflicted
+++ resolved
@@ -117,9 +117,6 @@
 	  rm -f "$$T"; \
 	} || true
 	@rm -f program program$(EXE)
-<<<<<<< HEAD
-	@$(COMP) $(COMPFLAGS) $(FILE) -o program$(EXE)
-=======
 	@if [ -f "$(FILE).silent-compilation" ]; then \
           temp="$$(mktemp "$${TMPDIR:-/tmp}/ocaml-test-XXXXXXXX")"; \
           $(COMP) $(COMPFLAGS) $(FILE) -o program$(EXE) >$$temp 2>&1 ; \
@@ -132,7 +129,6 @@
         else \
           $(COMP) $(COMPFLAGS) $(FILE) -o program$(EXE); \
         fi
->>>>>>> 0d68080b
 	@F="`basename $(FILE) .ml`"; \
 	if [ -f $$F.runner ]; then \
 	  RUNTIME="$(RUNTIME)" sh $$F.runner; \
