--- conflicted
+++ resolved
@@ -12,23 +12,13 @@
  "camlTest_locations__gc_roots":
  addr "camlTest_locations"
  int 0)
-<<<<<<< HEAD
-(function{test_locations.ml:42,14-72} camlTest_locations__fib_82 (n: val)
+(function{test_locations.ml:43,14-72} camlTest_locations__fib_82 (n: val)
  (if (<a 3 n)
    (+
      (+
-       (app{test_locations.ml:44,9-20} "camlTest_locations__fib_82" (+ n -2)
+       (app{test_locations.ml:45,9-20} "camlTest_locations__fib_82" (+ n -2)
          val)
-       (app{test_locations.ml:44,23-34} "camlTest_locations__fib_82" 
-=======
-(function{test_locations.ml:43,14-72} camlTest_locations__fib_81 (n: val)
- (if (<a 3 n)
-   (+
-     (+
-       (app{test_locations.ml:45,9-20} "camlTest_locations__fib_81" (+ n -2)
-         val)
-       (app{test_locations.ml:45,23-34} "camlTest_locations__fib_81" 
->>>>>>> 5da188b3
+       (app{test_locations.ml:45,23-34} "camlTest_locations__fib_82" 
          (+ n -4) val))
      -1)
    3))
