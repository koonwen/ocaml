--- conflicted
+++ resolved
@@ -1,22 +1,8 @@
-<<<<<<< HEAD
-(***********************************************************************)
-(*                                                                     *)
-(*                                OCaml                                *)
-(*                                                                     *)
-(*                        Alain Frisch, LexiFi                         *)
-(*                                                                     *)
-(*  Copyright 2014 Institut National de Recherche en Informatique et   *)
-(*  en Automatique.  All rights reserved.  This file is distributed    *)
-(*  under the terms of the Q Public License version 1.0.               *)
-(*                                                                     *)
-(***********************************************************************)
-=======
 (* TEST
    flags = "-g"
    compare_programs = "false"
    * native
 *)
->>>>>>> 15e8f62b
 
 (* Check the effectiveness of inlining the wrapper which fills in
    default values for optional arguments.
