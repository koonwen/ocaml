(* Test int32 arithmetic and optimizations using the MD5 algorithm *)

open Printf

type context =
  { buf: bytes;
    mutable pos: int;
    mutable a: int32;
    mutable b: int32;
    mutable c: int32;
    mutable d: int32;
    mutable bits: int64 }

let step1 w x y z data s =
  let w =
    Int32.add (Int32.add w data)
              (Int32.logxor z (Int32.logand x (Int32.logxor y z))) in
  Int32.add x
    (Int32.logor (Int32.shift_left w s) (Int32.shift_right_logical w (32-s)))

let step2 w x y z data s =
  let w =
    Int32.add (Int32.add w data)
              (Int32.logxor y (Int32.logand z (Int32.logxor x y))) in
  Int32.add x
    (Int32.logor (Int32.shift_left w s) (Int32.shift_right_logical w (32-s)))

let step3 w x y z data s =
  let w =
    Int32.add (Int32.add w data)
              (Int32.logxor x (Int32.logxor y z)) in
  Int32.add x
    (Int32.logor (Int32.shift_left w s) (Int32.shift_right_logical w (32-s)))

let step4 w x y z data s =
  let w =
    Int32.add (Int32.add w data)
              (Int32.logxor y (Int32.logor x (Int32.logxor z (-1l)))) in
  Int32.add x
    (Int32.logor (Int32.shift_left w s) (Int32.shift_right_logical w (32-s)))

let transform ctx data =
    let a = ctx.a and b = ctx.b and c = ctx.c and d = ctx.d in

    let a = step1 a b c d (Int32.add data.(0) 0xd76aa478l) 7 in
    let d = step1 d a b c (Int32.add data.(1) 0xe8c7b756l) 12 in
    let c = step1 c d a b (Int32.add data.(2) 0x242070dbl) 17 in
    let b = step1 b c d a (Int32.add data.(3) 0xc1bdceeel) 22 in
    let a = step1 a b c d (Int32.add data.(4) 0xf57c0fafl) 7 in
    let d = step1 d a b c (Int32.add data.(5) 0x4787c62al) 12 in
    let c = step1 c d a b (Int32.add data.(6) 0xa8304613l) 17 in
    let b = step1 b c d a (Int32.add data.(7) 0xfd469501l) 22 in
    let a = step1 a b c d (Int32.add data.(8) 0x698098d8l) 7 in
    let d = step1 d a b c (Int32.add data.(9) 0x8b44f7afl) 12 in
    let c = step1 c d a b (Int32.add data.(10) 0xffff5bb1l) 17 in
    let b = step1 b c d a (Int32.add data.(11) 0x895cd7bel) 22 in
    let a = step1 a b c d (Int32.add data.(12) 0x6b901122l) 7 in
    let d = step1 d a b c (Int32.add data.(13) 0xfd987193l) 12 in
    let c = step1 c d a b (Int32.add data.(14) 0xa679438el) 17 in
    let b = step1 b c d a (Int32.add data.(15) 0x49b40821l) 22 in

    let a = step2 a b c d (Int32.add data.(1) 0xf61e2562l) 5 in
    let d = step2 d a b c (Int32.add data.(6) 0xc040b340l) 9 in
    let c = step2 c d a b (Int32.add data.(11) 0x265e5a51l) 14 in
    let b = step2 b c d a (Int32.add data.(0) 0xe9b6c7aal) 20 in
    let a = step2 a b c d (Int32.add data.(5) 0xd62f105dl) 5 in
    let d = step2 d a b c (Int32.add data.(10) 0x02441453l) 9 in
    let c = step2 c d a b (Int32.add data.(15) 0xd8a1e681l) 14 in
    let b = step2 b c d a (Int32.add data.(4) 0xe7d3fbc8l) 20 in
    let a = step2 a b c d (Int32.add data.(9) 0x21e1cde6l) 5 in
    let d = step2 d a b c (Int32.add data.(14) 0xc33707d6l) 9 in
    let c = step2 c d a b (Int32.add data.(3) 0xf4d50d87l) 14 in
    let b = step2 b c d a (Int32.add data.(8) 0x455a14edl) 20 in
    let a = step2 a b c d (Int32.add data.(13) 0xa9e3e905l) 5 in
    let d = step2 d a b c (Int32.add data.(2) 0xfcefa3f8l) 9 in
    let c = step2 c d a b (Int32.add data.(7) 0x676f02d9l) 14 in
    let b = step2 b c d a (Int32.add data.(12) 0x8d2a4c8al) 20 in

    let a = step3 a b c d (Int32.add data.(5) 0xfffa3942l) 4 in
    let d = step3 d a b c (Int32.add data.(8) 0x8771f681l) 11 in
    let c = step3 c d a b (Int32.add data.(11) 0x6d9d6122l) 16 in
    let b = step3 b c d a (Int32.add data.(14) 0xfde5380cl) 23 in
    let a = step3 a b c d (Int32.add data.(1) 0xa4beea44l) 4 in
    let d = step3 d a b c (Int32.add data.(4) 0x4bdecfa9l) 11 in
    let c = step3 c d a b (Int32.add data.(7) 0xf6bb4b60l) 16 in
    let b = step3 b c d a (Int32.add data.(10) 0xbebfbc70l) 23 in
    let a = step3 a b c d (Int32.add data.(13) 0x289b7ec6l) 4 in
    let d = step3 d a b c (Int32.add data.(0) 0xeaa127fal) 11 in
    let c = step3 c d a b (Int32.add data.(3) 0xd4ef3085l) 16 in
    let b = step3 b c d a (Int32.add data.(6) 0x04881d05l) 23 in
    let a = step3 a b c d (Int32.add data.(9) 0xd9d4d039l) 4 in
    let d = step3 d a b c (Int32.add data.(12) 0xe6db99e5l) 11 in
    let c = step3 c d a b (Int32.add data.(15) 0x1fa27cf8l) 16 in
    let b = step3 b c d a (Int32.add data.(2) 0xc4ac5665l) 23 in

    let a = step4 a b c d (Int32.add data.(0) 0xf4292244l) 6 in
    let d = step4 d a b c (Int32.add data.(7) 0x432aff97l) 10 in
    let c = step4 c d a b (Int32.add data.(14) 0xab9423a7l) 15 in
    let b = step4 b c d a (Int32.add data.(5) 0xfc93a039l) 21 in
    let a = step4 a b c d (Int32.add data.(12) 0x655b59c3l) 6 in
    let d = step4 d a b c (Int32.add data.(3) 0x8f0ccc92l) 10 in
    let c = step4 c d a b (Int32.add data.(10) 0xffeff47dl) 15 in
    let b = step4 b c d a (Int32.add data.(1) 0x85845dd1l) 21 in
    let a = step4 a b c d (Int32.add data.(8) 0x6fa87e4fl) 6 in
    let d = step4 d a b c (Int32.add data.(15) 0xfe2ce6e0l) 10 in
    let c = step4 c d a b (Int32.add data.(6) 0xa3014314l) 15 in
    let b = step4 b c d a (Int32.add data.(13) 0x4e0811a1l) 21 in
    let a = step4 a b c d (Int32.add data.(4) 0xf7537e82l) 6 in
    let d = step4 d a b c (Int32.add data.(11) 0xbd3af235l) 10 in
    let c = step4 c d a b (Int32.add data.(2) 0x2ad7d2bbl) 15 in
    let b = step4 b c d a (Int32.add data.(9) 0xeb86d391l) 21 in

    ctx.a <- Int32.add ctx.a a;
    ctx.b <- Int32.add ctx.b b;
    ctx.c <- Int32.add ctx.c c;
    ctx.d <- Int32.add ctx.d d

let string_to_data s =
  let data = Array.make 16 0l in
  for i = 0 to 15 do
    let j = i lsl 2 in
    data.(i) <-
<<<<<<< HEAD
      Int32.logor (Int32.shift_left (Int32.of_int (Bytes.get s (j+3) |> Char.code)) 24)
        (Int32.logor (Int32.shift_left (Int32.of_int (Bytes.get s (j+2) |> Char.code)) 16)
          (Int32.logor (Int32.shift_left (Int32.of_int (Bytes.get s (j+1) |> Char.code)) 8)
                       (Int32.of_int (Bytes.get s j |> Char.code))))
=======
      let byte n = Bytes.get s (j+n) |> Char.code |> Int32.of_int in
      let open Int32 in
      byte 0
      |> logor (shift_left (byte 1) 8)
      |> logor (shift_left (byte 2) 16)
      |> logor (shift_left (byte 3) 24)
>>>>>>> 0d68080b
  done;
  data

let int32_to_string n s i =
  s.[i+3] <- Char.chr (Int32.to_int (Int32.shift_right n 24) land 0xFF);
  s.[i+2] <- Char.chr (Int32.to_int (Int32.shift_right n 16) land 0xFF);
  s.[i+1] <- Char.chr (Int32.to_int (Int32.shift_right n 8) land 0xFF);
  s.[i] <- Char.chr (Int32.to_int n land 0xFF)

let init () =
  { buf = Bytes.create 64;
    pos = 0;
    a = 0x67452301l;
    b = 0xefcdab89l;
    c = 0x98badcfel;
    d = 0x10325476l;
    bits = 0L }

let update ctx input ofs len =
  let rec upd ofs len =
    if len <= 0 then () else
    if ctx.pos + len < 64 then begin
      (* Just buffer the data *)
      Bytes.blit_string input ofs ctx.buf ctx.pos len;
      ctx.pos <- ctx.pos + len
    end else begin
      (* Fill the buffer *)
      let len' = 64 - ctx.pos in
      if len' > 0 then Bytes.blit_string input ofs ctx.buf ctx.pos len';
      (* Transform 64 bytes *)
      transform ctx (string_to_data ctx.buf);
      ctx.pos <- 0;
      upd (ofs + len') (len - len')
    end in
  upd ofs len;
  ctx.bits <- Int64.add ctx.bits (Int64.of_int (len lsl 3))


let finish ctx =
  let padding = String.init 64 (function 0 -> '\x80' | _ -> '\000') in
  let numbits = ctx.bits in
  if ctx.pos < 56 then begin
    update ctx padding 0 (56 - ctx.pos)
  end else begin
    update ctx padding 0 (64 + 56 - ctx.pos)
  end;
  assert (ctx.pos = 56);
  let data = string_to_data ctx.buf in
  data.(14) <- (Int64.to_int32 numbits);
  data.(15) <- (Int64.to_int32 (Int64.shift_right_logical numbits 32));
  transform ctx data;
  let res = Bytes.create 16 in
  int32_to_string ctx.a res 0;
  int32_to_string ctx.b res 4;
  int32_to_string ctx.c res 8;
  int32_to_string ctx.d res 12;
  Bytes.unsafe_to_string res

let test hex s =
  let ctx = init() in
  update ctx s 0 (String.length s);
  let res = finish ctx in
  let exp = Digest.string s in
  let ok = res = exp && Digest.to_hex exp = hex in
  if not ok then
    Printf.printf "Failure for %S : %S %S %S %S\n" s res exp
                  (Digest.to_hex exp) hex;
  ok

let time msg iter fn =
  let start = Sys.time() in
  for i = 1 to iter do fn () done;
  let stop = Sys.time() in
  printf "%s: %.2f s\n" msg (stop -. start)

let _ =
  (* Test *)
  if test "d41d8cd98f00b204e9800998ecf8427e" ""
  && test "0cc175b9c0f1b6a831c399e269772661" "a"
  && test "900150983cd24fb0d6963f7d28e17f72" "abc"
  && test "8215ef0796a20bcaaae116d3876c664a"
          "abcdbcdecdefdefgefghfghighijhijkijkljklmklmnlmnomnopnopq"
  && test "7707d6ae4e027c70eea2a935c2296f21" (String.make 1_000_000 'a')
  && test "f96b697d7cb7938d525a2f31aaf161d0" "message digest"
  && test "d174ab98d277d9f5a5611c2c9f419d9f"
          "ABCDEFGHIJKLMNOPQRSTUVWXYZabcdefghijklmnopqrstuvwxyz0123456789"
  && test "9e107d9d372bb6826bd81d3542a419d6"
          "The quick brown fox jumps over the lazy dog"
  && test "e4d909c290d0fb1ca068ffaddf22cbd0"
          "The quick brown fox jumps over the lazy dog."
  then printf "Test vectors passed.\n";
  flush stdout;
  (* Benchmark *)
  if (Array.length Sys.argv) > 1 && (Sys.argv.(1) = "-benchmark") then begin
    let s = String.make 50000 'a' in
    let num_iter = 1000 in
    time "OCaml implementation" num_iter
      (fun () ->
        let ctx = init() in
        update ctx s 0 (String.length s);
        ignore (finish ctx));
    time "C implementation" num_iter
      (fun () -> ignore (Digest.string s))
  end<|MERGE_RESOLUTION|>--- conflicted
+++ resolved
@@ -120,19 +120,12 @@
   for i = 0 to 15 do
     let j = i lsl 2 in
     data.(i) <-
-<<<<<<< HEAD
-      Int32.logor (Int32.shift_left (Int32.of_int (Bytes.get s (j+3) |> Char.code)) 24)
-        (Int32.logor (Int32.shift_left (Int32.of_int (Bytes.get s (j+2) |> Char.code)) 16)
-          (Int32.logor (Int32.shift_left (Int32.of_int (Bytes.get s (j+1) |> Char.code)) 8)
-                       (Int32.of_int (Bytes.get s j |> Char.code))))
-=======
       let byte n = Bytes.get s (j+n) |> Char.code |> Int32.of_int in
       let open Int32 in
       byte 0
       |> logor (shift_left (byte 1) 8)
       |> logor (shift_left (byte 2) 16)
       |> logor (shift_left (byte 3) 24)
->>>>>>> 0d68080b
   done;
   data
 
