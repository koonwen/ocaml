(* TEST
   * expect
*)

type t = A
[%%expect{|
type t = A
|}]

module M = struct
    open struct type t' = t end
    type t = B of t * t' | C
end
[%%expect{|
module M : sig type t = B of t/1 * t/2 | C end
|}]

(* test *)
include struct
  open M
  let test = B (B (C, A), A)
end
[%%expect{|
val test : M.t = M.B (M.B (M.C, A), A)
|}]

include struct
  open struct let aux x y = x / y end
  let f x = aux x 2
  let g y = aux 3 y
end
[%%expect{|
val f : int -> int = <fun>
val g : int -> int = <fun>
|}];;

include struct
  open struct exception Interrupt end
  let run () =
    raise Interrupt
  let () =
    match run() with exception Interrupt -> () | _ -> assert false
end
[%%expect{|
val run : unit -> 'a = <fun>
|}];;

(* It was decided to not allow this anymore. *)
(*
module type S = sig
  open struct
    open struct
      type t' = char
    end
  type t = t' -> int
  end
  val x : t
end
[%%expect{|
module type S = sig val x : char -> int end
|}];;

module M : S = struct
  let x = Char.code
end
[%%expect{|
module M : S
|}];;
*)

module M = struct
  module M (F: sig end) (X: sig end) = struct end
  open M(struct end)
end
[%%expect{|
Line 3, characters 7-20:
3 |   open M(struct end)
           ^^^^^^^^^^^^^
Error: This module is not a structure; it has type
       functor (X : sig  end) -> sig  end
|}]

open struct
  open struct let counter = ref 0 end
  let inc () = incr counter
  let dec () = decr counter
  let current () = !counter
end
[%%expect{|
|}]

let () =
  inc(); inc(); dec ();
  assert (current () = 1)
[%%expect{|
|}];;

include struct open struct type t = T end let x = T end
[%%expect{|
Line 1, characters 15-41:
1 | include struct open struct type t = T end let x = T end
                   ^^^^^^^^^^^^^^^^^^^^^^^^^^
<<<<<<< HEAD
Error: The type t/145 introduced by this open appears in the signature
       Line 1, characters 46-47:
         The value x has no valid type if t/145 is hidden
=======
Error: The type t/150 introduced by this open appears in the signature
       Line 1, characters 46-47:
         The value x has no valid type if t/150 is hidden
>>>>>>> f2db8ca4
|}];;

module A = struct
  open struct
    open struct
      type t = T
      let x = T
    end
    let y = x
  end
end
[%%expect{|
Lines 3-6, characters 4-7:
3 | ....open struct
4 |       type t = T
5 |       let x = T
6 |     end
<<<<<<< HEAD
Error: The type t/151 introduced by this open appears in the signature
       Line 7, characters 8-9:
         The value y has no valid type if t/151 is hidden
=======
Error: The type t/156 introduced by this open appears in the signature
       Line 7, characters 8-9:
         The value y has no valid type if t/156 is hidden
>>>>>>> f2db8ca4
|}];;

module A = struct
  open struct
    open struct
      type t = T
    end
    let y = T
  end
  let g = y
end
[%%expect{|
Lines 3-5, characters 4-7:
3 | ....open struct
4 |       type t = T
5 |     end
<<<<<<< HEAD
Error: The type t/157 introduced by this open appears in the signature
       Line 6, characters 8-9:
         The value y has no valid type if t/157 is hidden
=======
Error: The type t/162 introduced by this open appears in the signature
       Line 6, characters 8-9:
         The value y has no valid type if t/162 is hidden
>>>>>>> f2db8ca4
|}]

(* It was decided to not allow this anymore. *)
(*
module type S = sig open struct type t = T end val x : t end
[%%expect{|
Line _, characters 20-46:
  module type S = sig open struct type t = T end val x : t end
                      ^^^^^^^^^^^^^^^^^^^^^^^^^^
Error: The module identifier M#13 cannot be eliminated from val x : M#13.t
|}];;
*)


(* It was decided to not allow this anymore. *)
(*
module type S = sig
  open struct
    type t = int
    open struct
      type s = T | A of t
    end
    val x : char
  end
  val y : t
end
[%%expect{|
module type S = sig val y : int end
|}]
*)

(* It was decided to not allow this anymore. *)
(*
module type S = sig open struct assert false end end;;
[%%expect{|
module type S = sig  end
|}];;
*)

(* It was decided to not allow this anymore. *)
(*
module type S = sig open struct type t = int end val x : t end;;
[%%expect{|
module type S = sig val x : int end
|}];;
*)

module type S = sig
  (* It was decided to not allow this anymore. *)
  (*
  open struct type t = int end
  type s = t
  *)
  type s = int
end
[%%expect{|
module type S = sig type s = int end
|}]

module type T = sig type s = int end
module F(X:S) : T = X
module G(X:T) : S = X
[%%expect{|
module type T = sig type s = int end
module F : functor (X : S) -> T
module G : functor (X : T) -> S
|}]

module Counter : sig val inc : unit -> unit val current : unit -> int val z : int val zz : int end = struct
  open struct let counter = ref 0 end
  let x = 1
  let y = 2
  let dec () = decr counter

  open struct
    module A : sig val z : int end = struct
      open struct
        let n = 3
        module A = struct
          open struct
            let x = 1
          end
          let y = x
        end
        let h = A.y
        let g = A.y + n
      end
      let z = h + g
    end

    let z = 12

    module B : sig val z : int end = struct
      open struct
        module A = struct
          open struct let x = 1 end
          let y = x
          open struct let x = 1 end
          let z = y + x
        end
        let h = A.y
        let g = A.z + 1
      end
      let z = h + g
    end

    let h = A.z + B.z
  end

  let z = z + h
  let g = 1
  let ggg = 2
  let inc () = incr counter
  let zz = 5
  let current () = !counter
end
[%%expect{|
module Counter :
  sig
    val inc : unit -> unit
    val current : unit -> int
    val z : int
    val zz : int
  end
|}]

let () = begin
  assert (Counter.z = 21)
end
[%%expect{|
|}]

(* It was decided to not allow parts of this example anymore, see below for a
   slightly simpler version. *)
(*
module N = struct
  open (functor
    (N: sig open struct type t = int end val x : t end) ->
    (struct let y = N.x end))(struct let x = 1 end)

  let () =
    assert(y = 1)
end
[%%expect{|
module N : sig  end
|}]
*)
module N = struct
  open (functor
    (N: sig val x : int end) ->
    (struct let y = N.x end))(struct let x = 1 end)

  let () =
    assert(y = 1)
end
[%%expect{|
module N : sig  end
|}]

module M = struct
  open struct
    open struct
      module type S = sig
        (* It was decided to not allow this anymore *)
        (* open struct type t = int end val x : t *)
        val x : int
      end
      module M : S = struct let x = 1 end
    end
  end
end
[%%expect{|
module M : sig  end
|}]

(* It was decided to not allow this anymore *)
(*
module N = struct
  open struct
    module type S = sig open struct type t = T end val x : t end
  end
end
[%%expect{|
Line _, characters 24-50:
      module type S = sig open struct type t = T end val x : t end
                          ^^^^^^^^^^^^^^^^^^^^^^^^^^
Error: The module identifier M#32 cannot be eliminated from val x : M#32.t
|}]
*)

let x = let open struct open struct let y = 1 end let x = y + 1 end in x
[%%expect{|
val x : int = 2
|}]

let y =
  let
    open ((functor (X: sig val x : int end) -> struct X.x end)(struct let x = 1 end))
  in x

[%%expect{|
val y : int = 2
|}]

let x = let open struct type t = T end in T

[%%expect{|
Line 1, characters 42-43:
1 | let x = let open struct type t = T end in T
                                              ^
Error: This expression has type t but an expression was expected of type 'a
       The type constructor t would escape its scope
|}]

module type Print = sig
  type t
  val print: t -> unit
end

module Print_int: Print with type t = int = struct
  type t = int let print = print_int
end
module Print_list(P: Print): Print with type t = P.t list = struct
  type t = P.t list
  let print = List.iter P.print
end
let print_list_of_int = let open Print_list(Print_int) in print

[%%expect{|
module type Print = sig type t val print : t -> unit end
module Print_int : sig type t = int val print : t -> unit end
module Print_list :
  functor (P : Print) -> sig type t = P.t list val print : t -> unit end
val print_list_of_int : Print_int.t list -> unit = <fun>
|}]

let f () = let open functor(X: sig end) -> struct end in ();;

[%%expect{|
Line 1, characters 20-53:
1 | let f () = let open functor(X: sig end) -> struct end in ();;
                        ^^^^^^^^^^^^^^^^^^^^^^^^^^^^^^^^^
Error: This module is not a structure; it has type
       functor (X : sig  end) -> sig  end
|}]<|MERGE_RESOLUTION|>--- conflicted
+++ resolved
@@ -100,15 +100,9 @@
 Line 1, characters 15-41:
 1 | include struct open struct type t = T end let x = T end
                    ^^^^^^^^^^^^^^^^^^^^^^^^^^
-<<<<<<< HEAD
-Error: The type t/145 introduced by this open appears in the signature
+Error: The type t/152 introduced by this open appears in the signature
        Line 1, characters 46-47:
-         The value x has no valid type if t/145 is hidden
-=======
-Error: The type t/150 introduced by this open appears in the signature
-       Line 1, characters 46-47:
-         The value x has no valid type if t/150 is hidden
->>>>>>> f2db8ca4
+         The value x has no valid type if t/152 is hidden
 |}];;
 
 module A = struct
@@ -126,15 +120,9 @@
 4 |       type t = T
 5 |       let x = T
 6 |     end
-<<<<<<< HEAD
-Error: The type t/151 introduced by this open appears in the signature
+Error: The type t/158 introduced by this open appears in the signature
        Line 7, characters 8-9:
-         The value y has no valid type if t/151 is hidden
-=======
-Error: The type t/156 introduced by this open appears in the signature
-       Line 7, characters 8-9:
-         The value y has no valid type if t/156 is hidden
->>>>>>> f2db8ca4
+         The value y has no valid type if t/158 is hidden
 |}];;
 
 module A = struct
@@ -151,15 +139,9 @@
 3 | ....open struct
 4 |       type t = T
 5 |     end
-<<<<<<< HEAD
-Error: The type t/157 introduced by this open appears in the signature
+Error: The type t/164 introduced by this open appears in the signature
        Line 6, characters 8-9:
-         The value y has no valid type if t/157 is hidden
-=======
-Error: The type t/162 introduced by this open appears in the signature
-       Line 6, characters 8-9:
-         The value y has no valid type if t/162 is hidden
->>>>>>> f2db8ca4
+         The value y has no valid type if t/164 is hidden
 |}]
 
 (* It was decided to not allow this anymore. *)
