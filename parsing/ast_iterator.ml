--- conflicted
+++ resolved
@@ -264,12 +264,8 @@
     | Psig_value vd -> sub.value_description sub vd
     | Psig_type (_rf, l) -> List.iter (sub.type_declaration sub) l
     | Psig_typext te -> sub.type_extension sub te
-<<<<<<< HEAD
-    | Psig_exception ed -> sub.extension_constructor sub ed
     | Psig_effect ed -> sub.effect_constructor sub ed
-=======
     | Psig_exception ed -> sub.type_exception sub ed
->>>>>>> e37b5c07
     | Psig_module x -> sub.module_declaration sub x
     | Psig_recmodule l ->
         List.iter (sub.module_declaration sub) l
@@ -314,12 +310,8 @@
     | Pstr_primitive vd -> sub.value_description sub vd
     | Pstr_type (_rf, l) -> List.iter (sub.type_declaration sub) l
     | Pstr_typext te -> sub.type_extension sub te
-<<<<<<< HEAD
-    | Pstr_exception ed -> sub.extension_constructor sub ed
     | Pstr_effect ed -> sub.effect_constructor sub ed
-=======
     | Pstr_exception ed -> sub.type_exception sub ed
->>>>>>> e37b5c07
     | Pstr_module x -> sub.module_binding sub x
     | Pstr_recmodule l -> List.iter (sub.module_binding sub) l
     | Pstr_modtype x -> sub.module_type_declaration sub x
