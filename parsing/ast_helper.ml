--- conflicted
+++ resolved
@@ -1,14 +1,4 @@
 (**************************************************************************)
-<<<<<<< HEAD
-(*                                                                     *)
-(*                                OCaml                                *)
-(*                                                                     *)
-(*                        Alain Frisch, LexiFi                         *)
-(*                                                                     *)
-(*  Copyright 2012 Institut National de Recherche en Informatique et   *)
-(*     en Automatique.                                                    *)
-(*                                                                     *)
-=======
 (*                                                                        *)
 (*                                 OCaml                                  *)
 (*                                                                        *)
@@ -17,7 +7,6 @@
 (*   Copyright 2012 Institut National de Recherche en Informatique et     *)
 (*     en Automatique.                                                    *)
 (*                                                                        *)
->>>>>>> 0c0884bd
 (*   All rights reserved.  This file is distributed under the terms of    *)
 (*   the GNU Lesser General Public License version 2.1, with the          *)
 (*   special exception on linking described in the file LICENSE.          *)
@@ -496,7 +485,6 @@
      pext_kind = Pext_rebind lid;
      pext_loc = loc;
      pext_attributes = add_docs_attrs docs (add_info_attrs info attrs);
-<<<<<<< HEAD
     }
 
   let effect_constructor ?(loc = !default_loc) ?(attrs = []) name kind =
@@ -523,10 +511,6 @@
      peff_attributes = attrs;
     }
 
-=======
-    }
-
->>>>>>> 0c0884bd
 end
 
 module Csig = struct
