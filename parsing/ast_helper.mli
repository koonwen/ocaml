(***********************************************************************)
(*                                                                     *)
(*                                OCaml                                *)
(*                                                                     *)
(*                        Alain Frisch, LexiFi                         *)
(*                                                                     *)
(*  Copyright 2012 Institut National de Recherche en Informatique et   *)
(*  en Automatique.  All rights reserved.  This file is distributed    *)
(*  under the terms of the Q Public License version 1.0.               *)
(*                                                                     *)
(***********************************************************************)

(** Helpers to produce Parsetree fragments *)

open Parsetree
open Asttypes
open Docstrings

type lid = Longident.t loc
type str = string loc
type loc = Location.t
type attrs = attribute list

(** {2 Default locations} *)

val default_loc: loc ref
    (** Default value for all optional location arguments. *)

val with_default_loc: loc -> (unit -> 'a) -> 'a
    (** Set the [default_loc] within the scope of the execution
        of the provided function. *)

(** {2 Core language} *)

(** Type expressions *)
module Typ :
  sig
    val mk: ?loc:loc -> ?attrs:attrs -> core_type_desc -> core_type
    val attr: core_type -> attribute -> core_type

    val any: ?loc:loc -> ?attrs:attrs -> unit -> core_type
    val var: ?loc:loc -> ?attrs:attrs -> string -> core_type
    val arrow: ?loc:loc -> ?attrs:attrs -> label -> core_type -> core_type
               -> core_type
    val tuple: ?loc:loc -> ?attrs:attrs -> core_type list -> core_type
    val constr: ?loc:loc -> ?attrs:attrs -> lid -> core_type list -> core_type
    val object_: ?loc:loc -> ?attrs:attrs ->
                  (string * attributes * core_type) list -> closed_flag ->
                  core_type
    val class_: ?loc:loc -> ?attrs:attrs -> lid -> core_type list -> core_type
    val alias: ?loc:loc -> ?attrs:attrs -> core_type -> string -> core_type
    val variant: ?loc:loc -> ?attrs:attrs -> row_field list -> closed_flag
                 -> label list option -> core_type
    val poly: ?loc:loc -> ?attrs:attrs -> string list -> core_type -> core_type
    val package: ?loc:loc -> ?attrs:attrs -> lid -> (lid * core_type) list
                 -> core_type
    val extension: ?loc:loc -> ?attrs:attrs -> extension -> core_type

    val force_poly: core_type -> core_type
  end

(** Patterns *)
module Pat:
  sig
    val mk: ?loc:loc -> ?attrs:attrs -> pattern_desc -> pattern
    val attr:pattern -> attribute -> pattern

    val any: ?loc:loc -> ?attrs:attrs -> unit -> pattern
    val var: ?loc:loc -> ?attrs:attrs -> str -> pattern
    val alias: ?loc:loc -> ?attrs:attrs -> pattern -> str -> pattern
    val constant: ?loc:loc -> ?attrs:attrs -> constant -> pattern
    val interval: ?loc:loc -> ?attrs:attrs -> constant -> constant -> pattern
    val tuple: ?loc:loc -> ?attrs:attrs -> pattern list -> pattern
    val construct: ?loc:loc -> ?attrs:attrs -> lid -> pattern option -> pattern
    val variant: ?loc:loc -> ?attrs:attrs -> label -> pattern option -> pattern
    val record: ?loc:loc -> ?attrs:attrs -> (lid * pattern) list -> closed_flag
                -> pattern
    val array: ?loc:loc -> ?attrs:attrs -> pattern list -> pattern
    val or_: ?loc:loc -> ?attrs:attrs -> pattern -> pattern -> pattern
    val constraint_: ?loc:loc -> ?attrs:attrs -> pattern -> core_type -> pattern
    val type_: ?loc:loc -> ?attrs:attrs -> lid -> pattern
    val lazy_: ?loc:loc -> ?attrs:attrs -> pattern -> pattern
    val unpack: ?loc:loc -> ?attrs:attrs -> str -> pattern
    val exception_: ?loc:loc -> ?attrs:attrs -> pattern -> pattern
    val effect_: ?loc:loc -> ?attrs:attrs -> pattern -> pattern -> pattern
    val extension: ?loc:loc -> ?attrs:attrs -> extension -> pattern
  end

(** Expressions *)
module Exp:
  sig
    val mk: ?loc:loc -> ?attrs:attrs -> expression_desc -> expression
    val attr: expression -> attribute -> expression

    val ident: ?loc:loc -> ?attrs:attrs -> lid -> expression
    val constant: ?loc:loc -> ?attrs:attrs -> constant -> expression
    val let_: ?loc:loc -> ?attrs:attrs -> rec_flag -> value_binding list
              -> expression -> expression
    val fun_: ?loc:loc -> ?attrs:attrs -> label -> expression option -> pattern
              -> expression -> expression
    val function_: ?loc:loc -> ?attrs:attrs -> case list -> expression
    val apply: ?loc:loc -> ?attrs:attrs -> expression
               -> (label * expression) list -> expression
    val match_: ?loc:loc -> ?attrs:attrs -> expression -> case list
                -> expression
    val try_: ?loc:loc -> ?attrs:attrs -> expression -> case list -> expression
    val tuple: ?loc:loc -> ?attrs:attrs -> expression list -> expression
    val construct: ?loc:loc -> ?attrs:attrs -> lid -> expression option
                   -> expression
    val variant: ?loc:loc -> ?attrs:attrs -> label -> expression option
                 -> expression
    val record: ?loc:loc -> ?attrs:attrs -> (lid * expression) list
                -> expression option -> expression
    val field: ?loc:loc -> ?attrs:attrs -> expression -> lid -> expression
    val setfield: ?loc:loc -> ?attrs:attrs -> expression -> lid -> expression
                  -> expression
    val array: ?loc:loc -> ?attrs:attrs -> expression list -> expression
    val ifthenelse: ?loc:loc -> ?attrs:attrs -> expression -> expression
                    -> expression option -> expression
    val sequence: ?loc:loc -> ?attrs:attrs -> expression -> expression
                  -> expression
    val while_: ?loc:loc -> ?attrs:attrs -> expression -> expression
                -> expression
    val for_: ?loc:loc -> ?attrs:attrs -> pattern -> expression -> expression
              -> direction_flag -> expression -> expression
    val coerce: ?loc:loc -> ?attrs:attrs -> expression -> core_type option
                -> core_type -> expression
    val constraint_: ?loc:loc -> ?attrs:attrs -> expression -> core_type
                     -> expression
    val send: ?loc:loc -> ?attrs:attrs -> expression -> string -> expression
    val new_: ?loc:loc -> ?attrs:attrs -> lid -> expression
    val setinstvar: ?loc:loc -> ?attrs:attrs -> str -> expression -> expression
    val override: ?loc:loc -> ?attrs:attrs -> (str * expression) list
                  -> expression
    val letmodule: ?loc:loc -> ?attrs:attrs -> str -> module_expr -> expression
                   -> expression
    val assert_: ?loc:loc -> ?attrs:attrs -> expression -> expression
    val lazy_: ?loc:loc -> ?attrs:attrs -> expression -> expression
    val poly: ?loc:loc -> ?attrs:attrs -> expression -> core_type option -> expression
    val object_: ?loc:loc -> ?attrs:attrs -> class_structure -> expression
    val newtype: ?loc:loc -> ?attrs:attrs -> string -> expression -> expression
    val pack: ?loc:loc -> ?attrs:attrs -> module_expr -> expression
    val open_: ?loc:loc -> ?attrs:attrs -> override_flag -> lid -> expression -> expression
    val extension: ?loc:loc -> ?attrs:attrs -> extension -> expression

    val case: pattern -> ?guard:expression -> expression -> case
  end

(** Value declarations *)
module Val:
  sig
    val mk: ?loc:loc -> ?attrs:attrs -> ?docs:docs ->
      ?prim:string list -> str -> core_type -> value_description
  end

(** Type declarations *)
module Type:
  sig
    val mk: ?loc:loc -> ?attrs:attrs -> ?docs:docs -> ?text:text ->
      ?params:(core_type * variance) list -> ?cstrs:(core_type * core_type * loc) list ->
      ?kind:type_kind -> ?priv:private_flag -> ?manifest:core_type -> str ->
      type_declaration

    val constructor: ?loc:loc -> ?attrs:attrs -> ?info:info ->
      ?args:core_type list -> ?res:core_type -> str -> constructor_declaration
    val field: ?loc:loc -> ?attrs:attrs -> ?info:info ->
      ?mut:mutable_flag -> str -> core_type -> label_declaration
  end

(** Type extensions *)
module Te:
  sig
    val mk: ?attrs:attrs -> ?docs:docs ->
      ?params:(core_type * variance) list -> ?priv:private_flag ->
      lid -> extension_constructor list -> type_extension

    val constructor: ?loc:loc -> ?attrs:attrs -> ?docs:docs -> ?info:info ->
      str -> extension_constructor_kind -> extension_constructor

<<<<<<< HEAD
    val decl: ?loc:loc -> ?attrs:attrs -> ?args:core_type list -> ?res:core_type -> str -> extension_constructor
    val rebind: ?loc:loc -> ?attrs:attrs -> str -> lid -> extension_constructor

    val effect_constructor: ?loc:loc -> ?attrs:attrs -> str -> effect_constructor_kind -> effect_constructor

    val effect_decl: ?loc:loc -> ?attrs:attrs -> ?args:core_type list -> str -> core_type -> effect_constructor
    val effect_rebind: ?loc:loc -> ?attrs:attrs -> str -> lid -> effect_constructor

=======
    val decl: ?loc:loc -> ?attrs:attrs -> ?docs:docs -> ?info:info ->
      ?args:core_type list -> ?res:core_type -> str -> extension_constructor
    val rebind: ?loc:loc -> ?attrs:attrs -> ?docs:docs -> ?info:info ->
      str -> lid -> extension_constructor
>>>>>>> a60a6b49
  end

(** {2 Module language} *)

(** Module type expressions *)
module Mty:
  sig
    val mk: ?loc:loc -> ?attrs:attrs -> module_type_desc -> module_type
    val attr: module_type -> attribute -> module_type

    val ident: ?loc:loc -> ?attrs:attrs -> lid -> module_type
    val alias: ?loc:loc -> ?attrs:attrs -> lid -> module_type
    val signature: ?loc:loc -> ?attrs:attrs -> signature -> module_type
    val functor_: ?loc:loc -> ?attrs:attrs ->
      str -> module_type option -> module_type -> module_type
    val with_: ?loc:loc -> ?attrs:attrs -> module_type -> with_constraint list -> module_type
    val typeof_: ?loc:loc -> ?attrs:attrs -> module_expr -> module_type
    val extension: ?loc:loc -> ?attrs:attrs -> extension -> module_type
  end

(** Module expressions *)
module Mod:
  sig
    val mk: ?loc:loc -> ?attrs:attrs -> module_expr_desc -> module_expr
    val attr: module_expr -> attribute -> module_expr

    val ident: ?loc:loc -> ?attrs:attrs -> lid -> module_expr
    val structure: ?loc:loc -> ?attrs:attrs -> structure -> module_expr
    val functor_: ?loc:loc -> ?attrs:attrs ->
      str -> module_type option -> module_expr -> module_expr
    val apply: ?loc:loc -> ?attrs:attrs -> module_expr -> module_expr -> module_expr
    val constraint_: ?loc:loc -> ?attrs:attrs -> module_expr -> module_type -> module_expr
    val unpack: ?loc:loc -> ?attrs:attrs -> expression -> module_expr
    val extension: ?loc:loc -> ?attrs:attrs -> extension -> module_expr
  end

(** Signature items *)
module Sig:
  sig
    val mk: ?loc:loc -> signature_item_desc -> signature_item

    val value: ?loc:loc -> value_description -> signature_item
    val type_: ?loc:loc -> type_declaration list -> signature_item
    val type_extension: ?loc:loc -> type_extension -> signature_item
    val exception_: ?loc:loc -> extension_constructor -> signature_item
    val effect_: ?loc:loc -> effect_constructor -> signature_item
    val module_: ?loc:loc -> module_declaration -> signature_item
    val rec_module: ?loc:loc -> module_declaration list -> signature_item
    val modtype: ?loc:loc -> module_type_declaration -> signature_item
    val open_: ?loc:loc -> open_description -> signature_item
    val include_: ?loc:loc -> include_description -> signature_item
    val class_: ?loc:loc -> class_description list -> signature_item
    val class_type: ?loc:loc -> class_type_declaration list -> signature_item
    val extension: ?loc:loc -> ?attrs:attrs -> extension -> signature_item
    val attribute: ?loc:loc -> attribute -> signature_item
    val text: text -> signature_item list
  end

(** Structure items *)
module Str:
  sig
    val mk: ?loc:loc -> structure_item_desc -> structure_item

    val eval: ?loc:loc -> ?attrs:attributes -> expression -> structure_item
    val value: ?loc:loc -> rec_flag -> value_binding list -> structure_item
    val primitive: ?loc:loc -> value_description -> structure_item
    val type_: ?loc:loc -> type_declaration list -> structure_item
    val type_extension: ?loc:loc -> type_extension -> structure_item
    val exception_: ?loc:loc -> extension_constructor -> structure_item
    val effect_: ?loc:loc -> effect_constructor -> structure_item
    val module_: ?loc:loc -> module_binding -> structure_item
    val rec_module: ?loc:loc -> module_binding list -> structure_item
    val modtype: ?loc:loc -> module_type_declaration -> structure_item
    val open_: ?loc:loc -> open_description -> structure_item
    val class_: ?loc:loc -> class_declaration list -> structure_item
    val class_type: ?loc:loc -> class_type_declaration list -> structure_item
    val include_: ?loc:loc -> include_declaration -> structure_item
    val extension: ?loc:loc -> ?attrs:attrs -> extension -> structure_item
    val attribute: ?loc:loc -> attribute -> structure_item
    val text: text -> structure_item list
  end

(** Module declarations *)
module Md:
  sig
    val mk: ?loc:loc -> ?attrs:attrs -> ?docs:docs -> ?text:text ->
      str -> module_type -> module_declaration
  end

(** Module type declarations *)
module Mtd:
  sig
    val mk: ?loc:loc -> ?attrs:attrs -> ?docs:docs -> ?text:text ->
      ?typ:module_type -> str -> module_type_declaration
  end

(** Module bindings *)
module Mb:
  sig
    val mk: ?loc:loc -> ?attrs:attrs -> ?docs:docs -> ?text:text ->
      str -> module_expr -> module_binding
  end

(* Opens *)
module Opn:
  sig
    val mk: ?loc: loc -> ?attrs:attrs -> ?docs:docs ->
      ?override:override_flag -> lid -> open_description
  end

(* Includes *)
module Incl:
  sig
    val mk: ?loc: loc -> ?attrs:attrs -> ?docs:docs -> 'a -> 'a include_infos
  end

(** Value bindings *)

module Vb:
  sig
    val mk: ?loc: loc -> ?attrs:attrs -> ?docs:docs -> ?text:text ->
      pattern -> expression -> value_binding
  end


(** {2 Class language} *)

(** Class type expressions *)
module Cty:
  sig
    val mk: ?loc:loc -> ?attrs:attrs -> class_type_desc -> class_type
    val attr: class_type -> attribute -> class_type

    val constr: ?loc:loc -> ?attrs:attrs -> lid -> core_type list -> class_type
    val signature: ?loc:loc -> ?attrs:attrs -> class_signature -> class_type
    val arrow: ?loc:loc -> ?attrs:attrs -> label -> core_type -> class_type -> class_type
    val extension: ?loc:loc -> ?attrs:attrs -> extension -> class_type
  end

(** Class type fields *)
module Ctf:
  sig
    val mk: ?loc:loc -> ?attrs:attrs -> ?docs:docs ->
      class_type_field_desc -> class_type_field
    val attr: class_type_field -> attribute -> class_type_field

    val inherit_: ?loc:loc -> ?attrs:attrs -> class_type -> class_type_field
    val val_: ?loc:loc -> ?attrs:attrs -> string -> mutable_flag -> virtual_flag -> core_type -> class_type_field
    val method_: ?loc:loc -> ?attrs:attrs -> string -> private_flag -> virtual_flag -> core_type -> class_type_field
    val constraint_: ?loc:loc -> ?attrs:attrs -> core_type -> core_type -> class_type_field
    val extension: ?loc:loc -> ?attrs:attrs -> extension -> class_type_field
    val attribute: ?loc:loc -> attribute -> class_type_field
    val text: text -> class_type_field list
  end

(** Class expressions *)
module Cl:
  sig
    val mk: ?loc:loc -> ?attrs:attrs -> class_expr_desc -> class_expr
    val attr: class_expr -> attribute -> class_expr

    val constr: ?loc:loc -> ?attrs:attrs -> lid -> core_type list -> class_expr
    val structure: ?loc:loc -> ?attrs:attrs -> class_structure -> class_expr
    val fun_: ?loc:loc -> ?attrs:attrs -> label -> expression option -> pattern -> class_expr -> class_expr
    val apply: ?loc:loc -> ?attrs:attrs -> class_expr -> (label * expression) list -> class_expr
    val let_: ?loc:loc -> ?attrs:attrs -> rec_flag -> value_binding list -> class_expr -> class_expr
    val constraint_: ?loc:loc -> ?attrs:attrs -> class_expr -> class_type -> class_expr
    val extension: ?loc:loc -> ?attrs:attrs -> extension -> class_expr
  end

(** Class fields *)
module Cf:
  sig
    val mk: ?loc:loc -> ?attrs:attrs -> ?docs:docs -> class_field_desc -> class_field
    val attr: class_field -> attribute -> class_field

    val inherit_: ?loc:loc -> ?attrs:attrs -> override_flag -> class_expr -> string option -> class_field
    val val_: ?loc:loc -> ?attrs:attrs -> str -> mutable_flag -> class_field_kind -> class_field
    val method_: ?loc:loc -> ?attrs:attrs -> str -> private_flag -> class_field_kind -> class_field
    val constraint_: ?loc:loc -> ?attrs:attrs -> core_type -> core_type -> class_field
    val initializer_: ?loc:loc -> ?attrs:attrs -> expression -> class_field
    val extension: ?loc:loc -> ?attrs:attrs -> extension -> class_field
    val attribute: ?loc:loc -> attribute -> class_field
    val text: text -> class_field list

    val virtual_: core_type -> class_field_kind
    val concrete: override_flag -> expression -> class_field_kind

  end

(** Classes *)
module Ci:
  sig
    val mk: ?loc:loc -> ?attrs:attrs -> ?docs:docs -> ?text:text ->
      ?virt:virtual_flag -> ?params:(core_type * variance) list ->
      str -> 'a -> 'a class_infos
  end

(** Class signatures *)
module Csig:
  sig
    val mk: core_type -> class_type_field list -> class_signature
  end

(** Class structures *)
module Cstr:
  sig
    val mk: pattern -> class_field list -> class_structure
  end<|MERGE_RESOLUTION|>--- conflicted
+++ resolved
@@ -177,21 +177,16 @@
     val constructor: ?loc:loc -> ?attrs:attrs -> ?docs:docs -> ?info:info ->
       str -> extension_constructor_kind -> extension_constructor
 
-<<<<<<< HEAD
-    val decl: ?loc:loc -> ?attrs:attrs -> ?args:core_type list -> ?res:core_type -> str -> extension_constructor
-    val rebind: ?loc:loc -> ?attrs:attrs -> str -> lid -> extension_constructor
-
-    val effect_constructor: ?loc:loc -> ?attrs:attrs -> str -> effect_constructor_kind -> effect_constructor
-
-    val effect_decl: ?loc:loc -> ?attrs:attrs -> ?args:core_type list -> str -> core_type -> effect_constructor
-    val effect_rebind: ?loc:loc -> ?attrs:attrs -> str -> lid -> effect_constructor
-
-=======
+
     val decl: ?loc:loc -> ?attrs:attrs -> ?docs:docs -> ?info:info ->
       ?args:core_type list -> ?res:core_type -> str -> extension_constructor
     val rebind: ?loc:loc -> ?attrs:attrs -> ?docs:docs -> ?info:info ->
       str -> lid -> extension_constructor
->>>>>>> a60a6b49
+
+    val effect_constructor: ?loc:loc -> ?attrs:attrs -> str -> effect_constructor_kind -> effect_constructor
+    val effect_decl: ?loc:loc -> ?attrs:attrs -> ?args:core_type list -> str -> core_type -> effect_constructor
+    val effect_rebind: ?loc:loc -> ?attrs:attrs -> str -> lid -> effect_constructor
+
   end
 
 (** {2 Module language} *)
