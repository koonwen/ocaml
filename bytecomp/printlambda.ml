--- conflicted
+++ resolved
@@ -199,14 +199,10 @@
       in
       fprintf ppf "setfloatfield%s %i" init n
   | Pduprecord (rep, size) -> fprintf ppf "duprecord %a %i" record_rep rep size
-<<<<<<< HEAD
-  | Plazyforce -> fprintf ppf "force"
   | Prunstack -> fprintf ppf "runstack"
   | Pperform -> fprintf ppf "perform"
   | Presume -> fprintf ppf "resume"
   | Preperform -> fprintf ppf "reperform"
-=======
->>>>>>> 33c64027
   | Pccall p -> fprintf ppf "%s" p.prim_name
   | Praise k -> fprintf ppf "%s" (Lambda.raise_kind k)
   | Psequand -> fprintf ppf "&&"
