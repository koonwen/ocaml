--- conflicted
+++ resolved
@@ -1484,22 +1484,10 @@
     | exception Not_found -> fatal_error ("Module "^modname^" unavailable.")
     | env -> begin
         match Env.lookup_value (Longident.Lident field) env with
-<<<<<<< HEAD
-        | (Path.Pdot(_,_,i), _) -> i
-        | _ -> fatal_error ("Primitive "^modname^"."^field^" not found.")
-      with Not_found ->
-        fatal_error ("Primitive "^modname^"."^field^" not found.")
-      in
-      Lprim(Pfield(p, Pointer, Immutable),
-            [Lprim(Pgetglobal mod_ident, [], Location.none)],
-            Location.none)
-    with Not_found -> fatal_error ("Module "^modname^" unavailable.")
-=======
         | exception Not_found ->
             fatal_error ("Primitive "^modname^"."^field^" not found.")
         | (path, _) -> transl_value_path Location.none env path
       end
->>>>>>> 4c130cae
   )
 
 let code_force_lazy_block =
@@ -1680,12 +1668,8 @@
               Lprim (Pfield (lbl.lbl_pos, ptr, lbl.lbl_mut), [arg], loc)
             | Record_unboxed _ -> arg
             | Record_float -> Lprim (Pfloatfield lbl.lbl_pos, [arg], loc)
-<<<<<<< HEAD
-            | Record_extension ->
+            | Record_extension _ ->
               Lprim (Pfield (lbl.lbl_pos + 1, ptr, lbl.lbl_mut), [arg], loc)
-=======
-            | Record_extension _ -> Lprim (Pfield (lbl.lbl_pos + 1), [arg], loc)
->>>>>>> 4c130cae
           in
           let str =
             match lbl.lbl_mut with
@@ -2460,13 +2444,8 @@
 
 
 let call_switcher_variant_constr loc fail arg int_lambda_list =
-<<<<<<< HEAD
-  let v = Ident.create "variant" in
+  let v = Ident.create_local "variant" in
   Llet(Alias, Pgenval, v, Lprim(Pfield(0, Pointer, Immutable), [arg], loc),
-=======
-  let v = Ident.create_local "variant" in
-  Llet(Alias, Pgenval, v, Lprim(Pfield 0, [arg], loc),
->>>>>>> 4c130cae
        call_switcher loc
          fail (Lvar v) min_int max_int int_lambda_list)
 
