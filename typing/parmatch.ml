--- conflicted
+++ resolved
@@ -115,27 +115,7 @@
    when an "incoherence" is not detected by this check.
 *)
 
-<<<<<<< HEAD
-
-let simplify_head_pat p k =
-  let rec simplify_head_pat p k =
-    match p.pat_desc with
-    | Tpat_alias (p,_,_) -> simplify_head_pat p k
-    | Tpat_var (_,_) -> omega :: k
-    | Tpat_or (p1,p2,_) -> simplify_head_pat p1 (simplify_head_pat p2 k)
-    | _ -> p :: k
-  in simplify_head_pat p k
-
-let rec simplified_first_col = function
-  | [] -> []
-  | [] :: _ -> assert false (* the rows are non-empty! *)
-  | (p::_) :: rows ->
-      simplify_head_pat p (simplified_first_col rows)
-
-(* Given the simplified first column of a matrix, this function first looks for
-=======
 (* Given the first column of a simplified matrix, this function first looks for
->>>>>>> e2e928fa
    a "discriminating" pattern on that column (i.e. a non-omega one) and then
    check that every other head pattern in the column is coherent with that one.
 *)
@@ -170,12 +150,7 @@
       Array.length lbl1.lbl_all = Array.length lbl2.lbl_all
     | Tpat_any, _
     | _, Tpat_any
-<<<<<<< HEAD
-    | Tpat_record ([], _), Tpat_record (_, _)
-    | Tpat_record (_, _), Tpat_record ([], _)
-=======
     | Tpat_record ([], _), Tpat_record ([], _)
->>>>>>> e2e928fa
     | Tpat_variant _, Tpat_variant _
     | Tpat_array _, Tpat_array _
     | Tpat_lazy _, Tpat_lazy _ -> true
@@ -991,11 +966,7 @@
   the first column of env
 *)
 
-<<<<<<< HEAD
-let some_other_tag = "<some other tag>"
-=======
 let some_private_tag = "<some private tag>"
->>>>>>> e2e928fa
 
 let build_other ext env = match env with
 | ({pat_desc = Tpat_construct (lid, {cstr_tag=Cstr_extension _},_)},_) :: _ ->
@@ -1035,16 +1006,12 @@
         [] row.row_fields
     with
       [] ->
-<<<<<<< HEAD
-        make_other_pat some_other_tag true
-=======
         let tag =
           if Btype.row_fixed row then some_private_tag else
           let rec mktag tag =
             if List.mem tag tags then mktag (tag ^ "'") else tag in
           mktag "AnyOtherTag"
         in make_other_pat tag true
->>>>>>> e2e928fa
     | pat::other_pats ->
         List.fold_left
           (fun p_res pat ->
@@ -1146,8 +1113,6 @@
   | q::rem -> has_instance q && has_instances rem
 
 (*
-<<<<<<< HEAD
-=======
   Core function :
   Is the last row of pattern matrix pss + qs satisfiable ?
   That is :
@@ -1157,7 +1122,6 @@
 
    ---
 
->>>>>>> e2e928fa
    In two places in the following function, we check the coherence of the first
    column of (pss + qs).
    If it is incoherent, then we exit early saying that (pss + qs) is not
@@ -1181,85 +1145,6 @@
     | {pat_desc = Tpat_alias(q,_,_)}::qs ->
           satisfiable pss (q::qs)
     | {pat_desc = (Tpat_any | Tpat_var(_))}::qs ->
-<<<<<<< HEAD
-        if not (all_coherent (simplified_first_col pss)) then
-          false
-        else begin
-          let q0 = discr_pat omega pss in
-          match filter_all q0 pss with
-            (* first column of pss is made of variables only *)
-          | [] -> satisfiable (filter_extra pss) qs
-          | constrs  ->
-              if full_match false constrs then
-                List.exists
-                  (fun (p,pss) ->
-                    not (is_absent_pat p) &&
-                    satisfiable pss (simple_match_args p omega @ qs))
-                  constrs
-              else
-                satisfiable (filter_extra pss) qs
-        end
-    | {pat_desc=Tpat_variant (l,_,r)}::_ when is_absent l r -> false
-    | q::qs ->
-        if not (all_coherent (q :: simplified_first_col pss)) then
-          false
-        else begin
-          let q0 = discr_pat q pss in
-          satisfiable (filter_one q0 pss) (simple_match_args q0 q @ qs)
-        end
-
-(* Also return the remaining cases, to enable GADT handling
-
-   For considerations regarding the coherence check, see the comment on
-   [satisfiable] above.  *)
-let rec satisfiables pss qs = match pss with
-| [] -> if has_instances qs then [qs] else []
-| _  ->
-    match qs with
-    | [] -> []
-    | {pat_desc = Tpat_or(q1,q2,_)}::qs ->
-        satisfiables pss (q1::qs) @ satisfiables pss (q2::qs)
-    | {pat_desc = Tpat_alias(q,_,_)}::qs ->
-        satisfiables pss (q::qs)
-    | {pat_desc = (Tpat_any | Tpat_var(_))}::qs ->
-        if not (all_coherent (simplified_first_col pss)) then
-          []
-        else begin
-          let q0 = discr_pat omega pss in
-          let wild p =
-            List.map (fun qs -> p::qs) (satisfiables (filter_extra pss) qs) in
-          match filter_all q0 pss with
-            (* first column of pss is made of variables only *)
-          | [] ->
-              wild omega
-          | (p,_)::_ as constrs  ->
-              let for_constrs () =
-                List.flatten (
-                List.map
-                  (fun (p,pss) ->
-                    if is_absent_pat p then [] else
-                    List.map (set_args p)
-                      (satisfiables pss (simple_match_args p omega @ qs)))
-                  constrs )
-              in
-              if full_match false constrs then for_constrs () else
-              match p.pat_desc with
-                Tpat_construct _ ->
-                  (* activate this code for checking non-gadt constructors *)
-                  wild (build_other_constrs constrs p) @ for_constrs ()
-              | _ ->
-                  wild omega
-        end
-    | {pat_desc=Tpat_variant (l,_,r)}::_ when is_absent l r -> []
-    | q::qs ->
-        if not (all_coherent (q :: simplified_first_col pss)) then
-          []
-        else begin
-          let q0 = discr_pat q pss in
-          List.map (set_args q0)
-            (satisfiables (filter_one q0 pss) (simple_match_args q0 q @ qs))
-        end
-=======
         let pss = simplify_first_col pss in
         if not (all_coherent (first_column pss)) then
           false
@@ -1359,7 +1244,6 @@
                  (build_specialized_submatrix ~extend_row:(@) q0 pss)
                  (simple_match_args q0 q @ qs))
           end
->>>>>>> e2e928fa
 
 (******************************************)
 (* Look for a row that matches some value *)
@@ -1444,18 +1328,11 @@
 | []    ->  Witnesses [omegas n]
 | []::_ ->  No_matching_value
 | pss   ->
-<<<<<<< HEAD
-    if not (all_coherent (simplified_first_col pss)) then
-      (* We're considering an ill-typed branch, we won't actually be able to
-         produce a well typed value taking that branch. *)
-      Rnone
-=======
     let pss = simplify_first_col pss in
     if not (all_coherent (first_column pss)) then
       (* We're considering an ill-typed branch, we won't actually be able to
          produce a well typed value taking that branch. *)
       No_matching_value
->>>>>>> e2e928fa
     else begin
       (* Assuming the first column is ill-typed but considered coherent, we
          might end up producing an ill-typed witness of non-exhaustivity
@@ -1468,27 +1345,6 @@
          we might fail to warn the user that the matching is fragile. See for
          example testsuite/tests/warnings/w04_failure.ml. *)
       let q0 = discr_pat omega pss in
-<<<<<<< HEAD
-      match filter_all q0 pss with
-            (* first column of pss is made of variables only *)
-      | [] ->
-          begin match exhaust_gadt ext (filter_extra pss) (n-1) with
-          | Rsome r -> Rsome (List.map (fun row -> q0::row) r)
-          | r -> r
-        end
-      | constrs ->
-          let try_non_omega (p,pss) =
-            if is_absent_pat p then
-              Rnone
-            else
-              match
-                exhaust_gadt
-                  ext pss (List.length (simple_match_args p omega) + n - 1)
-              with
-              | Rsome r -> Rsome (List.map (fun row ->  (set_args p row)) r)
-              | r       -> r in
-          let before = try_many_gadt try_non_omega constrs in
-=======
       match build_specialized_submatrices ~extend_row:(@) q0 pss with
       | { default; constrs = [] } ->
           (* first column of pss is made of variables only *)
@@ -1508,50 +1364,25 @@
               | Witnesses r -> Witnesses (List.map (fun row ->  (set_args p row)) r)
               | r       -> r in
           let before = try_many try_non_omega constrs in
->>>>>>> e2e928fa
           if
             full_match false constrs && not (should_extend ext constrs)
           then
             before
           else
-<<<<<<< HEAD
-            (*
-              D = filter_extra pss is the default matrix
-              as it is included in pss, one can avoid
-              recursive calls on specialized matrices,
-              Essentially :
-            * D exhaustive => pss exhaustive
-            * D non-exhaustive => we have a non-filtered value
-            *)
-            let r =  exhaust_gadt ext (filter_extra pss) (n-1) in
-            match r with
-            | Rnone -> before
-            | Rsome r ->
-=======
             let r =  exhaust ext default (n-1) in
             match r with
             | No_matching_value -> before
             | Witnesses r ->
->>>>>>> e2e928fa
                 try
                   let p = build_other ext constrs in
                   let dug = List.map (fun tail -> p :: tail) r in
                   match before with
-<<<<<<< HEAD
-                  | Rnone -> Rsome dug
-                  | Rsome x -> Rsome (x @ dug)
-                with
-        (* cannot occur, since constructors don't make a full signature *)
-                | Empty -> fatal_error "Parmatch.exhaust"
-    end
-=======
                   | No_matching_value -> Witnesses dug
                   | Witnesses x -> Witnesses (x @ dug)
                 with
         (* cannot occur, since constructors don't make a full signature *)
                 | Empty -> fatal_error "Parmatch.exhaust"
   end
->>>>>>> e2e928fa
 
 let exhaust ext pss n =
   let ret = exhaust ext pss n in
@@ -1583,18 +1414,6 @@
   | []    -> false
   | []::_ -> true
   | pss   ->
-<<<<<<< HEAD
-      if not (all_coherent (simplified_first_col pss)) then
-        true
-      else begin
-        let q0 = discr_pat omega pss in
-        match filter_all q0 pss with
-          [] -> pressure_variants tdefs (filter_extra pss)
-        | constrs ->
-            let rec try_non_omega = function
-                (_p,pss) :: rem ->
-                  let ok = pressure_variants tdefs pss in
-=======
       let pss = simplify_first_col pss in
       if not (all_coherent (first_column pss)) then
         true
@@ -1610,21 +1429,12 @@
                     called on all the specialized submatrices because we might
                     close some variant in any of them regardless of whether [ok]
                     is true for [pss] or not *)
->>>>>>> e2e928fa
                   try_non_omega rem && ok
               | [] -> true
             in
             if full_match (tdefs=None) constrs then
               try_non_omega constrs
             else if tdefs = None then
-<<<<<<< HEAD
-              pressure_variants None (filter_extra pss)
-            else
-              let full = full_match true constrs in
-              let ok =
-                if full then try_non_omega constrs
-                else try_non_omega (filter_all q0 (mark_partial pss))
-=======
               pressure_variants None default
             else
               let full = full_match true constrs in
@@ -1638,17 +1448,12 @@
                   in
                   try_non_omega partial_constrs
                 end
->>>>>>> e2e928fa
               in
               begin match constrs, tdefs with
                 ({pat_desc=Tpat_variant _} as p,_):: _, Some env ->
                   let row = row_of_pat p in
                   if Btype.row_fixed row
-<<<<<<< HEAD
-                  || pressure_variants None (filter_extra pss) then ()
-=======
                   || pressure_variants None default then ()
->>>>>>> e2e928fa
                   else close_variant env row
               | _ -> ()
               end;
@@ -1797,12 +1602,6 @@
    The idea is to first look for or patterns (recursive case), then
    check or-patterns argument usefulness (terminal case)
 *)
-let rec simplified_first_usefulness_col = function
-  | [] -> []
-  | row :: rows ->
-    match row.active with
-    | [] -> assert false (* the rows are non-empty! *)
-    | p :: _ -> simplify_head_pat p (simplified_first_usefulness_col rows)
 
 let rec every_satisfiables pss qs = match qs.active with
 | []     ->
@@ -1851,26 +1650,16 @@
         Unused
     | _ ->
 (* standard case, filter matrix *)
-<<<<<<< HEAD
-	(* The handling of incoherent matrices is kept in line with
-           [satisfiable] *)
-        if not (all_coherent (uq :: simplified_first_usefulness_col pss)) then
-=======
         let pss = simplify_first_usefulness_col pss in
         (* The handling of incoherent matrices is kept in line with
            [satisfiable] *)
         if not (all_coherent (uq :: first_column pss)) then
->>>>>>> e2e928fa
           Unused
         else begin
           let q0 = discr_pat q pss in
           every_satisfiables
-<<<<<<< HEAD
-            (filter_one q0 pss)
-=======
             (build_specialized_submatrix q0 pss
               ~extend_row:(fun ps r -> { r with active = ps @ r.active }))
->>>>>>> e2e928fa
             {qs with active=simple_match_args q0 q @ rem}
         end
     end
@@ -2053,67 +1842,6 @@
       [pat] :: initial_only_guarded rem
 
 
-<<<<<<< HEAD
-
-exception NoGuard
-
-let rec initial_all no_guard = function
-  | [] ->
-      if no_guard then
-        raise NoGuard
-      else
-        []
-  | {c_lhs=pat; c_guard; _} :: rem ->
-      ([pat], pat.pat_loc) :: initial_all (no_guard && c_guard = None) rem
-
-
-let rec do_filter_var = function
-  | (_::ps,loc)::rem -> (ps,loc)::do_filter_var rem
-  | _ -> []
-
-let do_filter_one q pss =
-  let rec filter_rec = function
-    | ({pat_desc = Tpat_alias(p,_,_)}::ps,loc)::pss ->
-        filter_rec ((p::ps,loc)::pss)
-    | ({pat_desc = Tpat_or(p1,p2,_)}::ps,loc)::pss ->
-        filter_rec ((p1::ps,loc)::(p2::ps,loc)::pss)
-    | (p::ps,loc)::pss ->
-        if simple_match q p
-        then (simple_match_args q p @ ps, loc) :: filter_rec pss
-        else filter_rec pss
-    | _ -> [] in
-  filter_rec pss
-
-let rec do_match pss qs = match qs with
-| [] ->
-    begin match pss  with
-    | ([],loc)::_ -> Some loc
-    | _ -> None
-    end
-| q::qs -> match q with
-  | {pat_desc = Tpat_or (q1,q2,_)} ->
-      begin match do_match pss (q1::qs) with
-      | None -> do_match pss (q2::qs)
-      | r -> r
-      end
-  | {pat_desc = Tpat_any} ->
-      do_match (do_filter_var pss) qs
-  | _ ->
-      let q0 = normalize_pat q in
-      (* [pss] will (or won't) match [q0 :: qs] regardless of the coherence of
-	 its first column. *)
-      do_match (do_filter_one q0 pss) (simple_match_args q0 q @ qs)
-
-
-let check_partial_all v casel =
-  try
-    let pss = initial_all true casel in
-    do_match pss [v]
-  with
-  | NoGuard -> None
-
-=======
->>>>>>> e2e928fa
 (************************)
 (* Exhaustiveness check *)
 (************************)
@@ -2595,35 +2323,6 @@
 
 (* Compute stable bindings *)
 
-<<<<<<< HEAD
-let rec do_stable rs = match rs with
-| [] -> assert false (* No empty matrix *)
-| { unseen=[]; _ }::_ ->
-    collect_stable rs
-| _ ->
-    let rs = push_vars rs in
-    if not (all_coherent (first_column rs)) then begin
-      (* If the first column is incoherent, then all the variables of this
-         matrix are stable. *)
-      List.fold_left (fun acc (_, { seen; _ }) ->
-        List.fold_left IdSet.union acc seen
-      ) IdSet.empty rs
-    end else begin
-      (* If the column is ill-typed but deemed coherent, we might spuriously
-         warn about some variables being unstable.
-         As sad as that might be, the warning can be silenced by splitting the
-         or-pattern...  *)
-      match filter_all rs with
-      | [] ->
-          do_stable (List.map snd rs)
-      | (_,rs)::env ->
-          List.fold_left
-            (fun xs (_,rs) -> IdSet.inter xs (do_stable rs))
-            (do_stable rs) env
-    end
-
-let stable p = do_stable [{unseen=[p]; seen=[];}]
-=======
 type stable_vars =
   | All
   | Vars of Ident.Set.t
@@ -2694,7 +2393,6 @@
           List.fold_left stable_inter All submat_stable
         end
       end
->>>>>>> e2e928fa
 
 let pattern_stable_vars ns p =
   matrix_stable_vars
