(**************************************************************************)
(*                                                                        *)
(*                                 OCaml                                  *)
(*                                                                        *)
(*  Xavier Leroy and Jerome Vouillon, projet Cristal, INRIA Rocquencourt  *)
(*                                                                        *)
(*   Copyright 1996 Institut National de Recherche en Informatique et     *)
(*     en Automatique.                                                    *)
(*                                                                        *)
(*   All rights reserved.  This file is distributed under the terms of    *)
(*   the GNU Lesser General Public License version 2.1, with the          *)
(*   special exception on linking described in the file LICENSE.          *)
(*                                                                        *)
(**************************************************************************)

(**** Typing of type definitions ****)

open Misc
open Asttypes
open Parsetree
open Primitive
open Types
open Typetexp

module String = Misc.Stdlib.String

type native_repr_kind = Unboxed | Untagged

type error =
    Repeated_parameter
  | Duplicate_constructor of string
  | Too_many_constructors
  | Duplicate_label of string
  | Recursive_abbrev of string
  | Cycle_in_def of string * type_expr
  | Definition_mismatch of type_expr * Includecore.type_mismatch option
  | Constraint_failed of type_expr * type_expr
  | Inconsistent_constraint of Env.t * Ctype.Unification_trace.t
  | Type_clash of Env.t * Ctype.Unification_trace.t
  | Parameters_differ of Path.t * type_expr * type_expr
  | Null_arity_external
  | Missing_native_external
  | Unbound_type_var of type_expr * type_declaration
  | Cannot_extend_private_type of Path.t
  | Not_extensible_type of Path.t
  | Extension_mismatch of Path.t * Includecore.type_mismatch
  | Rebind_wrong_type of Longident.t * Env.t * Ctype.Unification_trace.t
  | Rebind_mismatch of Longident.t * Path.t * Path.t
  | Rebind_private of Longident.t
  | Variance of Typedecl_variance.error
  | Unavailable_type_constructor of Path.t
  | Bad_fixed_type of string
  | Unbound_type_var_ext of type_expr * extension_constructor
  | Val_in_structure
  | Multiple_native_repr_attributes
  | Cannot_unbox_or_untag_type of native_repr_kind
  | Deep_unbox_or_untag_attribute of native_repr_kind
  | Immediacy of Typedecl_immediacy.error
  | Bad_unboxed_attribute of string
  | Wrong_unboxed_type_float
  | Boxed_and_unboxed
  | Nonrec_gadt

open Typedtree

exception Error of Location.t * error

(* Note: do not factor the branches in the following pattern-matching:
   the records must be constants for the compiler to do sharing on them.
*)
let get_unboxed_from_attributes sdecl =
  let unboxed = Builtin_attributes.has_unboxed sdecl.ptype_attributes in
  let boxed = Builtin_attributes.has_boxed sdecl.ptype_attributes in
  match boxed, unboxed, !Clflags.unboxed_types with
  | true, true, _ -> raise (Error(sdecl.ptype_loc, Boxed_and_unboxed))
  | true, false, _ -> unboxed_false_default_false
  | false, true, _ -> unboxed_true_default_false
  | false, false, false -> unboxed_false_default_true
  | false, false, true -> unboxed_true_default_true

(* Enter all declared types in the environment as abstract types *)

let add_type ~check id decl env =
  Builtin_attributes.warning_scope ~ppwarning:false decl.type_attributes
    (fun () -> Env.add_type ~check id decl env)

let enter_type rec_flag env sdecl id =
  let needed =
    match rec_flag with
    | Asttypes.Nonrecursive ->
        begin match sdecl.ptype_kind with
        | Ptype_variant scds ->
            List.iter (fun cd ->
              if cd.pcd_res <> None then raise (Error(cd.pcd_loc, Nonrec_gadt)))
              scds
        | _ -> ()
        end;
        Btype.is_row_name (Ident.name id)
    | Asttypes.Recursive -> true
  in
  if not needed then env else
  let decl =
    { type_params =
        List.map (fun _ -> Btype.newgenvar ()) sdecl.ptype_params;
      type_arity = List.length sdecl.ptype_params;
      type_kind = Type_abstract;
      type_private = sdecl.ptype_private;
      type_manifest =
        begin match sdecl.ptype_manifest with None -> None
        | Some _ -> Some(Ctype.newvar ()) end;
      type_variance = List.map (fun _ -> Variance.full) sdecl.ptype_params;
      type_is_newtype = false;
      type_expansion_scope = Btype.lowest_level;
      type_loc = sdecl.ptype_loc;
      type_attributes = sdecl.ptype_attributes;
      type_immediate = Unknown;
      type_unboxed = unboxed_false_default_false;
    }
  in
  add_type ~check:true id decl env

let update_type temp_env env id loc =
  let path = Path.Pident id in
  let decl = Env.find_type path temp_env in
  match decl.type_manifest with None -> ()
  | Some ty ->
      let params = List.map (fun _ -> Ctype.newvar ()) decl.type_params in
      try Ctype.unify env (Ctype.newconstr path params) ty
      with Ctype.Unify trace ->
        raise (Error(loc, Type_clash (env, trace)))

let get_unboxed_type_representation env ty =
  match Typedecl_unboxed.get_unboxed_type_representation env ty with
  | Typedecl_unboxed.This x -> Some x
  | _ -> None

(* Determine if a type's values are represented by floats at run-time. *)
let is_float env ty =
  match get_unboxed_type_representation env ty with
    Some {desc = Tconstr(p, _, _); _} -> Path.same p Predef.path_float
  | _ -> false

(* Determine if a type definition defines a fixed type. (PW) *)
let is_fixed_type sd =
  let rec has_row_var sty =
    match sty.ptyp_desc with
      Ptyp_alias (sty, _) -> has_row_var sty
    | Ptyp_class _
    | Ptyp_object (_, Open)
    | Ptyp_variant (_, Open, _)
    | Ptyp_variant (_, Closed, Some _) -> true
    | _ -> false
  in
  match sd.ptype_manifest with
    None -> false
  | Some sty ->
      sd.ptype_kind = Ptype_abstract &&
      sd.ptype_private = Private &&
      has_row_var sty

(* Set the row variable in a fixed type *)
let set_fixed_row env loc p decl =
  let tm =
    match decl.type_manifest with
      None -> assert false
    | Some t -> Ctype.expand_head env t
  in
  let rv =
    match tm.desc with
      Tvariant row ->
        let row = Btype.row_repr row in
        tm.desc <- Tvariant {row with row_fixed = Some Fixed_private};
        if Btype.static_row row then Btype.newgenty Tnil
        else row.row_more
    | Tobject (ty, _) ->
        snd (Ctype.flatten_fields ty)
    | _ ->
        raise (Error (loc, Bad_fixed_type "is not an object or variant"))
  in
  if not (Btype.is_Tvar rv) then
    raise (Error (loc, Bad_fixed_type "has no row variable"));
  rv.desc <- Tconstr (p, decl.type_params, ref Mnil)

(* Translate one type declaration *)

let make_params env params =
  let make_param (sty, v) =
    try
      (transl_type_param env sty, v)
    with Already_bound ->
      raise(Error(sty.ptyp_loc, Repeated_parameter))
  in
    List.map make_param params

let transl_labels env closed lbls =
  assert (lbls <> []);
  let all_labels = ref String.Set.empty in
  List.iter
    (fun {pld_name = {txt=name; loc}} ->
       if String.Set.mem name !all_labels then
         raise(Error(loc, Duplicate_label name));
       all_labels := String.Set.add name !all_labels)
    lbls;
  let mk {pld_name=name;pld_mutable=mut;pld_type=arg;pld_loc=loc;
          pld_attributes=attrs} =
    Builtin_attributes.warning_scope attrs
      (fun () ->
         let arg = Ast_helper.Typ.force_poly arg in
         let cty = transl_simple_type env closed arg in
         {ld_id = Ident.create_local name.txt;
          ld_name = name; ld_mutable = mut;
          ld_type = cty; ld_loc = loc; ld_attributes = attrs}
      )
  in
  let lbls = List.map mk lbls in
  let lbls' =
    List.map
      (fun ld ->
         let ty = ld.ld_type.ctyp_type in
         let ty = match ty.desc with Tpoly(t,[]) -> t | _ -> ty in
         {Types.ld_id = ld.ld_id;
          ld_mutable = ld.ld_mutable;
          ld_type = ty;
          ld_loc = ld.ld_loc;
          ld_attributes = ld.ld_attributes
         }
      )
      lbls in
  lbls, lbls'

let transl_constructor_arguments env closed = function
  | Pcstr_tuple l ->
      let l = List.map (transl_simple_type env closed) l in
      Types.Cstr_tuple (List.map (fun t -> t.ctyp_type) l),
      Cstr_tuple l
  | Pcstr_record l ->
      let lbls, lbls' = transl_labels env closed l in
      Types.Cstr_record lbls',
      Cstr_record lbls

let make_constructor env type_path type_params sargs sret_type =
  match sret_type with
  | None ->
      let args, targs =
        transl_constructor_arguments env true sargs
      in
        targs, None, args, None, type_params
  | Some sret_type ->
      (* if it's a generalized constructor we must first narrow and
         then widen so as to not introduce any new constraints *)
      let z = narrow () in
      reset_type_variables ();
      let args, targs =
        transl_constructor_arguments env false sargs
      in
      let tret_type = transl_simple_type env false sret_type in
      let ret_type = tret_type.ctyp_type in
      let params =
        match (Ctype.repr ret_type).desc with
        | Tconstr (p', params, _) when Path.same type_path p' ->
            params
        | _ ->
            raise (Error (sret_type.ptyp_loc, Constraint_failed
                            (ret_type, Ctype.newconstr type_path type_params)))
      in
      widen z;
      targs, Some tret_type, args, Some ret_type, params

(* Check that the variable [id] is present in the [univ] list. *)
let check_type_var loc univ id =
  let f t = (Btype.repr t).id = id in
  if not (List.exists f univ) then raise (Error (loc, Wrong_unboxed_type_float))

(* Check that all the variables found in [ty] are in [univ].
   Because [ty] is the argument to an abstract type, the representation
   of that abstract type could be any subexpression of [ty], in particular
   any type variable present in [ty].
*)
let rec check_unboxed_abstract_arg loc univ ty =
  match ty.desc with
  | Tvar _ -> check_type_var loc univ ty.id
  | Tarrow (_, t1, t2, _)
  | Tfield (_, _, t1, t2) ->
    check_unboxed_abstract_arg loc univ t1;
    check_unboxed_abstract_arg loc univ t2
  | Ttuple args
  | Tconstr (_, args, _)
  | Tpackage (_, _, args) ->
    List.iter (check_unboxed_abstract_arg loc univ) args
  | Tobject (fields, r) ->
    check_unboxed_abstract_arg loc univ fields;
    begin match !r with
    | None -> ()
    | Some (_, args) -> List.iter (check_unboxed_abstract_arg loc univ) args
    end
  | Tnil
  | Tunivar _ -> ()
  | Tlink e -> check_unboxed_abstract_arg loc univ e
  | Tsubst _ -> assert false
  | Tvariant { row_fields; row_more; row_name } ->
    List.iter (check_unboxed_abstract_row_field loc univ) row_fields;
    check_unboxed_abstract_arg loc univ row_more;
    begin match row_name with
    | None -> ()
    | Some (_, args) -> List.iter (check_unboxed_abstract_arg loc univ) args
    end
  | Tpoly (t, _) -> check_unboxed_abstract_arg loc univ t

and check_unboxed_abstract_row_field loc univ (_, field) =
  match field with
  | Rpresent (Some ty) -> check_unboxed_abstract_arg loc univ ty
  | Reither (_, args, _, r) ->
    List.iter (check_unboxed_abstract_arg loc univ) args;
    begin match !r with
    | None -> ()
    | Some f -> check_unboxed_abstract_row_field loc univ ("", f)
    end
  | Rabsent
  | Rpresent None -> ()

<<<<<<< HEAD
=======
let make_effect_constructor env type_param sargs sret =
  let type_path = Predef.path_eff in
  let type_lid = Location.mknoloc (Longident.Lident "eff") in
  let z = narrow () in
  reset_type_variables ();
  let targs = List.map (transl_simple_type env false) sargs in
  let args = List.map (fun cty -> cty.ctyp_type) targs in
  let tret = transl_simple_type env false sret in
  Ctype.unify_var env (Ctype.instance type_param) tret.ctyp_type;
  let ret_type = Ctype.newconstr type_path [tret.ctyp_type] in
  let tret_type =
    { ctyp_desc = Ttyp_constr (type_path, type_lid, targs);
      ctyp_type = ret_type; ctyp_env = env;
      ctyp_loc = {sret.ptyp_loc with Location.loc_ghost = true};
      ctyp_attributes = [] }
  in
  widen z;
  targs, Some tret_type, args, Some ret_type

>>>>>>> d658899e
(* Check that the argument to a GADT constructor is compatible with unboxing
   the type, given the universal parameters of the type. *)
let rec check_unboxed_gadt_arg loc univ env ty =
  match get_unboxed_type_representation env ty with
  | Some {desc = Tvar _; id} -> check_type_var loc univ id
  | Some {desc = Tarrow _ | Ttuple _ | Tpackage _ | Tobject _ | Tnil
                 | Tvariant _; _} ->
    ()
    (* A comment in [Translcore.transl_exp0] claims the above cannot be
       represented by floats. *)
  | Some {desc = Tconstr (p, args, _); _} ->
    let tydecl = Env.find_type p env in
    assert (not tydecl.type_unboxed.unboxed);
    if tydecl.type_kind = Type_abstract then
      List.iter (check_unboxed_abstract_arg loc univ) args
  | Some {desc = Tfield _ | Tlink _ | Tsubst _; _} -> assert false
  | Some {desc = Tunivar _; _} -> ()
  | Some {desc = Tpoly (t2, _); _} -> check_unboxed_gadt_arg loc univ env t2
  | None -> ()
      (* This case is tricky: the argument is another (or the same) type
         in the same recursive definition. In this case we don't have to
         check because we will also check that other type for correctness. *)

let transl_declaration env sdecl id =
  (* Bind type parameters *)
  reset_type_variables();
  Ctype.begin_def ();
  let tparams = make_params env sdecl.ptype_params in
  let params = List.map (fun (cty, _) -> cty.ctyp_type) tparams in
  let cstrs = List.map
    (fun (sty, sty', loc) ->
      transl_simple_type env false sty,
      transl_simple_type env false sty', loc)
    sdecl.ptype_cstrs
  in
  let raw_status = get_unboxed_from_attributes sdecl in
  if raw_status.unboxed && not raw_status.default then begin
    match sdecl.ptype_kind with
    | Ptype_abstract ->
        raise(Error(sdecl.ptype_loc, Bad_unboxed_attribute
                      "it is abstract"))
    | Ptype_variant [{pcd_args = Pcstr_tuple []; _}] ->
      raise(Error(sdecl.ptype_loc, Bad_unboxed_attribute
                    "its constructor has no argument"))
    | Ptype_variant [{pcd_args = Pcstr_tuple [_]; _}] -> ()
    | Ptype_variant [{pcd_args = Pcstr_tuple _; _}] ->
      raise(Error(sdecl.ptype_loc, Bad_unboxed_attribute
                    "its constructor has more than one argument"))
    | Ptype_variant [{pcd_args = Pcstr_record
                        [{pld_mutable=Immutable; _}]; _}] -> ()
    | Ptype_variant [{pcd_args = Pcstr_record [{pld_mutable=Mutable; _}]; _}] ->
      raise(Error(sdecl.ptype_loc, Bad_unboxed_attribute "it is mutable"))
    | Ptype_variant [{pcd_args = Pcstr_record _; _}] ->
      raise(Error(sdecl.ptype_loc, Bad_unboxed_attribute
                    "its constructor has more than one argument"))
    | Ptype_variant _ ->
      raise(Error(sdecl.ptype_loc, Bad_unboxed_attribute
                    "it has more than one constructor"))
    | Ptype_record [{pld_mutable=Immutable; _}] -> ()
    | Ptype_record [{pld_mutable=Mutable; _}] ->
      raise(Error(sdecl.ptype_loc, Bad_unboxed_attribute
                    "it is mutable"))
    | Ptype_record _ ->
      raise(Error(sdecl.ptype_loc, Bad_unboxed_attribute
                    "it has more than one field"))
    | Ptype_open ->
      raise(Error(sdecl.ptype_loc, Bad_unboxed_attribute
                    "extensible variant types cannot be unboxed"))
  end;
  let unboxed_status =
    match sdecl.ptype_kind with
    | Ptype_variant [{pcd_args = Pcstr_tuple [_]; _}]
      | Ptype_variant [{pcd_args = Pcstr_record
                          [{pld_mutable = Immutable; _}]; _}]
      | Ptype_record [{pld_mutable = Immutable; _}] ->
    raw_status
    | _ -> (* The type is not unboxable, mark it as boxed *)
      unboxed_false_default_false
  in
  let unbox = unboxed_status.unboxed in
  let (tkind, kind) =
    match sdecl.ptype_kind with
      | Ptype_abstract -> Ttype_abstract, Type_abstract
      | Ptype_variant scstrs ->
        if List.exists (fun cstr -> cstr.pcd_res <> None) scstrs then begin
          match cstrs with
            [] -> ()
          | (_,_,loc)::_ ->
              Location.prerr_warning loc Warnings.Constraint_on_gadt
        end;
        let all_constrs = ref String.Set.empty in
        List.iter
          (fun {pcd_name = {txt = name}} ->
            if String.Set.mem name !all_constrs then
              raise(Error(sdecl.ptype_loc, Duplicate_constructor name));
            all_constrs := String.Set.add name !all_constrs)
          scstrs;
        if List.length
            (List.filter (fun cd -> cd.pcd_args <> Pcstr_tuple []) scstrs)
           > (Config.max_tag + 1) then
          raise(Error(sdecl.ptype_loc, Too_many_constructors));
        let make_cstr scstr =
          let name = Ident.create_local scstr.pcd_name.txt in
          let targs, tret_type, args, ret_type, cstr_params =
            make_constructor env (Path.Pident id) params
                             scstr.pcd_args scstr.pcd_res
          in
          if Config.flat_float_array && unbox then begin
            (* Cannot unbox a type when the argument can be both float and
               non-float because it interferes with the dynamic float array
               optimization. This can only happen when the type is a GADT
               and the argument is an existential type variable or an
               unboxed (or abstract) type constructor applied to some
               existential type variable. Of course we also have to rule
               out any abstract type constructor applied to anything that
               might be an existential type variable.
               There is a difficulty with existential variables created
               out of thin air (rather than bound by the declaration).
               See PR#7511 and GPR#1133 for details. *)
            match Datarepr.constructor_existentials args ret_type with
            | _, [] -> ()
            | [argty], _ex ->
                check_unboxed_gadt_arg sdecl.ptype_loc cstr_params env argty
            | _ -> assert false
          end;
          let tcstr =
            { cd_id = name;
              cd_name = scstr.pcd_name;
              cd_args = targs;
              cd_res = tret_type;
              cd_loc = scstr.pcd_loc;
              cd_attributes = scstr.pcd_attributes }
          in
          let cstr =
            { Types.cd_id = name;
              cd_args = args;
              cd_res = ret_type;
              cd_loc = scstr.pcd_loc;
              cd_attributes = scstr.pcd_attributes }
          in
            tcstr, cstr
        in
        let make_cstr scstr =
          Builtin_attributes.warning_scope scstr.pcd_attributes
            (fun () -> make_cstr scstr)
        in
        let tcstrs, cstrs = List.split (List.map make_cstr scstrs) in
          Ttype_variant tcstrs, Type_variant cstrs
      | Ptype_record lbls ->
          let lbls, lbls' = transl_labels env true lbls in
          let rep =
            if unbox then Record_unboxed false
            else if List.for_all (fun l -> is_float env l.Types.ld_type) lbls'
            then Record_float
            else Record_regular
          in
          Ttype_record lbls, Type_record(lbls', rep)
      | Ptype_open -> Ttype_open, Type_open
      in
    let (tman, man) = match sdecl.ptype_manifest with
        None -> None, None
      | Some sty ->
        let no_row = not (is_fixed_type sdecl) in
        let cty = transl_simple_type env no_row sty in
        Some cty, Some cty.ctyp_type
    in
    let decl =
      { type_params = params;
        type_arity = List.length params;
        type_kind = kind;
        type_private = sdecl.ptype_private;
        type_manifest = man;
        type_variance = List.map (fun _ -> Variance.full) params;
        type_is_newtype = false;
        type_expansion_scope = Btype.lowest_level;
        type_loc = sdecl.ptype_loc;
        type_attributes = sdecl.ptype_attributes;
        type_immediate = Unknown;
        type_unboxed = unboxed_status;
      } in

  (* Check constraints *)
    List.iter
      (fun (cty, cty', loc) ->
        let ty = cty.ctyp_type in
        let ty' = cty'.ctyp_type in
        try Ctype.unify env ty ty' with Ctype.Unify tr ->
          raise(Error(loc, Inconsistent_constraint (env, tr))))
      cstrs;
    Ctype.end_def ();
  (* Add abstract row *)
    if is_fixed_type sdecl then begin
      let p, _ =
        try Env.find_type_by_name
              (Longident.Lident(Ident.name id ^ "#row")) env
        with Not_found -> assert false
      in
      set_fixed_row env sdecl.ptype_loc p decl
    end;
  (* Check for cyclic abbreviations *)
    begin match decl.type_manifest with None -> ()
      | Some ty ->
        if Ctype.cyclic_abbrev env id ty then
          raise(Error(sdecl.ptype_loc, Recursive_abbrev sdecl.ptype_name.txt));
    end;
    {
      typ_id = id;
      typ_name = sdecl.ptype_name;
      typ_params = tparams;
      typ_type = decl;
      typ_cstrs = cstrs;
      typ_loc = sdecl.ptype_loc;
      typ_manifest = tman;
      typ_kind = tkind;
      typ_private = sdecl.ptype_private;
      typ_attributes = sdecl.ptype_attributes;
    }

(* Generalize a type declaration *)

let generalize_decl decl =
  List.iter Ctype.generalize decl.type_params;
  Btype.iter_type_expr_kind Ctype.generalize decl.type_kind;
  begin match decl.type_manifest with
  | None    -> ()
  | Some ty -> Ctype.generalize ty
  end

(* Check that all constraints are enforced *)

module TypeSet = Btype.TypeSet
module TypeMap = Btype.TypeMap

let rec check_constraints_rec env loc visited ty =
  let ty = Ctype.repr ty in
  if TypeSet.mem ty !visited then () else begin
  visited := TypeSet.add ty !visited;
  match ty.desc with
  | Tconstr (path, args, _) ->
      let args' = List.map (fun _ -> Ctype.newvar ()) args in
      let ty' = Ctype.newconstr path args' in
      begin try Ctype.enforce_constraints env ty'
      with Ctype.Unify _ -> assert false
      | Not_found -> raise (Error(loc, Unavailable_type_constructor path))
      end;
      if not (Ctype.matches env ty ty') then
        raise (Error(loc, Constraint_failed (ty, ty')));
      List.iter (check_constraints_rec env loc visited) args
  | Tpoly (ty, tl) ->
      let _, ty = Ctype.instance_poly false tl ty in
      check_constraints_rec env loc visited ty
  | _ ->
      Btype.iter_type_expr (check_constraints_rec env loc visited) ty
  end

let check_constraints_labels env visited l pl =
  let rec get_loc name = function
      [] -> assert false
    | pld :: tl ->
        if name = pld.pld_name.txt then pld.pld_type.ptyp_loc
        else get_loc name tl
  in
  List.iter
    (fun {Types.ld_id=name; ld_type=ty} ->
       check_constraints_rec env (get_loc (Ident.name name) pl) visited ty)
    l

let check_constraints env sdecl (_, decl) =
  let visited = ref TypeSet.empty in
  begin match decl.type_kind with
  | Type_abstract -> ()
  | Type_variant l ->
      let find_pl = function
          Ptype_variant pl -> pl
        | Ptype_record _ | Ptype_abstract | Ptype_open -> assert false
      in
      let pl = find_pl sdecl.ptype_kind in
      let pl_index =
        let foldf acc x =
          String.Map.add x.pcd_name.txt x acc
        in
        List.fold_left foldf String.Map.empty pl
      in
      List.iter
        (fun {Types.cd_id=name; cd_args; cd_res} ->
          let {pcd_args; pcd_res; _} =
            try String.Map.find (Ident.name name) pl_index
            with Not_found -> assert false in
          begin match cd_args, pcd_args with
          | Cstr_tuple tyl, Pcstr_tuple styl ->
              List.iter2
                (fun sty ty ->
                   check_constraints_rec env sty.ptyp_loc visited ty)
                styl tyl
          | Cstr_record tyl, Pcstr_record styl ->
              check_constraints_labels env visited tyl styl
          | _ -> assert false
          end;
          match pcd_res, cd_res with
          | Some sr, Some r ->
              check_constraints_rec env sr.ptyp_loc visited r
          | _ ->
              () )
        l
  | Type_record (l, _) ->
      let find_pl = function
          Ptype_record pl -> pl
        | Ptype_variant _ | Ptype_abstract | Ptype_open -> assert false
      in
      let pl = find_pl sdecl.ptype_kind in
      check_constraints_labels env visited l pl
  | Type_open -> ()
  end;
  begin match decl.type_manifest with
  | None -> ()
  | Some ty ->
      let sty =
        match sdecl.ptype_manifest with Some sty -> sty | _ -> assert false
      in
      check_constraints_rec env sty.ptyp_loc visited ty
  end

(*
   If both a variant/record definition and a type equation are given,
   need to check that the equation refers to a type of the same kind
   with the same constructors and labels.
*)
let check_coherence env loc dpath decl =
  match decl with
    { type_kind = (Type_variant _ | Type_record _| Type_open);
      type_manifest = Some ty } ->
      begin match (Ctype.repr ty).desc with
        Tconstr(path, args, _) ->
          begin try
            let decl' = Env.find_type path env in
            let err =
              if List.length args <> List.length decl.type_params
              then Some Includecore.Arity
              else if not (Ctype.equal env false args decl.type_params)
              then Some Includecore.Constraint
              else
                Includecore.type_declarations ~loc ~equality:true env
                  ~mark:true
                  (Path.last path)
                  decl'
                  dpath
                  (Subst.type_declaration
                     (Subst.add_type_path dpath path Subst.identity) decl)
            in
            if err <> None then
              raise(Error(loc, Definition_mismatch (ty, err)))
          with Not_found ->
            raise(Error(loc, Unavailable_type_constructor path))
          end
      | _ -> raise(Error(loc, Definition_mismatch (ty, None)))
      end
  | _ -> ()

let check_abbrev env sdecl (id, decl) =
  check_coherence env sdecl.ptype_loc (Path.Pident id) decl

(* Check that recursion is well-founded *)

let check_well_founded env loc path to_check ty =
  let visited = ref TypeMap.empty in
  let rec check ty0 parents ty =
    let ty = Btype.repr ty in
    if TypeSet.mem ty parents then begin
      (*Format.eprintf "@[%a@]@." Printtyp.raw_type_expr ty;*)
      if match ty0.desc with
      | Tconstr (p, _, _) -> Path.same p path
      | _ -> false
      then raise (Error (loc, Recursive_abbrev (Path.name path)))
      else raise (Error (loc, Cycle_in_def (Path.name path, ty0)))
    end;
    let (fini, parents) =
      try
        let prev = TypeMap.find ty !visited in
        if TypeSet.subset parents prev then (true, parents) else
        (false, TypeSet.union parents prev)
      with Not_found ->
        (false, parents)
    in
    if fini then () else
    let rec_ok =
      match ty.desc with
        Tconstr(p,_,_) ->
          !Clflags.recursive_types && Ctype.is_contractive env p
      | Tobject _ | Tvariant _ -> true
      | _ -> !Clflags.recursive_types
    in
    let visited' = TypeMap.add ty parents !visited in
    let arg_exn =
      try
        visited := visited';
        let parents =
          if rec_ok then TypeSet.empty else TypeSet.add ty parents in
        Btype.iter_type_expr (check ty0 parents) ty;
        None
      with e ->
        visited := visited'; Some e
    in
    match ty.desc with
    | Tconstr(p, _, _) when arg_exn <> None || to_check p ->
        if to_check p then Option.iter raise arg_exn
        else Btype.iter_type_expr (check ty0 TypeSet.empty) ty;
        begin try
          let ty' = Ctype.try_expand_once_opt env ty in
          let ty0 = if TypeSet.is_empty parents then ty else ty0 in
          check ty0 (TypeSet.add ty parents) ty'
        with
          Ctype.Cannot_expand -> Option.iter raise arg_exn
        end
    | _ -> Option.iter raise arg_exn
  in
  let snap = Btype.snapshot () in
  try Ctype.wrap_trace_gadt_instances env (check ty TypeSet.empty) ty
  with Ctype.Unify _ ->
    (* Will be detected by check_recursion *)
    Btype.backtrack snap

let check_well_founded_manifest env loc path decl =
  if decl.type_manifest = None then () else
  let args = List.map (fun _ -> Ctype.newvar()) decl.type_params in
  check_well_founded env loc path (Path.same path) (Ctype.newconstr path args)

let check_well_founded_decl env loc path decl to_check =
  let open Btype in
  let it =
    {type_iterators with
     it_type_expr = (fun _ -> check_well_founded env loc path to_check)} in
  it.it_type_declaration it (Ctype.generic_instance_declaration decl)

(* Check for ill-defined abbrevs *)

let check_recursion env loc path decl to_check =
  (* to_check is true for potentially mutually recursive paths.
     (path, decl) is the type declaration to be checked. *)

  if decl.type_params = [] then () else

  let visited = ref [] in

  let rec check_regular cpath args prev_exp ty =
    let ty = Ctype.repr ty in
    if not (List.memq ty !visited) then begin
      visited := ty :: !visited;
      match ty.desc with
      | Tconstr(path', args', _) ->
          if Path.same path path' then begin
            if not (Ctype.equal env false args args') then
              raise (Error(loc,
                     Parameters_differ(cpath, ty, Ctype.newconstr path args)))
          end
          (* Attempt to expand a type abbreviation if:
              1- [to_check path'] holds
                 (otherwise the expansion cannot involve [path]);
              2- we haven't expanded this type constructor before
                 (otherwise we could loop if [path'] is itself
                 a non-regular abbreviation). *)
          else if to_check path' && not (List.mem path' prev_exp) then begin
            try
              (* Attempt expansion *)
              let (params0, body0, _) = Env.find_type_expansion path' env in
              let (params, body) =
                Ctype.instance_parameterized_type params0 body0 in
              begin
                try List.iter2 (Ctype.unify env) params args'
                with Ctype.Unify _ ->
                  raise (Error(loc, Constraint_failed
                                 (ty, Ctype.newconstr path' params0)));
              end;
              check_regular path' args (path' :: prev_exp) body
            with Not_found -> ()
          end;
          List.iter (check_regular cpath args prev_exp) args'
      | Tpoly (ty, tl) ->
          let (_, ty) = Ctype.instance_poly ~keep_names:true false tl ty in
          check_regular cpath args prev_exp ty
      | _ ->
          Btype.iter_type_expr (check_regular cpath args prev_exp) ty
    end in

  Option.iter
    (fun body ->
      let (args, body) =
        Ctype.instance_parameterized_type
          ~keep_names:true decl.type_params body in
      check_regular path args [] body)
    decl.type_manifest

let check_abbrev_recursion env id_loc_list to_check tdecl =
  let decl = tdecl.typ_type in
  let id = tdecl.typ_id in
  check_recursion env (List.assoc id id_loc_list) (Path.Pident id) decl to_check

(* Check multiple declarations of labels/constructors *)

let check_duplicates sdecl_list =
  let labels = Hashtbl.create 7 and constrs = Hashtbl.create 7 in
  List.iter
    (fun sdecl -> match sdecl.ptype_kind with
      Ptype_variant cl ->
        List.iter
          (fun pcd ->
            try
              let name' = Hashtbl.find constrs pcd.pcd_name.txt in
              Location.prerr_warning pcd.pcd_loc
                (Warnings.Duplicate_definitions
                   ("constructor", pcd.pcd_name.txt, name',
                    sdecl.ptype_name.txt))
            with Not_found ->
              Hashtbl.add constrs pcd.pcd_name.txt sdecl.ptype_name.txt)
          cl
    | Ptype_record fl ->
        List.iter
          (fun {pld_name=cname;pld_loc=loc} ->
            try
              let name' = Hashtbl.find labels cname.txt in
              Location.prerr_warning loc
                (Warnings.Duplicate_definitions
                   ("label", cname.txt, name', sdecl.ptype_name.txt))
            with Not_found -> Hashtbl.add labels cname.txt sdecl.ptype_name.txt)
          fl
    | Ptype_abstract -> ()
    | Ptype_open -> ())
    sdecl_list

(* Force recursion to go through id for private types*)
let name_recursion sdecl id decl =
  match decl with
  | { type_kind = Type_abstract;
      type_manifest = Some ty;
      type_private = Private; } when is_fixed_type sdecl ->
    let ty = Ctype.repr ty in
    let ty' = Btype.newty2 ty.level ty.desc in
    if Ctype.deep_occur ty ty' then
      let td = Tconstr(Path.Pident id, decl.type_params, ref Mnil) in
      Btype.link_type ty (Btype.newty2 ty.level td);
      {decl with type_manifest = Some ty'}
    else decl
  | _ -> decl

let name_recursion_decls sdecls decls =
  List.map2 (fun sdecl (id, decl) -> (id, name_recursion sdecl id decl))
    sdecls decls

(* Warn on definitions of type "type foo = ()" which redefine a different unit
   type and are likely a mistake. *)
let check_redefined_unit (td: Parsetree.type_declaration) =
  let open Parsetree in
  let is_unit_constructor cd = cd.pcd_name.txt = "()" in
  match td with
  | { ptype_name = { txt = name };
      ptype_manifest = None;
      ptype_kind = Ptype_variant [ cd ] }
    when is_unit_constructor cd ->
      Location.prerr_warning td.ptype_loc (Warnings.Redefining_unit name)
  | _ ->
      ()

let add_types_to_env decls env =
  List.fold_right
    (fun (id, decl) env -> add_type ~check:true id decl env)
    decls env

(* Translate a set of type declarations, mutually recursive or not *)
let transl_type_decl env rec_flag sdecl_list =
  List.iter check_redefined_unit sdecl_list;
  (* Add dummy types for fixed rows *)
  let fixed_types = List.filter is_fixed_type sdecl_list in
  let sdecl_list =
    List.map
      (fun sdecl ->
         let ptype_name =
           let loc = { sdecl.ptype_name.loc with Location.loc_ghost = true } in
           mkloc (sdecl.ptype_name.txt ^"#row") loc
         in
         let ptype_kind = Ptype_abstract in
         let ptype_manifest = None in
         let ptype_loc = { sdecl.ptype_loc with Location.loc_ghost = true } in
        {sdecl with
           ptype_name; ptype_kind; ptype_manifest; ptype_loc })
      fixed_types
    @ sdecl_list
  in

  (* Create identifiers. *)
  let scope = Ctype.create_scope () in
  let id_list =
    List.map (fun sdecl -> Ident.create_scoped ~scope sdecl.ptype_name.txt)
      sdecl_list
  in
  Ctype.begin_def();
  (* Enter types. *)
  let temp_env =
    List.fold_left2 (enter_type rec_flag) env sdecl_list id_list in
  (* Translate each declaration. *)
  let current_slot = ref None in
  let warn_unused = Warnings.is_active (Warnings.Unused_type_declaration "") in
  let id_slots id =
    match rec_flag with
    | Asttypes.Recursive when warn_unused ->
        (* See typecore.ml for a description of the algorithm used
             to detect unused declarations in a set of recursive definitions. *)
        let slot = ref [] in
        let td = Env.find_type (Path.Pident id) temp_env in
        let name = Ident.name id in
        Env.set_type_used_callback
          name td
          (fun old_callback ->
             match !current_slot with
             | Some slot -> slot := (name, td) :: !slot
             | None ->
                 List.iter (fun (name, d) -> Env.mark_type_used name d)
                   (get_ref slot);
                 old_callback ()
          );
        id, Some slot
    | Asttypes.Recursive | Asttypes.Nonrecursive ->
        id, None
  in
  let transl_declaration name_sdecl (id, slot) =
    current_slot := slot;
    Builtin_attributes.warning_scope
      name_sdecl.ptype_attributes
      (fun () -> transl_declaration temp_env name_sdecl id)
  in
  let tdecls =
    List.map2 transl_declaration sdecl_list (List.map id_slots id_list) in
  let decls =
    List.map (fun tdecl -> (tdecl.typ_id, tdecl.typ_type)) tdecls in
  current_slot := None;
  (* Check for duplicates *)
  check_duplicates sdecl_list;
  (* Build the final env. *)
  let new_env = add_types_to_env decls env in
  (* Update stubs *)
  begin match rec_flag with
    | Asttypes.Nonrecursive -> ()
    | Asttypes.Recursive ->
      List.iter2
        (fun id sdecl -> update_type temp_env new_env id sdecl.ptype_loc)
        id_list sdecl_list
  end;
  (* Generalize type declarations. *)
  Ctype.end_def();
  List.iter (fun (_, decl) -> generalize_decl decl) decls;
  (* Check for ill-formed abbrevs *)
  let id_loc_list =
    List.map2 (fun id sdecl -> (id, sdecl.ptype_loc))
      id_list sdecl_list
  in
  List.iter (fun (id, decl) ->
    check_well_founded_manifest new_env (List.assoc id id_loc_list)
      (Path.Pident id) decl)
    decls;
  let to_check =
    function Path.Pident id -> List.mem_assoc id id_loc_list | _ -> false in
  List.iter (fun (id, decl) ->
    check_well_founded_decl new_env (List.assoc id id_loc_list) (Path.Pident id)
      decl to_check)
    decls;
  List.iter (check_abbrev_recursion new_env id_loc_list to_check) tdecls;
  (* Check that all type variables are closed *)
  List.iter2
    (fun sdecl tdecl ->
      let decl = tdecl.typ_type in
       match Ctype.closed_type_decl decl with
         Some ty -> raise(Error(sdecl.ptype_loc, Unbound_type_var(ty,decl)))
       | None   -> ())
    sdecl_list tdecls;
  (* Check that constraints are enforced *)
  List.iter2 (check_constraints new_env) sdecl_list decls;
  (* Add type properties to declarations *)
  let decls =
    try
      decls
      |> name_recursion_decls sdecl_list
      |> Typedecl_variance.update_decls env sdecl_list
      |> Typedecl_immediacy.update_decls env
    with
    | Typedecl_variance.Error (loc, err) -> raise (Error (loc, Variance err))
    | Typedecl_immediacy.Error (loc, err) -> raise (Error (loc, Immediacy err))
  in
  (* Compute the final environment with variance and immediacy *)
  let final_env = add_types_to_env decls env in
  (* Check re-exportation *)
  List.iter2 (check_abbrev final_env) sdecl_list decls;
  (* Keep original declaration *)
  let final_decls =
    List.map2
      (fun tdecl (_id2, decl) ->
        { tdecl with typ_type = decl }
      ) tdecls decls
  in
  (* Done *)
  (final_decls, final_env)

<<<<<<< HEAD
=======
(* Translating type extensions *)
let transl_extension_rebind env type_path type_params typext_params priv lid =
  let usage = if priv = Public then Env.Positive else Env.Privatize in
  let cdescr = Env.lookup_constructor ~loc:lid.loc usage lid.txt env in
  let (args, cstr_res) = Ctype.instance_constructor cdescr in
  let res, ret_type =
    if cdescr.cstr_generalized then
      let params = Ctype.instance_list type_params in
      let res = Ctype.newconstr type_path params in
      let ret_type = Some (Ctype.newconstr type_path params) in
        res, ret_type
    else (Ctype.newconstr type_path typext_params), None
  in
  begin
    try
      Ctype.unify env cstr_res res
    with Ctype.Unify trace ->
      raise (Error(lid.loc,
               Rebind_wrong_type(lid.txt, env, trace)))
  end;
  (* Remove "_" names from parameters used in the constructor *)
  if not cdescr.cstr_generalized then begin
    let vars =
      Ctype.free_variables (Btype.newgenty (Ttuple args))
    in
      List.iter
        (function {desc = Tvar (Some "_")} as ty ->
                    if List.memq ty vars then ty.desc <- Tvar None
                  | _ -> ())
        typext_params
  end;
  (* Ensure that constructor's type matches the type being extended *)
  let cstr_type_path, cstr_type_params =
    match cdescr.cstr_res.desc with
      Tconstr (p, _, _) ->
        let decl = Env.find_type p env in
          p, decl.type_params
    | _ -> assert false
  in
  let cstr_types =
    (Btype.newgenty
       (Tconstr(cstr_type_path, cstr_type_params, ref Mnil)))
    :: cstr_type_params
  in
  let ext_types =
    (Btype.newgenty
       (Tconstr(type_path, type_params, ref Mnil)))
    :: type_params
  in
  if not (Ctype.equal env true cstr_types ext_types) then
    raise (Error(lid.loc,
                 Rebind_mismatch(lid.txt, cstr_type_path, type_path)));
  (* Disallow rebinding private constructors to non-private *)
  begin
    match cdescr.cstr_private, priv with
      Private, Public ->
        raise (Error(lid.loc, Rebind_private lid.txt))
    | _ -> ()
  end;
  let path =
    match cdescr.cstr_tag with
      Cstr_extension(path, _) -> path
    | _ -> assert false
  in
    args, ret_type, Text_rebind(path, lid)

>>>>>>> d658899e
let transl_extension_constructor env type_path type_params
                                 typext_params priv sext =
  let scope = Ctype.create_scope () in
  let id = Ident.create_scoped ~scope sext.pext_name.txt in
  let args, ret_type, kind =
    match sext.pext_kind with
      Pext_decl(sargs, sret_type) ->
        let targs, tret_type, args, ret_type, _ =
          make_constructor env type_path typext_params
            sargs sret_type
        in
          args, ret_type, Text_decl(targs, tret_type)
    | Pext_rebind lid ->
        let usage = if priv = Public then Env.Positive else Env.Privatize in
        let cdescr = Env.lookup_constructor ~loc:lid.loc usage lid.txt env in
        let (args, cstr_res) = Ctype.instance_constructor cdescr in
        let res, ret_type =
          if cdescr.cstr_generalized then
            let params = Ctype.instance_list type_params in
            let res = Ctype.newconstr type_path params in
            let ret_type = Some (Ctype.newconstr type_path params) in
              res, ret_type
          else (Ctype.newconstr type_path typext_params), None
        in
        begin
          try
            Ctype.unify env cstr_res res
          with Ctype.Unify trace ->
            raise (Error(lid.loc,
                     Rebind_wrong_type(lid.txt, env, trace)))
        end;
        (* Remove "_" names from parameters used in the constructor *)
        if not cdescr.cstr_generalized then begin
          let vars =
            Ctype.free_variables (Btype.newgenty (Ttuple args))
          in
            List.iter
              (function {desc = Tvar (Some "_")} as ty ->
                          if List.memq ty vars then ty.desc <- Tvar None
                        | _ -> ())
              typext_params
        end;
        (* Ensure that constructor's type matches the type being extended *)
        let cstr_type_path, cstr_type_params =
          match cdescr.cstr_res.desc with
            Tconstr (p, _, _) ->
              let decl = Env.find_type p env in
                p, decl.type_params
          | _ -> assert false
        in
        let cstr_types =
          (Btype.newgenty
             (Tconstr(cstr_type_path, cstr_type_params, ref Mnil)))
          :: cstr_type_params
        in
        let ext_types =
          (Btype.newgenty
             (Tconstr(type_path, type_params, ref Mnil)))
          :: type_params
        in
        if not (Ctype.equal env true cstr_types ext_types) then
          raise (Error(lid.loc,
                       Rebind_mismatch(lid.txt, cstr_type_path, type_path)));
        (* Disallow rebinding private constructors to non-private *)
        begin
          match cdescr.cstr_private, priv with
            Private, Public ->
              raise (Error(lid.loc, Rebind_private lid.txt))
          | _ -> ()
        end;
        let path =
          match cdescr.cstr_tag with
            Cstr_extension(path, _) -> path
          | _ -> assert false
        in
        let args =
          match cdescr.cstr_inlined with
          | None ->
              Types.Cstr_tuple args
          | Some decl ->
              let tl =
                match args with
                | [ {desc=Tconstr(_, tl, _)} ] -> tl
                | _ -> assert false
              in
              let decl = Ctype.instance_declaration decl in
              assert (List.length decl.type_params = List.length tl);
              List.iter2 (Ctype.unify env) decl.type_params tl;
              let lbls =
                match decl.type_kind with
                | Type_record (lbls, Record_extension _) -> lbls
                | _ -> assert false
              in
              Types.Cstr_record lbls
        in
        args, ret_type, Text_rebind(path, lid)
  in
  let ext =
    { ext_type_path = type_path;
      ext_type_params = typext_params;
      ext_args = args;
      ext_ret_type = ret_type;
      ext_private = priv;
      Types.ext_loc = sext.pext_loc;
      Types.ext_attributes = sext.pext_attributes; }
  in
    { ext_id = id;
      ext_name = sext.pext_name;
      ext_type = ext;
      ext_kind = kind;
      Typedtree.ext_loc = sext.pext_loc;
      Typedtree.ext_attributes = sext.pext_attributes; }

let transl_extension_constructor env type_path type_params
    typext_params priv sext =
  Builtin_attributes.warning_scope sext.pext_attributes
    (fun () -> transl_extension_constructor env type_path type_params
        typext_params priv sext)

let transl_type_extension extend env loc styext =
  reset_type_variables();
  Ctype.begin_def();
  let type_path, type_decl =
    let lid = styext.ptyext_path in
    Env.lookup_type ~loc:lid.loc lid.txt env
  in
  begin
    match type_decl.type_kind with
    | Type_open -> begin
        match type_decl.type_private with
        | Private when extend -> begin
            match
              List.find
                (function {pext_kind = Pext_decl _} -> true
                        | {pext_kind = Pext_rebind _} -> false)
                styext.ptyext_constructors
            with
            | {pext_loc} ->
                raise (Error(pext_loc, Cannot_extend_private_type type_path))
            | exception Not_found -> ()
          end
        | _ -> ()
      end
    | _ ->
        raise (Error(loc, Not_extensible_type type_path))
  end;
  let type_variance =
    List.map (fun v ->
                let (co, cn) = Variance.get_upper v in
                  (not cn, not co, false))
             type_decl.type_variance
  in
  let err =
    if type_decl.type_arity <> List.length styext.ptyext_params then
      Some Includecore.Arity
    else
      if List.for_all2
           (fun (c1, n1, _) (c2, n2, _) -> (not c2 || c1) && (not n2 || n1))
           type_variance
           (Typedecl_variance.variance_of_params styext.ptyext_params)
      then None else Some Includecore.Variance
  in
  begin match err with
  | None -> ()
  | Some err -> raise (Error(loc, Extension_mismatch (type_path, err)))
  end;
  let ttype_params = make_params env styext.ptyext_params in
  let type_params = List.map (fun (cty, _) -> cty.ctyp_type) ttype_params in
  List.iter2 (Ctype.unify_var env)
    (Ctype.instance_list type_decl.type_params)
    type_params;
  let constructors =
    List.map (transl_extension_constructor env type_path
               type_decl.type_params type_params styext.ptyext_private)
      styext.ptyext_constructors
  in
  Ctype.end_def();
  (* Generalize types *)
  List.iter Ctype.generalize type_params;
  List.iter
    (fun ext ->
       Btype.iter_type_expr_cstr_args Ctype.generalize ext.ext_type.ext_args;
       Option.iter Ctype.generalize ext.ext_type.ext_ret_type)
    constructors;
  (* Check that all type variables are closed *)
  List.iter
    (fun ext ->
       match Ctype.closed_extension_constructor ext.ext_type with
         Some ty ->
           raise(Error(ext.ext_loc, Unbound_type_var_ext(ty, ext.ext_type)))
       | None -> ())
    constructors;
  (* Check variances are correct *)
  List.iter
    (fun ext->
       (* Note that [loc] here is distinct from [type_decl.type_loc], which
          makes the [loc] parameter to this function useful. [loc] is the
          location of the extension, while [type_decl] points to the original
          type declaration being extended. *)
       try Typedecl_variance.check_variance_extension
             env type_decl ext (type_variance, loc)
       with Typedecl_variance.Error (loc, err) ->
         raise (Error (loc, Variance err)))
    constructors;
  (* Add extension constructors to the environment *)
  let newenv =
    List.fold_left
      (fun env ext ->
         Env.add_extension ~check:true ext.ext_id ext.ext_type env)
      env constructors
  in
  let tyext =
    { tyext_path = type_path;
      tyext_txt = styext.ptyext_path;
      tyext_params = ttype_params;
      tyext_constructors = constructors;
      tyext_private = styext.ptyext_private;
      tyext_loc = styext.ptyext_loc;
      tyext_attributes = styext.ptyext_attributes; }
  in
    (tyext, newenv)

let transl_type_extension extend env loc styext =
  Builtin_attributes.warning_scope styext.ptyext_attributes
    (fun () -> transl_type_extension extend env loc styext)

(* Translate an exception declaration *)
let transl_exception env sext =
  reset_type_variables();
  Ctype.begin_def();
  let ext =
    transl_extension_constructor env
      Predef.path_exn [] [] Asttypes.Public sext
  in
  Ctype.end_def();
  (* Generalize types *)
  Btype.iter_type_expr_cstr_args Ctype.generalize ext.ext_type.ext_args;
  Option.iter Ctype.generalize ext.ext_type.ext_ret_type;
  (* Check that all type variables are closed *)
  begin match Ctype.closed_extension_constructor ext.ext_type with
    Some ty ->
      raise (Error(ext.ext_loc, Unbound_type_var_ext(ty, ext.ext_type)))
  | None -> ()
  end;
  let newenv = Env.add_extension ~check:true ext.ext_id ext.ext_type env in
  ext, newenv

let transl_type_exception env t =
  Builtin_attributes.check_no_alert t.ptyexn_attributes;
  let contructor, newenv =
    Builtin_attributes.warning_scope t.ptyexn_attributes
      (fun () ->
         transl_exception env t.ptyexn_constructor
      )
  in
  {tyexn_constructor = contructor;
   tyexn_loc = t.ptyexn_loc;
   tyexn_attributes = t.ptyexn_attributes}, newenv


<<<<<<< HEAD
=======
(* Translate an effect declaration *)
let transl_effect env seff =
  reset_type_variables();
  Ctype.begin_def();
  let type_decl = Env.find_type Predef.path_eff env in
  let type_param =
    match type_decl.type_params with
    | [type_param] -> type_param
    | _ -> assert false
  in
  let typext_param = Ctype.new_global_var () in
  let id = Ident.create_local seff.peff_name.txt in
  let args, ret_type, kind =
    match seff.peff_kind with
    | Peff_decl(sargs, sret) ->
        let targs, tret_type, args, ret_type =
          make_effect_constructor env type_param sargs sret
        in
          args, ret_type, Text_decl(Cstr_tuple targs, tret_type)
    | Peff_rebind lid ->
        transl_extension_rebind env Predef.path_eff
          type_decl.type_params [typext_param] Asttypes.Public lid
  in
  let ext =
    { ext_type_path = Predef.path_eff;
      ext_type_params = [typext_param];
      ext_args = Cstr_tuple args;
      ext_ret_type = ret_type;
      ext_private = Asttypes.Public;
      Types.ext_loc = seff.peff_loc;
      Types.ext_attributes = seff.peff_attributes; }
  in
  let text =
    { ext_id = id;
      ext_name = seff.peff_name;
      ext_type = ext;
      ext_kind = kind;
      Typedtree.ext_loc = seff.peff_loc;
      Typedtree.ext_attributes = seff.peff_attributes; }
  in
  Ctype.end_def();
  (* Generalize types *)
  Btype.iter_type_expr_cstr_args Ctype.generalize ext.ext_args;
  Option.iter Ctype.generalize ext.ext_ret_type;
  (* Check that all type variable are closed *)
  begin match Ctype.closed_extension_constructor ext with
    Some ty ->
      raise (Error(ext.ext_loc, Unbound_type_var_ext(ty, ext)))
  | None -> ()
  end;
  let newenv = Env.add_extension ~check:true text.ext_id ext env in
    text, newenv

>>>>>>> d658899e
type native_repr_attribute =
  | Native_repr_attr_absent
  | Native_repr_attr_present of native_repr_kind

let get_native_repr_attribute attrs ~global_repr =
  match
    Attr_helper.get_no_payload_attribute ["unboxed"; "ocaml.unboxed"]  attrs,
    Attr_helper.get_no_payload_attribute ["untagged"; "ocaml.untagged"] attrs,
    global_repr
  with
  | None, None, None -> Native_repr_attr_absent
  | None, None, Some repr -> Native_repr_attr_present repr
  | Some _, None, None -> Native_repr_attr_present Unboxed
  | None, Some _, None -> Native_repr_attr_present Untagged
  | Some { Location.loc }, _, _
  | _, Some { Location.loc }, _ ->
    raise (Error (loc, Multiple_native_repr_attributes))

let native_repr_of_type env kind ty =
  match kind, (Ctype.expand_head_opt env ty).desc with
  | Untagged, Tconstr (path, _, _) when Path.same path Predef.path_int ->
    Some Untagged_int
  | Unboxed, Tconstr (path, _, _) when Path.same path Predef.path_float ->
    Some Unboxed_float
  | Unboxed, Tconstr (path, _, _) when Path.same path Predef.path_int32 ->
    Some (Unboxed_integer Pint32)
  | Unboxed, Tconstr (path, _, _) when Path.same path Predef.path_int64 ->
    Some (Unboxed_integer Pint64)
  | Unboxed, Tconstr (path, _, _) when Path.same path Predef.path_nativeint ->
    Some (Unboxed_integer Pnativeint)
  | _ ->
    None

(* Raises an error when [core_type] contains an [@unboxed] or [@untagged]
   attribute in a strict sub-term. *)
let error_if_has_deep_native_repr_attributes core_type =
  let open Ast_iterator in
  let this_iterator =
    { default_iterator with typ = fun iterator core_type ->
      begin
        match
          get_native_repr_attribute core_type.ptyp_attributes ~global_repr:None
        with
        | Native_repr_attr_present kind ->
           raise (Error (core_type.ptyp_loc,
                         Deep_unbox_or_untag_attribute kind))
        | Native_repr_attr_absent -> ()
      end;
      default_iterator.typ iterator core_type }
  in
  default_iterator.typ this_iterator core_type

let make_native_repr env core_type ty ~global_repr =
  error_if_has_deep_native_repr_attributes core_type;
  match get_native_repr_attribute core_type.ptyp_attributes ~global_repr with
  | Native_repr_attr_absent ->
    Same_as_ocaml_repr
  | Native_repr_attr_present kind ->
    begin match native_repr_of_type env kind ty with
    | None ->
      raise (Error (core_type.ptyp_loc, Cannot_unbox_or_untag_type kind))
    | Some repr -> repr
    end

let rec parse_native_repr_attributes env core_type ty ~global_repr =
  match core_type.ptyp_desc, (Ctype.repr ty).desc,
    get_native_repr_attribute core_type.ptyp_attributes ~global_repr:None
  with
  | Ptyp_arrow _, Tarrow _, Native_repr_attr_present kind  ->
    raise (Error (core_type.ptyp_loc, Cannot_unbox_or_untag_type kind))
  | Ptyp_arrow (_, ct1, ct2), Tarrow (_, t1, t2, _), _ ->
    let repr_arg = make_native_repr env ct1 t1 ~global_repr in
    let repr_args, repr_res =
      parse_native_repr_attributes env ct2 t2 ~global_repr
    in
    (repr_arg :: repr_args, repr_res)
  | Ptyp_arrow _, _, _ | _, Tarrow _, _ -> assert false
  | _ -> ([], make_native_repr env core_type ty ~global_repr)


let check_unboxable env loc ty =
  let check_type acc ty : Path.Set.t =
    let ty = Ctype.repr (Ctype.expand_head_opt env ty) in
    try match ty.desc with
      | Tconstr (p, _, _) ->
        let tydecl = Env.find_type p env in
        if tydecl.type_unboxed.default then
          Path.Set.add p acc
        else acc
      | _ -> acc
    with Not_found -> acc
  in
  let all_unboxable_types = Btype.fold_type_expr check_type Path.Set.empty ty in
  Path.Set.fold
    (fun p () ->
       Location.prerr_warning loc
         (Warnings.Unboxable_type_in_prim_decl (Path.name p))
    )
    all_unboxable_types
    ()

(* Translate a value declaration *)
let transl_value_decl env loc valdecl =
  let cty = Typetexp.transl_type_scheme env valdecl.pval_type in
  let ty = cty.ctyp_type in
  let v =
  match valdecl.pval_prim with
    [] when Env.is_in_signature env ->
      { val_type = ty; val_kind = Val_reg; Types.val_loc = loc;
        val_attributes = valdecl.pval_attributes }
  | [] ->
      raise (Error(valdecl.pval_loc, Val_in_structure))
  | _ ->
      let global_repr =
        match
          get_native_repr_attribute valdecl.pval_attributes ~global_repr:None
        with
        | Native_repr_attr_present repr -> Some repr
        | Native_repr_attr_absent -> None
      in
      let native_repr_args, native_repr_res =
        parse_native_repr_attributes env valdecl.pval_type ty ~global_repr
      in
      let prim =
        Primitive.parse_declaration valdecl
          ~native_repr_args
          ~native_repr_res
      in
      if prim.prim_arity = 0 &&
         (prim.prim_name = "" || prim.prim_name.[0] <> '%') then
        raise(Error(valdecl.pval_type.ptyp_loc, Null_arity_external));
      if !Clflags.native_code
      && prim.prim_arity > 5
      && prim.prim_native_name = ""
      then raise(Error(valdecl.pval_type.ptyp_loc, Missing_native_external));
      check_unboxable env loc ty;
      { val_type = ty; val_kind = Val_prim prim; Types.val_loc = loc;
        val_attributes = valdecl.pval_attributes }
  in
  let (id, newenv) =
    Env.enter_value valdecl.pval_name.txt v env
      ~check:(fun s -> Warnings.Unused_value_declaration s)
  in
  let desc =
    {
     val_id = id;
     val_name = valdecl.pval_name;
     val_desc = cty; val_val = v;
     val_prim = valdecl.pval_prim;
     val_loc = valdecl.pval_loc;
     val_attributes = valdecl.pval_attributes;
    }
  in
  desc, newenv

let transl_value_decl env loc valdecl =
  Builtin_attributes.warning_scope valdecl.pval_attributes
    (fun () -> transl_value_decl env loc valdecl)

(* Translate a "with" constraint -- much simplified version of
    transl_type_decl. *)
let transl_with_constraint env id row_path orig_decl sdecl =
  Env.mark_type_used (Ident.name id) orig_decl;
  reset_type_variables();
  Ctype.begin_def();
  let tparams = make_params env sdecl.ptype_params in
  let params = List.map (fun (cty, _) -> cty.ctyp_type) tparams in
  let orig_decl = Ctype.instance_declaration orig_decl in
  let arity_ok = List.length params = orig_decl.type_arity in
  if arity_ok then
    List.iter2 (Ctype.unify_var env) params orig_decl.type_params;
  let constraints = List.map
    (function (ty, ty', loc) ->
       try
         let cty = transl_simple_type env false ty in
         let cty' = transl_simple_type env false ty' in
         let ty = cty.ctyp_type in
         let ty' = cty'.ctyp_type in
         Ctype.unify env ty ty';
         (cty, cty', loc)
       with Ctype.Unify tr ->
         raise(Error(loc, Inconsistent_constraint (env, tr))))
    sdecl.ptype_cstrs
  in
  let no_row = not (is_fixed_type sdecl) in
  let (tman, man) =  match sdecl.ptype_manifest with
      None -> None, None
    | Some sty ->
        let cty = transl_simple_type env no_row sty in
        Some cty, Some cty.ctyp_type
  in
  let priv =
    if sdecl.ptype_private = Private then Private else
    if arity_ok && orig_decl.type_kind <> Type_abstract
    then orig_decl.type_private else sdecl.ptype_private
  in
  if arity_ok && orig_decl.type_kind <> Type_abstract
  && sdecl.ptype_private = Private then
    Location.deprecated sdecl.ptype_loc "spurious use of private";
  let type_kind, type_unboxed =
    if arity_ok && man <> None then
      orig_decl.type_kind, orig_decl.type_unboxed
    else
      Type_abstract, unboxed_false_default_false
  in
  let decl =
    { type_params = params;
      type_arity = List.length params;
      type_kind;
      type_private = priv;
      type_manifest = man;
      type_variance = [];
      type_is_newtype = false;
      type_expansion_scope = Btype.lowest_level;
      type_loc = sdecl.ptype_loc;
      type_attributes = sdecl.ptype_attributes;
      type_immediate = Unknown;
      type_unboxed;
    }
  in
  begin match row_path with None -> ()
  | Some p -> set_fixed_row env sdecl.ptype_loc p decl
  end;
  begin match Ctype.closed_type_decl decl with None -> ()
  | Some ty -> raise(Error(sdecl.ptype_loc, Unbound_type_var(ty,decl)))
  end;
  let decl = name_recursion sdecl id decl in
  let type_variance =
    try Typedecl_variance.compute_decl
          env ~check:true decl (Typedecl_variance.variance_of_sdecl sdecl)
    with Typedecl_variance.Error (loc, err) ->
      raise (Error (loc, Variance err)) in
  let type_immediate =
    (* Typedecl_immediacy.compute_decl never raises *)
    Typedecl_immediacy.compute_decl env decl in
  let decl = {decl with type_variance; type_immediate} in
  Ctype.end_def();
  generalize_decl decl;
  {
    typ_id = id;
    typ_name = sdecl.ptype_name;
    typ_params = tparams;
    typ_type = decl;
    typ_cstrs = constraints;
    typ_loc = sdecl.ptype_loc;
    typ_manifest = tman;
    typ_kind = Ttype_abstract;
    typ_private = sdecl.ptype_private;
    typ_attributes = sdecl.ptype_attributes;
  }

(* Approximate a type declaration: just make all types abstract *)

let abstract_type_decl arity =
  let rec make_params n =
    if n <= 0 then [] else Ctype.newvar() :: make_params (n-1) in
  Ctype.begin_def();
  let decl =
    { type_params = make_params arity;
      type_arity = arity;
      type_kind = Type_abstract;
      type_private = Public;
      type_manifest = None;
      type_variance = replicate_list Variance.full arity;
      type_is_newtype = false;
      type_expansion_scope = Btype.lowest_level;
      type_loc = Location.none;
      type_attributes = [];
      type_immediate = Unknown;
      type_unboxed = unboxed_false_default_false;
     } in
  Ctype.end_def();
  generalize_decl decl;
  decl

let approx_type_decl sdecl_list =
  let scope = Ctype.create_scope () in
  List.map
    (fun sdecl ->
      (Ident.create_scoped ~scope sdecl.ptype_name.txt,
       abstract_type_decl (List.length sdecl.ptype_params)))
    sdecl_list

(* Variant of check_abbrev_recursion to check the well-formedness
   conditions on type abbreviations defined within recursive modules. *)

let check_recmod_typedecl env loc recmod_ids path decl =
  (* recmod_ids is the list of recursively-defined module idents.
     (path, decl) is the type declaration to be checked. *)
  let to_check path = Path.exists_free recmod_ids path in
  check_well_founded_decl env loc path decl to_check;
  check_recursion env loc path decl to_check;
  (* additionally check coherece, as one might build an incoherent signature,
     and use it to build an incoherent module, cf. #7851 *)
  check_coherence env loc path decl


(**** Error report ****)

open Format

let explain_unbound_gen ppf tv tl typ kwd pr =
  try
    let ti = List.find (fun ti -> Ctype.deep_occur tv (typ ti)) tl in
    let ty0 = (* Hack to force aliasing when needed *)
      Btype.newgenty (Tobject(tv, ref None)) in
    Printtyp.reset_and_mark_loops_list [typ ti; ty0];
    fprintf ppf
      ".@.@[<hov2>In %s@ %a@;<1 -2>the variable %a is unbound@]"
      kwd pr ti Printtyp.marked_type_expr tv
  with Not_found -> ()

let explain_unbound ppf tv tl typ kwd lab =
  explain_unbound_gen ppf tv tl typ kwd
    (fun ppf ti ->
       fprintf ppf "%s%a" (lab ti) Printtyp.marked_type_expr (typ ti)
    )

let explain_unbound_single ppf tv ty =
  let trivial ty =
    explain_unbound ppf tv [ty] (fun t -> t) "type" (fun _ -> "") in
  match (Ctype.repr ty).desc with
    Tobject(fi,_) ->
      let (tl, rv) = Ctype.flatten_fields fi in
      if rv == tv then trivial ty else
      explain_unbound ppf tv tl (fun (_,_,t) -> t)
        "method" (fun (lab,_,_) -> lab ^ ": ")
  | Tvariant row ->
      let row = Btype.row_repr row in
      if row.row_more == tv then trivial ty else
      explain_unbound ppf tv row.row_fields
        (fun (_l,f) -> match Btype.row_field_repr f with
          Rpresent (Some t) -> t
        | Reither (_,[t],_,_) -> t
        | Reither (_,tl,_,_) -> Btype.newgenty (Ttuple tl)
        | _ -> Btype.newgenty (Ttuple[]))
        "case" (fun (lab,_) -> "`" ^ lab ^ " of ")
  | _ -> trivial ty


let tys_of_constr_args = function
  | Types.Cstr_tuple tl -> tl
  | Types.Cstr_record lbls -> List.map (fun l -> l.Types.ld_type) lbls

let report_error ppf = function
  | Repeated_parameter ->
      fprintf ppf "A type parameter occurs several times"
  | Duplicate_constructor s ->
      fprintf ppf "Two constructors are named %s" s
  | Too_many_constructors ->
      fprintf ppf
        "@[Too many non-constant constructors@ -- maximum is %i %s@]"
        (Config.max_tag + 1) "non-constant constructors"
  | Duplicate_label s ->
      fprintf ppf "Two labels are named %s" s
  | Recursive_abbrev s ->
      fprintf ppf "The type abbreviation %s is cyclic" s
  | Cycle_in_def (s, ty) ->
      fprintf ppf "@[<v>The definition of %s contains a cycle:@ %a@]"
        s Printtyp.type_expr ty
  | Definition_mismatch (ty, None) ->
      fprintf ppf "@[<v>@[<hov>%s@ %s@;<1 2>%a@]@]"
        "This variant or record definition" "does not match that of type"
        Printtyp.type_expr ty
  | Definition_mismatch (ty, Some err) ->
      fprintf ppf "@[<v>@[<hov>%s@ %s@;<1 2>%a@]%a@]"
        "This variant or record definition" "does not match that of type"
        Printtyp.type_expr ty
        (Includecore.report_type_mismatch "the original" "this" "definition")
        err
  | Constraint_failed (ty, ty') ->
      Printtyp.reset_and_mark_loops ty;
      Printtyp.mark_loops ty';
      Printtyp.Naming_context.reset ();
      fprintf ppf "@[%s@ @[<hv>Type@ %a@ should be an instance of@ %a@]@]"
        "Constraints are not satisfied in this type."
        !Oprint.out_type (Printtyp.tree_of_typexp false ty)
        !Oprint.out_type (Printtyp.tree_of_typexp false ty')
  | Parameters_differ (path, ty, ty') ->
      Printtyp.reset_and_mark_loops ty;
      Printtyp.mark_loops ty';
      Printtyp.Naming_context.reset ();
      fprintf ppf
        "@[<hv>In the definition of %s, type@ %a@ should be@ %a@]"
        (Path.name path)
        !Oprint.out_type (Printtyp.tree_of_typexp false ty)
        !Oprint.out_type (Printtyp.tree_of_typexp false ty')
  | Inconsistent_constraint (env, trace) ->
      fprintf ppf "The type constraints are not consistent.@.";
      Printtyp.report_unification_error ppf env trace
        (fun ppf -> fprintf ppf "Type")
        (fun ppf -> fprintf ppf "is not compatible with type")
  | Type_clash (env, trace) ->
      Printtyp.report_unification_error ppf env trace
        (function ppf ->
           fprintf ppf "This type constructor expands to type")
        (function ppf ->
           fprintf ppf "but is used here with type")
  | Null_arity_external ->
      fprintf ppf "External identifiers must be functions"
  | Missing_native_external ->
      fprintf ppf "@[<hv>An external function with more than 5 arguments \
                   requires a second stub function@ \
                   for native-code compilation@]"
  | Unbound_type_var (ty, decl) ->
      fprintf ppf "A type variable is unbound in this type declaration";
      let ty = Ctype.repr ty in
      begin match decl.type_kind, decl.type_manifest with
      | Type_variant tl, _ ->
          explain_unbound_gen ppf ty tl (fun c ->
              let tl = tys_of_constr_args c.Types.cd_args in
              Btype.newgenty (Ttuple tl)
            )
            "case" (fun ppf c ->
                fprintf ppf
                  "%a of %a" Printtyp.ident c.Types.cd_id
                  Printtyp.constructor_arguments c.Types.cd_args)
      | Type_record (tl, _), _ ->
          explain_unbound ppf ty tl (fun l -> l.Types.ld_type)
            "field" (fun l -> Ident.name l.Types.ld_id ^ ": ")
      | Type_abstract, Some ty' ->
          explain_unbound_single ppf ty ty'
      | _ -> ()
      end
  | Unbound_type_var_ext (ty, ext) ->
      fprintf ppf "A type variable is unbound in this extension constructor";
      let args = tys_of_constr_args ext.ext_args in
      explain_unbound ppf ty args (fun c -> c) "type" (fun _ -> "")
  | Cannot_extend_private_type path ->
      fprintf ppf "@[%s@ %a@]"
        "Cannot extend private type definition"
        Printtyp.path path
  | Not_extensible_type path ->
      fprintf ppf "@[%s@ %a@ %s@]"
        "Type definition"
        Printtyp.path path
        "is not extensible"
  | Extension_mismatch (path, err) ->
      fprintf ppf "@[<v>@[<hov>%s@ %s@;<1 2>%s@]%a@]"
        "This extension" "does not match the definition of type"
        (Path.name path)
        (Includecore.report_type_mismatch
           "the type" "this extension" "definition")
        err
  | Rebind_wrong_type (lid, env, trace) ->
      Printtyp.report_unification_error ppf env trace
        (function ppf ->
           fprintf ppf "The constructor %a@ has type"
             Printtyp.longident lid)
        (function ppf ->
           fprintf ppf "but was expected to be of type")
  | Rebind_mismatch (lid, p, p') ->
      fprintf ppf
        "@[%s@ %a@ %s@ %s@ %s@ %s@ %s@]"
        "The constructor" Printtyp.longident lid
        "extends type" (Path.name p)
        "whose declaration does not match"
        "the declaration of type" (Path.name p')
  | Rebind_private lid ->
      fprintf ppf "@[%s@ %a@ %s@]"
        "The constructor"
        Printtyp.longident lid
        "is private"
  | Variance (Typedecl_variance.Bad_variance (n, v1, v2)) ->
      let variance (p,n,i) =
        let inj = if i then "injective " else "" in
        match p, n with
          true,  true  -> inj ^ "invariant"
        | true,  false -> inj ^ "covariant"
        | false, true  -> inj ^ "contravariant"
        | false, false -> if inj = "" then "unrestricted" else inj
      in
      let suffix n =
        let teen = (n mod 100)/10 = 1 in
        match n mod 10 with
        | 1 when not teen -> "st"
        | 2 when not teen -> "nd"
        | 3 when not teen -> "rd"
        | _ -> "th"
      in
      (match n with
       | Variance_not_reflected ->
           fprintf ppf "@[%s@ %s@ It"
             "In this definition, a type variable has a variance that"
             "is not reflected by its occurrence in type parameters."
       | No_variable ->
           fprintf ppf "@[%s@ %s@]"
             "In this definition, a type variable cannot be deduced"
             "from the type parameters."
       | Variance_not_deducible ->
           fprintf ppf "@[%s@ %s@ It"
             "In this definition, a type variable has a variance that"
             "cannot be deduced from the type parameters."
       | Variance_not_satisfied n ->
           fprintf ppf "@[%s@ %s@ The %d%s type parameter"
             "In this definition, expected parameter"
             "variances are not satisfied."
             n (suffix n));
      (match n with
       | No_variable -> ()
       | _ ->
           fprintf ppf " was expected to be %s,@ but it is %s.@]"
             (variance v2) (variance v1))
  | Unavailable_type_constructor p ->
      fprintf ppf "The definition of type %a@ is unavailable" Printtyp.path p
  | Bad_fixed_type r ->
      fprintf ppf "This fixed type %s" r
  | Variance Typedecl_variance.Varying_anonymous ->
      fprintf ppf "@[%s@ %s@ %s@]"
        "In this GADT definition," "the variance of some parameter"
        "cannot be checked"
  | Val_in_structure ->
      fprintf ppf "Value declarations are only allowed in signatures"
  | Multiple_native_repr_attributes ->
      fprintf ppf "Too many [@@unboxed]/[@@untagged] attributes"
  | Cannot_unbox_or_untag_type Unboxed ->
      fprintf ppf "@[Don't know how to unbox this type.@ \
                   Only float, int32, int64 and nativeint can be unboxed.@]"
  | Cannot_unbox_or_untag_type Untagged ->
      fprintf ppf "@[Don't know how to untag this type.@ \
                   Only int can be untagged.@]"
  | Deep_unbox_or_untag_attribute kind ->
      fprintf ppf
        "@[The attribute '%s' should be attached to@ \
         a direct argument or result of the primitive,@ \
         it should not occur deeply into its type.@]"
        (match kind with Unboxed -> "@unboxed" | Untagged -> "@untagged")
  | Immediacy (Typedecl_immediacy.Bad_immediacy_attribute violation) ->
      fprintf ppf "@[%a@]" Format.pp_print_text
        (match violation with
         | Type_immediacy.Violation.Not_always_immediate ->
             "Types marked with the immediate attribute must be \
              non-pointer types like int or bool."
         | Type_immediacy.Violation.Not_always_immediate_on_64bits ->
             "Types marked with the immediate64 attribute must be \
              produced using the Stdlib.Sys.Immediate64.Make functor.")
  | Bad_unboxed_attribute msg ->
      fprintf ppf "@[This type cannot be unboxed because@ %s.@]" msg
  | Wrong_unboxed_type_float ->
      fprintf ppf "@[This type cannot be unboxed because@ \
                   it might contain both float and non-float values.@ \
                   You should annotate it with [%@%@ocaml.boxed].@]"
  | Boxed_and_unboxed ->
      fprintf ppf "@[A type cannot be boxed and unboxed at the same time.@]"
  | Nonrec_gadt ->
      fprintf ppf
        "@[GADT case syntax cannot be used in a 'nonrec' block.@]"

let () =
  Location.register_error_of_exn
    (function
      | Error (loc, err) ->
        Some (Location.error_of_printer ~loc report_error err)
      | _ ->
        None
    )<|MERGE_RESOLUTION|>--- conflicted
+++ resolved
@@ -318,28 +318,6 @@
   | Rabsent
   | Rpresent None -> ()
 
-<<<<<<< HEAD
-=======
-let make_effect_constructor env type_param sargs sret =
-  let type_path = Predef.path_eff in
-  let type_lid = Location.mknoloc (Longident.Lident "eff") in
-  let z = narrow () in
-  reset_type_variables ();
-  let targs = List.map (transl_simple_type env false) sargs in
-  let args = List.map (fun cty -> cty.ctyp_type) targs in
-  let tret = transl_simple_type env false sret in
-  Ctype.unify_var env (Ctype.instance type_param) tret.ctyp_type;
-  let ret_type = Ctype.newconstr type_path [tret.ctyp_type] in
-  let tret_type =
-    { ctyp_desc = Ttyp_constr (type_path, type_lid, targs);
-      ctyp_type = ret_type; ctyp_env = env;
-      ctyp_loc = {sret.ptyp_loc with Location.loc_ghost = true};
-      ctyp_attributes = [] }
-  in
-  widen z;
-  targs, Some tret_type, args, Some ret_type
-
->>>>>>> d658899e
 (* Check that the argument to a GADT constructor is compatible with unboxing
    the type, given the universal parameters of the type. *)
 let rec check_unboxed_gadt_arg loc univ env ty =
@@ -1039,75 +1017,6 @@
   (* Done *)
   (final_decls, final_env)
 
-<<<<<<< HEAD
-=======
-(* Translating type extensions *)
-let transl_extension_rebind env type_path type_params typext_params priv lid =
-  let usage = if priv = Public then Env.Positive else Env.Privatize in
-  let cdescr = Env.lookup_constructor ~loc:lid.loc usage lid.txt env in
-  let (args, cstr_res) = Ctype.instance_constructor cdescr in
-  let res, ret_type =
-    if cdescr.cstr_generalized then
-      let params = Ctype.instance_list type_params in
-      let res = Ctype.newconstr type_path params in
-      let ret_type = Some (Ctype.newconstr type_path params) in
-        res, ret_type
-    else (Ctype.newconstr type_path typext_params), None
-  in
-  begin
-    try
-      Ctype.unify env cstr_res res
-    with Ctype.Unify trace ->
-      raise (Error(lid.loc,
-               Rebind_wrong_type(lid.txt, env, trace)))
-  end;
-  (* Remove "_" names from parameters used in the constructor *)
-  if not cdescr.cstr_generalized then begin
-    let vars =
-      Ctype.free_variables (Btype.newgenty (Ttuple args))
-    in
-      List.iter
-        (function {desc = Tvar (Some "_")} as ty ->
-                    if List.memq ty vars then ty.desc <- Tvar None
-                  | _ -> ())
-        typext_params
-  end;
-  (* Ensure that constructor's type matches the type being extended *)
-  let cstr_type_path, cstr_type_params =
-    match cdescr.cstr_res.desc with
-      Tconstr (p, _, _) ->
-        let decl = Env.find_type p env in
-          p, decl.type_params
-    | _ -> assert false
-  in
-  let cstr_types =
-    (Btype.newgenty
-       (Tconstr(cstr_type_path, cstr_type_params, ref Mnil)))
-    :: cstr_type_params
-  in
-  let ext_types =
-    (Btype.newgenty
-       (Tconstr(type_path, type_params, ref Mnil)))
-    :: type_params
-  in
-  if not (Ctype.equal env true cstr_types ext_types) then
-    raise (Error(lid.loc,
-                 Rebind_mismatch(lid.txt, cstr_type_path, type_path)));
-  (* Disallow rebinding private constructors to non-private *)
-  begin
-    match cdescr.cstr_private, priv with
-      Private, Public ->
-        raise (Error(lid.loc, Rebind_private lid.txt))
-    | _ -> ()
-  end;
-  let path =
-    match cdescr.cstr_tag with
-      Cstr_extension(path, _) -> path
-    | _ -> assert false
-  in
-    args, ret_type, Text_rebind(path, lid)
-
->>>>>>> d658899e
 let transl_extension_constructor env type_path type_params
                                  typext_params priv sext =
   let scope = Ctype.create_scope () in
@@ -1367,63 +1276,6 @@
    tyexn_loc = t.ptyexn_loc;
    tyexn_attributes = t.ptyexn_attributes}, newenv
 
-
-<<<<<<< HEAD
-=======
-(* Translate an effect declaration *)
-let transl_effect env seff =
-  reset_type_variables();
-  Ctype.begin_def();
-  let type_decl = Env.find_type Predef.path_eff env in
-  let type_param =
-    match type_decl.type_params with
-    | [type_param] -> type_param
-    | _ -> assert false
-  in
-  let typext_param = Ctype.new_global_var () in
-  let id = Ident.create_local seff.peff_name.txt in
-  let args, ret_type, kind =
-    match seff.peff_kind with
-    | Peff_decl(sargs, sret) ->
-        let targs, tret_type, args, ret_type =
-          make_effect_constructor env type_param sargs sret
-        in
-          args, ret_type, Text_decl(Cstr_tuple targs, tret_type)
-    | Peff_rebind lid ->
-        transl_extension_rebind env Predef.path_eff
-          type_decl.type_params [typext_param] Asttypes.Public lid
-  in
-  let ext =
-    { ext_type_path = Predef.path_eff;
-      ext_type_params = [typext_param];
-      ext_args = Cstr_tuple args;
-      ext_ret_type = ret_type;
-      ext_private = Asttypes.Public;
-      Types.ext_loc = seff.peff_loc;
-      Types.ext_attributes = seff.peff_attributes; }
-  in
-  let text =
-    { ext_id = id;
-      ext_name = seff.peff_name;
-      ext_type = ext;
-      ext_kind = kind;
-      Typedtree.ext_loc = seff.peff_loc;
-      Typedtree.ext_attributes = seff.peff_attributes; }
-  in
-  Ctype.end_def();
-  (* Generalize types *)
-  Btype.iter_type_expr_cstr_args Ctype.generalize ext.ext_args;
-  Option.iter Ctype.generalize ext.ext_ret_type;
-  (* Check that all type variable are closed *)
-  begin match Ctype.closed_extension_constructor ext with
-    Some ty ->
-      raise (Error(ext.ext_loc, Unbound_type_var_ext(ty, ext)))
-  | None -> ()
-  end;
-  let newenv = Env.add_extension ~check:true text.ext_id ext env in
-    text, newenv
-
->>>>>>> d658899e
 type native_repr_attribute =
   | Native_repr_attr_absent
   | Native_repr_attr_present of native_repr_kind
