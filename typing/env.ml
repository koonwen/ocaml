--- conflicted
+++ resolved
@@ -475,15 +475,13 @@
 and find_cltype =
   find (fun env -> env.cltypes) (fun sc -> sc.comp_cltypes)
 
-let labels_of_type_fwd = ref (fun _ _ -> assert false)
-
 let type_of_cstr path cstr =
   let tdecl =
     match cstr.cstr_inlined with
     | None -> assert false
     | Some d -> d
   in
-  let labels = !labels_of_type_fwd path tdecl in
+  let labels = Datarepr.labels_of_type path tdecl in
   (tdecl, ([], List.map snd labels))
 
 let find_type_full path env =
@@ -1119,29 +1117,6 @@
 
 let scrape_alias env mty = scrape_alias env mty
 
-<<<<<<< HEAD
-(* Compute constructor descriptions *)
-
-let constructors_of_type ty_path decl =
-  match decl.type_kind with
-  | Type_variant cstrs -> Datarepr.constructor_descrs ty_path decl cstrs
-  | Type_record _ | Type_abstract | Type_open -> []
-
-(* Compute label descriptions *)
-
-let labels_of_type ty_path decl =
-  match decl.type_kind with
-    Type_record(labels, rep) ->
-      Datarepr.label_descrs
-        (newgenty (Tconstr(ty_path, decl.type_params, ref Mnil)))
-        labels rep decl.type_private
-  | Type_variant _ | Type_abstract | Type_open -> []
-
-let () =
-  labels_of_type_fwd := labels_of_type
-
-=======
->>>>>>> d5583e22
 (* Given a signature and a root path, prefix all idents in the signature
    by the root path and build the corresponding substitution. *)
 
