(**************************************************************************)
(*                                                                        *)
(*                                 OCaml                                  *)
(*                                                                        *)
(*                        Alain Frisch, LexiFi                            *)
(*                                                                        *)
(*   Copyright 2015 Institut National de Recherche en Informatique et     *)
(*     en Automatique.                                                    *)
(*                                                                        *)
(*   All rights reserved.  This file is distributed under the terms of    *)
(*   the GNU Lesser General Public License version 2.1, with the          *)
(*   special exception on linking described in the file LICENSE.          *)
(*                                                                        *)
(**************************************************************************)

open Asttypes
open Typedtree

(* TODO: add 'methods' for location, attribute, extension,
   open_description, include_declaration, include_description *)

type mapper =
  {
    case: mapper -> case -> case;
    cases: mapper -> case list -> case list;
    class_declaration: mapper -> class_declaration -> class_declaration;
    class_description: mapper -> class_description -> class_description;
    class_expr: mapper -> class_expr -> class_expr;
    class_field: mapper -> class_field -> class_field;
    class_signature: mapper -> class_signature -> class_signature;
    class_structure: mapper -> class_structure -> class_structure;
    class_type: mapper -> class_type -> class_type;
    class_type_declaration: mapper -> class_type_declaration ->
      class_type_declaration;
    class_type_field: mapper -> class_type_field -> class_type_field;
    env: mapper -> Env.t -> Env.t;
    expr: mapper -> expression -> expression;
    extension_constructor: mapper -> extension_constructor ->
      extension_constructor;
    module_binding: mapper -> module_binding -> module_binding;
    module_coercion: mapper -> module_coercion -> module_coercion;
    module_declaration: mapper -> module_declaration -> module_declaration;
    module_expr: mapper -> module_expr -> module_expr;
    module_type: mapper -> module_type -> module_type;
    module_type_declaration:
      mapper -> module_type_declaration -> module_type_declaration;
    package_type: mapper -> package_type -> package_type;
    pat: mapper -> pattern -> pattern;
    row_field: mapper -> row_field -> row_field;
    object_field: mapper -> object_field -> object_field;
    signature: mapper -> signature -> signature;
    signature_item: mapper -> signature_item -> signature_item;
    structure: mapper -> structure -> structure;
    structure_item: mapper -> structure_item -> structure_item;
    typ: mapper -> core_type -> core_type;
    type_declaration: mapper -> type_declaration -> type_declaration;
    type_declarations: mapper -> (rec_flag * type_declaration list) ->
      (rec_flag * type_declaration list);
    type_extension: mapper -> type_extension -> type_extension;
    type_exception: mapper -> type_exception -> type_exception;
    type_kind: mapper -> type_kind -> type_kind;
    value_binding: mapper -> value_binding -> value_binding;
    value_bindings: mapper -> (rec_flag * value_binding list) ->
      (rec_flag * value_binding list);
    value_description: mapper -> value_description -> value_description;
    with_constraint: mapper -> with_constraint -> with_constraint;
  }

let id x = x
let tuple2 f1 f2 (x, y) = (f1 x, f2 y)
let tuple3 f1 f2 f3 (x, y, z) = (f1 x, f2 y, f3 z)
let opt f = function None -> None | Some x -> Some (f x)

let structure sub {str_items; str_type; str_final_env} =
  {
    str_items = List.map (sub.structure_item sub) str_items;
    str_final_env = sub.env sub str_final_env;
    str_type;
  }

let class_infos sub f x =
  {x with
   ci_params = List.map (tuple2 (sub.typ sub) id) x.ci_params;
   ci_expr = f x.ci_expr;
  }

let module_type_declaration sub x =
  let mtd_type = opt (sub.module_type sub) x.mtd_type in
  {x with mtd_type}

let module_declaration sub x =
  let md_type = sub.module_type sub x.md_type in
  {x with md_type}

let include_infos f x = {x with incl_mod = f x.incl_mod}

let class_type_declaration sub x =
  class_infos sub (sub.class_type sub) x

let class_declaration sub x =
  class_infos sub (sub.class_expr sub) x

let structure_item sub {str_desc; str_loc; str_env} =
  let str_env = sub.env sub str_env in
  let str_desc =
    match str_desc with
    | Tstr_eval (exp, attrs) -> Tstr_eval (sub.expr sub exp, attrs)
    | Tstr_value (rec_flag, list) ->
        let (rec_flag, list) = sub.value_bindings sub (rec_flag, list) in
        Tstr_value (rec_flag, list)
    | Tstr_primitive v -> Tstr_primitive (sub.value_description sub v)
    | Tstr_type (rec_flag, list) ->
        let (rec_flag, list) = sub.type_declarations sub (rec_flag, list) in
        Tstr_type (rec_flag, list)
    | Tstr_typext te -> Tstr_typext (sub.type_extension sub te)
    | Tstr_effect ext -> Tstr_effect (sub.extension_constructor sub ext)
    | Tstr_exception ext -> Tstr_exception (sub.type_exception sub ext)
    | Tstr_module mb -> Tstr_module (sub.module_binding sub mb)
    | Tstr_recmodule list ->
        Tstr_recmodule (List.map (sub.module_binding sub) list)
    | Tstr_modtype x -> Tstr_modtype (sub.module_type_declaration sub x)
    | Tstr_class list ->
        Tstr_class
          (List.map (tuple2 (sub.class_declaration sub) id) list)
    | Tstr_class_type list ->
        Tstr_class_type
          (List.map (tuple3 id id (sub.class_type_declaration sub)) list)
    | Tstr_include incl ->
        Tstr_include (include_infos (sub.module_expr sub) incl)
    | Tstr_open _
    | Tstr_attribute _ as d -> d
  in
  {str_desc; str_env; str_loc}

let value_description sub x =
  let val_desc = sub.typ sub x.val_desc in
  {x with val_desc}

let label_decl sub x =
  let ld_type = sub.typ sub x.ld_type in
  {x with ld_type}

let constructor_args sub = function
  | Cstr_tuple l -> Cstr_tuple (List.map (sub.typ sub) l)
  | Cstr_record l -> Cstr_record (List.map (label_decl sub) l)

let constructor_decl sub cd =
  let cd_args = constructor_args sub cd.cd_args in
  let cd_res = opt (sub.typ sub) cd.cd_res in
  {cd with cd_args; cd_res}

let type_kind sub = function
  | Ttype_abstract -> Ttype_abstract
  | Ttype_variant list -> Ttype_variant (List.map (constructor_decl sub) list)
  | Ttype_record list -> Ttype_record (List.map (label_decl sub) list)
  | Ttype_open -> Ttype_open

let type_declaration sub x =
  let typ_cstrs =
    List.map
      (tuple3 (sub.typ sub) (sub.typ sub) id)
      x.typ_cstrs
  in
  let typ_kind = sub.type_kind sub x.typ_kind in
  let typ_manifest = opt (sub.typ sub) x.typ_manifest in
  let typ_params = List.map (tuple2 (sub.typ sub) id) x.typ_params in
  {x with typ_cstrs; typ_kind; typ_manifest; typ_params}

let type_declarations sub (rec_flag, list) =
  (rec_flag, List.map (sub.type_declaration sub) list)

let type_extension sub x =
  let tyext_params = List.map (tuple2 (sub.typ sub) id) x.tyext_params in
  let tyext_constructors =
    List.map (sub.extension_constructor sub) x.tyext_constructors
  in
  {x with tyext_constructors; tyext_params}

let type_exception sub x =
  let tyexn_constructor =
    sub.extension_constructor sub x.tyexn_constructor
  in
  {x with tyexn_constructor}

let extension_constructor sub x =
  let ext_kind =
    match x.ext_kind with
      Text_decl(ctl, cto) ->
        Text_decl(constructor_args sub ctl, opt (sub.typ sub) cto)
    | Text_rebind _ as d -> d
  in
  {x with ext_kind}

let pat sub x =
  let extra = function
    | Tpat_type _
    | Tpat_unpack as d -> d
    | Tpat_open (path,loc,env) ->  Tpat_open (path, loc, sub.env sub env)
    | Tpat_constraint ct -> Tpat_constraint (sub.typ sub ct)
  in
  let pat_env = sub.env sub x.pat_env in
  let pat_extra = List.map (tuple3 extra id id) x.pat_extra in
  let pat_desc =
    match x.pat_desc with
    | Tpat_any
    | Tpat_var _
    | Tpat_constant _ as d -> d
    | Tpat_tuple l -> Tpat_tuple (List.map (sub.pat sub) l)
    | Tpat_construct (loc, cd, l) ->
        Tpat_construct (loc, cd, List.map (sub.pat sub) l)
    | Tpat_variant (l, po, rd) -> Tpat_variant (l, opt (sub.pat sub) po, rd)
    | Tpat_record (l, closed) ->
        Tpat_record (List.map (tuple3 id id (sub.pat sub)) l, closed)
    | Tpat_array l -> Tpat_array (List.map (sub.pat sub) l)
    | Tpat_or (p1, p2, rd) ->
        Tpat_or (sub.pat sub p1, sub.pat sub p2, rd)
    | Tpat_alias (p, id, s) -> Tpat_alias (sub.pat sub p, id, s)
    | Tpat_lazy p -> Tpat_lazy (sub.pat sub p)
    | Tpat_exception p -> Tpat_exception (sub.pat sub p)
  in
  {x with pat_extra; pat_desc; pat_env}

let expr sub x =
  let extra = function
    | Texp_constraint cty ->
        Texp_constraint (sub.typ sub cty)
    | Texp_coerce (cty1, cty2) ->
        Texp_coerce (opt (sub.typ sub) cty1, sub.typ sub cty2)
    | Texp_open (ovf, path, loc, env) ->
        Texp_open (ovf, path, loc, sub.env sub env)
    | Texp_newtype _ as d -> d
    | Texp_poly cto -> Texp_poly (opt (sub.typ sub) cto)
  in
  let exp_extra = List.map (tuple3 extra id id) x.exp_extra in
  let exp_env = sub.env sub x.exp_env in
  let exp_desc =
    match x.exp_desc with
    | Texp_ident _
    | Texp_constant _ as d -> d
    | Texp_let (rec_flag, list, exp) ->
        let (rec_flag, list) = sub.value_bindings sub (rec_flag, list) in
        Texp_let (rec_flag, list, sub.expr sub exp)
    | Texp_function { arg_label; param; cases; partial; } ->
        Texp_function { arg_label; param; cases = sub.cases sub cases;
          partial; }
    | Texp_apply (exp, list) ->
        Texp_apply (
          sub.expr sub exp,
          List.map (tuple2 id (opt (sub.expr sub))) list
        )
<<<<<<< HEAD
    | Texp_match (exp, cases, exn_cases, eff_cases, p) ->
        Texp_match (
          sub.expr sub exp,
          sub.cases sub cases,
          sub.cases sub exn_cases,
          sub.cases sub eff_cases,
=======
    | Texp_match (exp, cases, p) ->
        Texp_match (
          sub.expr sub exp,
          sub.cases sub cases,
>>>>>>> 1435a6a6
          p
        )
    | Texp_try (exp, exn_cases, eff_cases) ->
        Texp_try (
          sub.expr sub exp,
          sub.cases sub exn_cases,
          sub.cases sub eff_cases
        )
    | Texp_tuple list ->
        Texp_tuple (List.map (sub.expr sub) list)
    | Texp_construct (lid, cd, args) ->
        Texp_construct (lid, cd, List.map (sub.expr sub) args)
    | Texp_variant (l, expo) ->
        Texp_variant (l, opt (sub.expr sub) expo)
    | Texp_record { fields; representation; extended_expression } ->
        let fields = Array.map (function
            | label, Kept (t, mut) -> label, Kept (t, mut)
            | label, Overridden (lid, exp) ->
                label, Overridden (lid, sub.expr sub exp))
            fields
        in
        Texp_record {
          fields; representation;
          extended_expression = opt (sub.expr sub) extended_expression;
        }
    | Texp_field (exp, lid, ld) ->
        Texp_field (sub.expr sub exp, lid, ld)
    | Texp_setfield (exp1, lid, ld, exp2) ->
        Texp_setfield (
          sub.expr sub exp1,
          lid,
          ld,
          sub.expr sub exp2
        )
    | Texp_array list ->
        Texp_array (List.map (sub.expr sub) list)
    | Texp_ifthenelse (exp1, exp2, expo) ->
        Texp_ifthenelse (
          sub.expr sub exp1,
          sub.expr sub exp2,
          opt (sub.expr sub) expo
        )
    | Texp_sequence (exp1, exp2) ->
        Texp_sequence (
          sub.expr sub exp1,
          sub.expr sub exp2
        )
    | Texp_while (exp1, exp2) ->
        Texp_while (
          sub.expr sub exp1,
          sub.expr sub exp2
        )
    | Texp_for (id, p, exp1, exp2, dir, exp3) ->
        Texp_for (
          id,
          p,
          sub.expr sub exp1,
          sub.expr sub exp2,
          dir,
          sub.expr sub exp3
        )
    | Texp_send (exp, meth, expo) ->
        Texp_send
          (
            sub.expr sub exp,
            meth,
            opt (sub.expr sub) expo
          )
    | Texp_new _
    | Texp_instvar _ as d -> d
    | Texp_setinstvar (path1, path2, id, exp) ->
        Texp_setinstvar (
          path1,
          path2,
          id,
          sub.expr sub exp
        )
    | Texp_override (path, list) ->
        Texp_override (
          path,
          List.map (tuple3 id id (sub.expr sub)) list
        )
    | Texp_letmodule (id, s, mexpr, exp) ->
        Texp_letmodule (
          id,
          s,
          sub.module_expr sub mexpr,
          sub.expr sub exp
        )
    | Texp_letexception (cd, exp) ->
        Texp_letexception (
          sub.extension_constructor sub cd,
          sub.expr sub exp
        )
    | Texp_assert exp ->
        Texp_assert (sub.expr sub exp)
    | Texp_lazy exp ->
        Texp_lazy (sub.expr sub exp)
    | Texp_object (cl, sl) ->
        Texp_object (sub.class_structure sub cl, sl)
    | Texp_pack mexpr ->
        Texp_pack (sub.module_expr sub mexpr)
    | Texp_unreachable ->
        Texp_unreachable
    | Texp_extension_constructor _ as e ->
        e
  in
  {x with exp_extra; exp_desc; exp_env}


let package_type sub x =
  let pack_fields = List.map (tuple2 id (sub.typ sub)) x.pack_fields in
  {x with pack_fields}

let signature sub x =
  let sig_final_env = sub.env sub x.sig_final_env in
  let sig_items = List.map (sub.signature_item sub) x.sig_items in
  {x with sig_items; sig_final_env}

let signature_item sub x =
  let sig_env = sub.env sub x.sig_env in
  let sig_desc =
    match x.sig_desc with
    | Tsig_value v ->
        Tsig_value (sub.value_description sub v)
    | Tsig_type (rec_flag, list) ->
        let (rec_flag, list) = sub.type_declarations sub (rec_flag, list) in
        Tsig_type (rec_flag, list)
    | Tsig_typext te ->
        Tsig_typext (sub.type_extension sub te)
    | Tsig_effect ext ->
        Tsig_effect (sub.extension_constructor sub ext)
    | Tsig_exception ext ->
        Tsig_exception (sub.type_exception sub ext)
    | Tsig_module x ->
        Tsig_module (sub.module_declaration sub x)
    | Tsig_recmodule list ->
        Tsig_recmodule (List.map (sub.module_declaration sub) list)
    | Tsig_modtype x ->
        Tsig_modtype (sub.module_type_declaration sub x)
    | Tsig_include incl ->
        Tsig_include (include_infos (sub.module_type sub) incl)
    | Tsig_class list ->
        Tsig_class (List.map (sub.class_description sub) list)
    | Tsig_class_type list ->
        Tsig_class_type
          (List.map (sub.class_type_declaration sub) list)
    | Tsig_open _
    | Tsig_attribute _ as d -> d
  in
  {x with sig_desc; sig_env}

let class_description sub x =
  class_infos sub (sub.class_type sub) x

let module_type sub x =
  let mty_env = sub.env sub x.mty_env in
  let mty_desc =
    match x.mty_desc with
    | Tmty_ident _
    | Tmty_alias _ as d -> d
    | Tmty_signature sg -> Tmty_signature (sub.signature sub sg)
    | Tmty_functor (id, s, mtype1, mtype2) ->
        Tmty_functor (
          id,
          s,
          opt (sub.module_type sub) mtype1,
          sub.module_type sub mtype2
        )
    | Tmty_with (mtype, list) ->
        Tmty_with (
          sub.module_type sub mtype,
          List.map (tuple3 id id (sub.with_constraint sub)) list
        )
    | Tmty_typeof mexpr ->
        Tmty_typeof (sub.module_expr sub mexpr)
  in
  {x with mty_desc; mty_env}

let with_constraint sub = function
  | Twith_type decl -> Twith_type (sub.type_declaration sub decl)
  | Twith_typesubst decl -> Twith_typesubst (sub.type_declaration sub decl)
  | Twith_module _
  | Twith_modsubst _ as d -> d

let module_coercion sub = function
  | Tcoerce_none -> Tcoerce_none
  | Tcoerce_functor (c1,c2) ->
      Tcoerce_functor (sub.module_coercion sub c1, sub.module_coercion sub c2)
  | Tcoerce_alias (p, c1) ->
      Tcoerce_alias (p, sub.module_coercion sub c1)
  | Tcoerce_structure (l1, l2) ->
      let l1' = List.map (fun (i,c) -> i, sub.module_coercion sub c) l1 in
      let l2' =
        List.map (fun (id,i,c) -> id, i, sub.module_coercion sub c) l2
      in
      Tcoerce_structure (l1', l2')
  | Tcoerce_primitive pc ->
      Tcoerce_primitive {pc with pc_env = sub.env sub pc.pc_env}

let module_expr sub x =
  let mod_env = sub.env sub x.mod_env in
  let mod_desc =
    match x.mod_desc with
    | Tmod_ident _ as d -> d
    | Tmod_structure st -> Tmod_structure (sub.structure sub st)
    | Tmod_functor (id, s, mtype, mexpr) ->
        Tmod_functor (
          id,
          s,
          opt (sub.module_type sub) mtype,
          sub.module_expr sub mexpr
        )
    | Tmod_apply (mexp1, mexp2, c) ->
        Tmod_apply (
          sub.module_expr sub mexp1,
          sub.module_expr sub mexp2,
          sub.module_coercion sub c
        )
    | Tmod_constraint (mexpr, mt, Tmodtype_implicit, c) ->
        Tmod_constraint (sub.module_expr sub mexpr, mt, Tmodtype_implicit,
                         sub.module_coercion sub c)
    | Tmod_constraint (mexpr, mt, Tmodtype_explicit mtype, c) ->
        Tmod_constraint (
          sub.module_expr sub mexpr,
          mt,
          Tmodtype_explicit (sub.module_type sub mtype),
          sub.module_coercion sub c
        )
    | Tmod_unpack (exp, mty) ->
        Tmod_unpack
          (
            sub.expr sub exp,
            mty
          )
  in
  {x with mod_desc; mod_env}

let module_binding sub x =
  let mb_expr = sub.module_expr sub x.mb_expr in
  {x with mb_expr}

let class_expr sub x =
  let cl_env = sub.env sub x.cl_env in
  let cl_desc =
    match x.cl_desc with
    | Tcl_constraint (cl, clty, vals, meths, concrs) ->
        Tcl_constraint (
          sub.class_expr sub cl,
          opt (sub.class_type sub) clty,
          vals,
          meths,
          concrs
        )
    | Tcl_structure clstr ->
        Tcl_structure (sub.class_structure sub clstr)
    | Tcl_fun (label, pat, priv, cl, partial) ->
        Tcl_fun (
          label,
          sub.pat sub pat,
          List.map (tuple2 id (sub.expr sub)) priv,
          sub.class_expr sub cl,
          partial
        )
    | Tcl_apply (cl, args) ->
        Tcl_apply (
          sub.class_expr sub cl,
          List.map (tuple2 id (opt (sub.expr sub))) args
        )
    | Tcl_let (rec_flag, value_bindings, ivars, cl) ->
        let (rec_flag, value_bindings) =
          sub.value_bindings sub (rec_flag, value_bindings)
        in
        Tcl_let (
          rec_flag,
          value_bindings,
          List.map (tuple2 id (sub.expr sub)) ivars,
          sub.class_expr sub cl
        )
    | Tcl_ident (path, lid, tyl) ->
        Tcl_ident (path, lid, List.map (sub.typ sub) tyl)
    | Tcl_open (ovf, p, lid, env, e) ->
        Tcl_open (ovf, p, lid, sub.env sub env, sub.class_expr sub e)
  in
  {x with cl_desc; cl_env}

let class_type sub x =
  let cltyp_env = sub.env sub x.cltyp_env in
  let cltyp_desc =
    match x.cltyp_desc with
    | Tcty_signature csg -> Tcty_signature (sub.class_signature sub csg)
    | Tcty_constr (path, lid, list) ->
        Tcty_constr (
          path,
          lid,
          List.map (sub.typ sub) list
        )
    | Tcty_arrow (label, ct, cl) ->
        Tcty_arrow
          (label,
           sub.typ sub ct,
           sub.class_type sub cl
          )
    | Tcty_open (ovf, p, lid, env, e) ->
        Tcty_open (ovf, p, lid, sub.env sub env, sub.class_type sub e)
  in
  {x with cltyp_desc; cltyp_env}

let class_signature sub x =
  let csig_self = sub.typ sub x.csig_self in
  let csig_fields = List.map (sub.class_type_field sub) x.csig_fields in
  {x with csig_self; csig_fields}

let class_type_field sub x =
  let ctf_desc =
    match x.ctf_desc with
    | Tctf_inherit ct ->
        Tctf_inherit (sub.class_type sub ct)
    | Tctf_val (s, mut, virt, ct) ->
        Tctf_val (s, mut, virt, sub.typ sub ct)
    | Tctf_method (s, priv, virt, ct) ->
        Tctf_method (s, priv, virt, sub.typ sub ct)
    | Tctf_constraint  (ct1, ct2) ->
        Tctf_constraint (sub.typ sub ct1, sub.typ sub ct2)
    | Tctf_attribute _ as d -> d
  in
  {x with ctf_desc}

let typ sub x =
  let ctyp_env = sub.env sub x.ctyp_env in
  let ctyp_desc =
    match x.ctyp_desc with
    | Ttyp_any
    | Ttyp_var _ as d -> d
    | Ttyp_arrow (label, ct1, ct2) ->
        Ttyp_arrow (label, sub.typ sub ct1, sub.typ sub ct2)
    | Ttyp_tuple list -> Ttyp_tuple (List.map (sub.typ sub) list)
    | Ttyp_constr (path, lid, list) ->
        Ttyp_constr (path, lid, List.map (sub.typ sub) list)
    | Ttyp_object (list, closed) ->
        Ttyp_object ((List.map (sub.object_field sub) list), closed)
    | Ttyp_class (path, lid, list) ->
        Ttyp_class
          (path,
           lid,
           List.map (sub.typ sub) list
          )
    | Ttyp_alias (ct, s) ->
        Ttyp_alias (sub.typ sub ct, s)
    | Ttyp_variant (list, closed, labels) ->
        Ttyp_variant (List.map (sub.row_field sub) list, closed, labels)
    | Ttyp_poly (sl, ct) ->
        Ttyp_poly (sl, sub.typ sub ct)
    | Ttyp_package pack ->
        Ttyp_package (sub.package_type sub pack)
  in
  {x with ctyp_desc; ctyp_env}

let class_structure sub x =
  let cstr_self = sub.pat sub x.cstr_self in
  let cstr_fields = List.map (sub.class_field sub) x.cstr_fields in
  {x with cstr_self; cstr_fields}

let row_field sub = function
  | Ttag (label, attrs, b, list) ->
      Ttag (label, attrs, b, List.map (sub.typ sub) list)
  | Tinherit ct -> Tinherit (sub.typ sub ct)

let object_field sub = function
  | OTtag (label, attrs, ct) ->
      OTtag (label, attrs, (sub.typ sub ct))
  | OTinherit ct -> OTinherit (sub.typ sub ct)

let class_field_kind sub = function
  | Tcfk_virtual ct -> Tcfk_virtual (sub.typ sub ct)
  | Tcfk_concrete (ovf, e) -> Tcfk_concrete (ovf, sub.expr sub e)

let class_field sub x =
  let cf_desc =
    match x.cf_desc with
    | Tcf_inherit (ovf, cl, super, vals, meths) ->
        Tcf_inherit (ovf, sub.class_expr sub cl, super, vals, meths)
    | Tcf_constraint (cty, cty') ->
        Tcf_constraint (
          sub.typ sub cty,
          sub.typ sub cty'
        )
    | Tcf_val (s, mf, id, k, b) ->
        Tcf_val (s, mf, id, class_field_kind sub k, b)
    | Tcf_method (s, priv, k) ->
        Tcf_method (s, priv, class_field_kind sub k)
    | Tcf_initializer exp ->
        Tcf_initializer (sub.expr sub exp)
    | Tcf_attribute _ as d -> d
  in
  {x with cf_desc}

let value_bindings sub (rec_flag, list) =
  (rec_flag, List.map (sub.value_binding sub) list)

let cases sub l =
  List.map (sub.case sub) l

let case sub {c_lhs; c_cont; c_guard; c_rhs} =
  {
    c_lhs = sub.pat sub c_lhs;
    c_guard = opt (sub.expr sub) c_guard;
    c_rhs = sub.expr sub c_rhs;
    c_cont
  }

let value_binding sub x =
  let vb_pat = sub.pat sub x.vb_pat in
  let vb_expr = sub.expr sub x.vb_expr in
  {x with vb_pat; vb_expr}

let env _sub x = x

let default =
  {
    case;
    cases;
    class_declaration;
    class_description;
    class_expr;
    class_field;
    class_signature;
    class_structure;
    class_type;
    class_type_declaration;
    class_type_field;
    env;
    expr;
    extension_constructor;
    module_binding;
    module_coercion;
    module_declaration;
    module_expr;
    module_type;
    module_type_declaration;
    package_type;
    pat;
    row_field;
    object_field;
    signature;
    signature_item;
    structure;
    structure_item;
    typ;
    type_declaration;
    type_declarations;
    type_extension;
    type_exception;
    type_kind;
    value_binding;
    value_bindings;
    value_description;
    with_constraint;
  }<|MERGE_RESOLUTION|>--- conflicted
+++ resolved
@@ -248,19 +248,11 @@
           sub.expr sub exp,
           List.map (tuple2 id (opt (sub.expr sub))) list
         )
-<<<<<<< HEAD
-    | Texp_match (exp, cases, exn_cases, eff_cases, p) ->
+    | Texp_match (exp, cases, eff_cases, p) ->
         Texp_match (
           sub.expr sub exp,
           sub.cases sub cases,
-          sub.cases sub exn_cases,
           sub.cases sub eff_cases,
-=======
-    | Texp_match (exp, cases, p) ->
-        Texp_match (
-          sub.expr sub exp,
-          sub.cases sub cases,
->>>>>>> 1435a6a6
           p
         )
     | Texp_try (exp, exn_cases, eff_cases) ->
