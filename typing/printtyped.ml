--- conflicted
+++ resolved
@@ -677,16 +677,12 @@
   | Tsig_typext e ->
       line i ppf "Tsig_typext\n";
       type_extension i ppf e;
-  | Tsig_exception ext ->
-      line i ppf "Tsig_exception\n";
-<<<<<<< HEAD
-      extension_constructor i ppf ext
   | Tsig_effect ext ->
       line i ppf "Psig_effect\n";
       extension_constructor i ppf ext
-=======
+  | Tsig_exception ext ->
+      line i ppf "Tsig_exception\n";
       type_exception i ppf ext
->>>>>>> e37b5c07
   | Tsig_module md ->
       line i ppf "Tsig_module \"%a\"\n" fmt_ident md.md_id;
       attributes i ppf md.md_attributes;
@@ -790,16 +786,12 @@
   | Tstr_typext te ->
       line i ppf "Tstr_typext\n";
       type_extension i ppf te
-  | Tstr_exception ext ->
-      line i ppf "Tstr_exception\n";
-<<<<<<< HEAD
-      extension_constructor i ppf ext;
   | Tstr_effect ext ->
       line i ppf "Pstr_effect\n";
       extension_constructor i ppf ext;
-=======
+  | Tstr_exception ext ->
+      line i ppf "Tstr_exception\n";
       type_exception i ppf ext;
->>>>>>> e37b5c07
   | Tstr_module x ->
       line i ppf "Tstr_module\n";
       module_binding i ppf x
