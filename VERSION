<<<<<<< HEAD
4.12.0+domains
=======
4.13.0+dev0-2020-10-19
>>>>>>> 0cb298f5

# The version string is the first line of this file.
# It must be in the format described in stdlib/sys.mli<|MERGE_RESOLUTION|>--- conflicted
+++ resolved
@@ -1,8 +1,4 @@
-<<<<<<< HEAD
-4.12.0+domains
-=======
-4.13.0+dev0-2020-10-19
->>>>>>> 0cb298f5
+4.13.0+domains+dev
 
 # The version string is the first line of this file.
 # It must be in the format described in stdlib/sys.mli