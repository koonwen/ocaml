#**************************************************************************
#*                                                                        *
#*                                 OCaml                                  *
#*                                                                        *
#*                 Damien Doligez, projet Gallium, INRIA                  *
#*                                                                        *
#*   Copyright 2015 Institut National de Recherche en Informatique et     *
#*     en Automatique.                                                    *
#*                                                                        *
#*   All rights reserved.  This file is distributed under the terms of    *
#*   the GNU Lesser General Public License version 2.1, with the          *
#*   special exception on linking described in the file LICENSE.          *
#*                                                                        *
#**************************************************************************

# Default behaviour, for if core.autocrlf isn't set
* text=auto

# Don't believe there's a way to wrap lines in .gitattributes
.gitattributes ocaml-typo=long-line

# Binary files
/boot/ocamlc binary
/boot/ocamllex binary
/boot/ocamldep binary
*.gif binary
*.png binary
*.tfm binary

# Tell GitHub not to show diffs for autogenerated files
*.depend linguist-generated

# 'union' merge driver just unions textual content in case of conflict
#   http://krlmlr.github.io/using-gitattributes-to-avoid-merge-conflicts/
/.mailmap                merge=union


# We tried using 'union' for Changes and it did not work:
# instead of creating Changes conflict it would silently duplicate
# the lines involved in the conflict, which is arguably worse
#/Changes                 merge=union

# No header for text files (would be too obtrusive).
*.md                     ocaml-typo=missing-header
README*                  ocaml-typo=missing-header
*.adoc                   ocaml-typo=missing-header,long-line,unused-prop

/.mailmap                ocaml-typo=long-line,missing-header,non-ascii
/.merlin                 ocaml-typo=missing-header
/Changes                 ocaml-typo=utf8,missing-header
/INSTALL                 ocaml-typo=missing-header
/LICENSE                 ocaml-typo=long-line,very-long-line,missing-header
# tools/ci/appveyor/appveyor_build.cmd only has missing-header because
# dra27 too lazy to update check-typo to interpret Cmd-style comments!
/tools/ci/appveyor/appveyor_build.cmd      ocaml-typo=long-line,very-long-line,missing-header,non-ascii text eol=crlf
/tools/ci/appveyor/appveyor_build.sh       ocaml-typo=non-ascii


asmcomp/*/emit.mlp       ocaml-typo=tab,long-line,unused-prop
asmcomp/power/NOTES.md   ocaml-typo=missing-header

/config/gnu              ocaml-typo=prune

emacs/*.el               ocaml-typo=long-line,unused-prop
emacs/caml.el            ocaml-typo=long-line,unused-prop,missing-header
emacs/COPYING            ocaml-typo=tab,non-printing,missing-header
emacs/ocamltags.in       ocaml-typo=non-printing

/experimental            ocaml-typo=prune

/manual                  ocaml-typo=prune

ocamldoc/Changes.txt     ocaml-typo=missing-header
ocamldoc/ocamldoc.sty    ocaml-typo=missing-header
ocamldoc/odoc_index.html ocaml-typo=missing-header

otherlibs/win32unix/readlink.c    ocaml-typo=long-line
otherlibs/win32unix/stat.c        ocaml-typo=long-line
otherlibs/win32unix/symlink.c     ocaml-typo=long-line

runtime/i386.S            ocaml-typo=long-line

stdlib/hashbang     ocaml-typo=white-at-eol,missing-lf

testsuite/tests/**                                      ocaml-typo=missing-header
testsuite/tests/lib-bigarray-2/bigarrf.f                ocaml-typo=missing-header,tab
testsuite/tests/lib-unix/win-stat/fakeclock.c           ocaml-typo=
testsuite/tests/misc-unsafe/almabench.ml                ocaml-typo=missing-header,long-line
testsuite/tests/tool-toplevel/strings.ml                ocaml-typo=utf8,missing-header
testsuite/tests/typing-unboxed-types/test.ml.reference* ocaml-typo=white-at-eof,missing-header
testsuite/tests/win-unicode/*.ml                        ocaml-typo=utf8,missing-header
testsuite/tools/*.S                                     ocaml-typo=missing-header
testsuite/tools/*.asm                                   ocaml-typo=missing-header
testsuite/typing                                        ocaml-typo=missing-header

# Expect tests with overly long lines of expected output
testsuite/tests/parsing/docstrings.ml        ocaml-typo=long-line,very-long-line,missing-header
testsuite/tests/typing-objects/Exemples.ml   ocaml-typo=long-line,missing-header
testsuite/tests/typing-modules/firstclass.ml ocaml-typo=long-line,missing-header
testsuite/tests/typing-gadts/test.ml         ocaml-typo=long-line,missing-header
testsuite/tests/typing-gadts/pr7160.ml       ocaml-typo=long-line,missing-header

tools/magic         ocaml-typo=missing-header

yacc/*.[ch]   ocaml-typo=long-line,very-long-line,unused-prop

# Line-ending specifications, for Windows interoperability
*.sh text eol=lf
*.sh.in text eol=lf
*.awk text eol=lf

<<<<<<< HEAD
# Test suite command fragments
*.checker text eol=lf
*.precheck text eol=lf
=======
>>>>>>> 1435a6a6
# ocamltest hooks which are used in the testsuite
*.check-program-output text eol=lf
*.run text eol=lf

configure text eol=lf
config/auto-aux/hasgot text eol=lf
config/auto-aux/hasgot2 text eol=lf
config/auto-aux/runtest text eol=lf
config/auto-aux/searchpath text eol=lf
config/auto-aux/solaris-ld text eol=lf
config/auto-aux/tryassemble text eol=lf
config/auto-aux/trycompile text eol=lf
config/gnu/config.guess text eol=lf
config/gnu/config.sub text eol=lf
ocamldoc/remove_DEBUG text eol=lf
ocamltest/getocamloptdefaultflags text eol=lf
stdlib/Compflags text eol=lf
stdlib/sharpbang text eol=lf
tools/ci/inria/remove-sinh-primitive.patch text eol=lf ocaml-typo=white-at-eol,missing-header
tools/check-typo text eol=lf
tools/ci-build text eol=lf
tools/msvs-promote-path text eol=lf
tools/gdb-macros text eol=lf
tools/magic text eol=lf
tools/make-opcodes text eol=lf
tools/make-package-macosx text eol=lf
tools/ocaml-objcopy-macosx text eol=lf
tools/ocamlmktop.tpl text eol=lf
tools/ocamlsize text eol=lf
tools/pre-commit-githook text eol=lf

# These two are cat scripts, so may not actually require this
config/auto-aux/sharpbang text eol=lf
config/auto-aux/sharpbang2 text eol=lf

# Similarly, these are all Perl scripts, so may not actually require this
manual/tools/caml-tex text eol=lf
manual/tools/format-intf text eol=lf
manual/tools/htmlcut text eol=lf
manual/tools/htmltbl text eol=lf
manual/tools/htmlthread text eol=lf
manual/tools/texexpand text eol=lf

# Tests which include references spanning multiple lines fail with \r\n
# endings, so use \n endings only, even on Windows.
testsuite/tests/basic-more/morematch.ml text eol=lf
testsuite/tests/basic-more/robustmatch.ml text eol=lf
testsuite/tests/parsing/*.ml text eol=lf
testsuite/tests/docstrings/empty.ml text eol=lf
testsuite/tests/functors/functors.ml text eol=lf
testsuite/tests/translprim/module_coercion.ml text eol=lf
testsuite/tests/typing-objects-bugs/pr3968_bad.ml text eol=lf
testsuite/tests/typing-recmod/t12bad.ml text eol=lf
testsuite/tests/typing-safe-linking/b_bad.ml text eol=lf
testsuite/tests/warnings/w04.ml text eol=lf
testsuite/tests/warnings/w04_failure.ml text eol=lf
testsuite/tests/warnings/w32.ml text eol=lf

# These are forced to \n to allow the Cygwin testsuite to pass on a
# Windows-checkout
testsuite/tests/formatting/margins.ml text eol=lf
testsuite/tests/letrec-disallowed/disallowed.ml text eol=lf
testsuite/tests/letrec-disallowed/extension_constructor.ml text eol=lf
testsuite/tests/letrec-disallowed/float_block_allowed.ml text eol=lf
testsuite/tests/letrec-disallowed/float_block_disallowed.ml text eol=lf
testsuite/tests/letrec-disallowed/generic_arrays.ml text eol=lf
testsuite/tests/letrec-disallowed/lazy_.ml text eol=lf
testsuite/tests/letrec-disallowed/module_constraints.ml text eol=lf
testsuite/tests/letrec-disallowed/unboxed.ml text eol=lf
testsuite/tests/letrec-disallowed/pr7215.ml text eol=lf
testsuite/tests/letrec-disallowed/pr7231.ml text eol=lf
testsuite/tests/letrec-disallowed/pr7706.ml text eol=lf
testsuite/tests/lexing/uchar_esc.ml text eol=lf
testsuite/tests/match-exception-warnings/exhaustiveness_warnings.ml text eol=lf
testsuite/tests/tool-toplevel/pr7060.ml text eol=lf
testsuite/tests/typing-extension-constructor/test.ml text eol=lf
testsuite/tests/typing-extensions/extensions.ml text eol=lf
testsuite/tests/typing-extensions/open_types.ml text eol=lf
testsuite/tests/typing-objects/Exemples.ml text eol=lf
testsuite/tests/typing-objects/pr5619_bad.ml text eol=lf
testsuite/tests/typing-objects/pr6123_bad.ml text eol=lf
testsuite/tests/typing-objects/pr6907_bad.ml text eol=lf
testsuite/tests/typing-objects/Tests.ml text eol=lf
testsuite/tests/typing-pattern_open/pattern_open.ml text eol=lf
testsuite/tests/typing-private/private.ml text eol=lf
testsuite/tests/typing-recordarg/recordarg.ml text eol=lf
testsuite/tests/typing-short-paths/pr5918.ml text eol=lf
testsuite/tests/typing-sigsubst/sigsubst.ml text eol=lf
testsuite/tests/typing-typeparam/newtype.ml text eol=lf
testsuite/tests/typing-unboxed/test.ml text eol=lf
testsuite/tests/typing-unboxed-types/test.ml text eol=lf
testsuite/tests/typing-warnings/ambiguous_guarded_disjunction.ml text eol=lf
testsuite/tests/typing-warnings/application.ml text eol=lf
testsuite/tests/typing-warnings/coercions.ml text eol=lf
testsuite/tests/typing-warnings/exhaustiveness.ml text eol=lf
testsuite/tests/typing-warnings/pr6587.ml text eol=lf
testsuite/tests/typing-warnings/pr6872.ml text eol=lf
testsuite/tests/typing-warnings/pr7085.ml text eol=lf
testsuite/tests/typing-warnings/pr7115.ml text eol=lf
testsuite/tests/typing-warnings/pr7261.ml text eol=lf
testsuite/tests/typing-warnings/pr7297.ml text eol=lf
testsuite/tests/typing-warnings/pr7553.ml text eol=lf
testsuite/tests/typing-warnings/records.ml text eol=lf
testsuite/tests/typing-warnings/unused_types.ml text eol=lf<|MERGE_RESOLUTION|>--- conflicted
+++ resolved
@@ -109,12 +109,6 @@
 *.sh.in text eol=lf
 *.awk text eol=lf
 
-<<<<<<< HEAD
-# Test suite command fragments
-*.checker text eol=lf
-*.precheck text eol=lf
-=======
->>>>>>> 1435a6a6
 # ocamltest hooks which are used in the testsuite
 *.check-program-output text eol=lf
 *.run text eol=lf
