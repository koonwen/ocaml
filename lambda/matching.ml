--- conflicted
+++ resolved
@@ -1768,12 +1768,8 @@
       and ctx = Context.specialize head ctx in
       { pm =
           { cases = [];
-<<<<<<< HEAD
             args = (Lprim (Pfield(1, Pointer, Immutable), [ arg ], loc), Alias)
                    :: argl;
-=======
-            args = (Lprim (Pfield 1, [ arg ], loc), Alias) :: argl;
->>>>>>> f2587c1f
             default = def
           };
         ctx;
@@ -2043,22 +2039,7 @@
       record_matching_line num_fields lbl_pat_list @ rem
   | _ -> assert false
 
-<<<<<<< HEAD
-let matcher_record num_fields p rem =
-  match p.pat_desc with
-  | Tpat_any
-  | Tpat_var _ ->
-      record_matching_line num_fields [] @ rem
-  | Tpat_record ([], _) when num_fields = 0 -> rem
-  | Tpat_record (((_, lbl, _) :: _ as lbl_pat_list), _)
-    when Array.length lbl.lbl_all = num_fields ->
-      record_matching_line num_fields lbl_pat_list @ rem
-  | _ -> raise NoMatch
-
-let make_record_matching env loc all_labels def = function
-=======
 let make_record_matching ~scopes head all_labels def = function
->>>>>>> f2587c1f
   | [] -> fatal_error "Matching.make_record_matching"
   | (arg, _mut) :: argl ->
       let loc = head_loc ~scopes head in
@@ -2067,7 +2048,7 @@
           argl
         else
           let lbl = all_labels.(pos) in
-          let ptr = Typeopt.maybe_pointer_type env lbl.lbl_arg in
+          let ptr = Typeopt.maybe_pointer_type (Pattern_head.env head) lbl.lbl_arg in
           let access =
             match lbl.lbl_repres with
             | Record_regular
@@ -2096,19 +2077,11 @@
       let def = Default_environment.specialize head def in
       { cases = []; args = make_args 0; default = def }
 
-<<<<<<< HEAD
-let divide_record ~scopes env all_labels p ctx pm =
-  let get_args = get_args_record (Array.length all_labels) in
-  divide_line (Context.specialize p)
-    (make_record_matching env (of_location ~scopes p.pat_loc) all_labels)
-    get_args p ctx pm
-=======
 let divide_record ~scopes all_labels head ctx pm =
   let get_args = get_args_record (Array.length all_labels) in
   divide_line (Context.specialize head)
     (make_record_matching ~scopes head all_labels)
     get_args head ctx pm
->>>>>>> f2587c1f
 
 (* Matching against an array pattern *)
 
@@ -3291,11 +3264,7 @@
       | Record [] -> assert false
       | Record (lbl :: _) ->
           compile_no_test ~scopes
-<<<<<<< HEAD
-            (divide_record ~scopes (Pattern_head.env ph) lbl.lbl_all pomega)
-=======
             (divide_record ~scopes lbl.lbl_all ph)
->>>>>>> f2587c1f
             Context.combine repr partial ctx pm
       | Constant cst ->
           compile_test
