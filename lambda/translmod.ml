(**************************************************************************)
(*                                                                        *)
(*                                 OCaml                                  *)
(*                                                                        *)
(*             Xavier Leroy, projet Cristal, INRIA Rocquencourt           *)
(*                                                                        *)
(*   Copyright 1996 Institut National de Recherche en Informatique et     *)
(*     en Automatique.                                                    *)
(*                                                                        *)
(*   All rights reserved.  This file is distributed under the terms of    *)
(*   the GNU Lesser General Public License version 2.1, with the          *)
(*   special exception on linking described in the file LICENSE.          *)
(*                                                                        *)
(**************************************************************************)

(* Translation from typed abstract syntax to lambda terms,
   for the module language *)

open Misc
open Asttypes
open Path
open Types
open Typedtree
open Lambda
open Translobj
open Translcore
open Translclass
open Debuginfo.Scoped_location

type unsafe_component =
  | Unsafe_module_binding
  | Unsafe_functor
  | Unsafe_non_function
  | Unsafe_typext

type unsafe_info =
  | Unsafe of { reason:unsafe_component; loc:Location.t; subid:Ident.t }
  | Unnamed
type error =
  Circular_dependency of (Ident.t * unsafe_info) list
| Conflicting_inline_attributes

exception Error of Location.t * error

let cons_opt x_opt xs =
  match x_opt with
  | None -> xs
  | Some x -> x :: xs

(* Keep track of the root path (from the root of the namespace to the
   currently compiled module expression).  Useful for naming extensions. *)

let global_path glob = Some(Pident glob)
let functor_path path param =
  match path with
    None -> None
  | Some p -> Some(Papply(p, Pident param))
let field_path path field =
  match path with
    None -> None
  | Some p -> Some(Pdot(p, Ident.name field))

(* Compile type extensions *)

let transl_type_extension ~scopes env rootpath tyext body =
  List.fold_right
    (fun ext body ->
      let lam =
        transl_extension_constructor ~scopes env
          (field_path rootpath ext.ext_id) ext
      in
      Llet(Strict, Pgenval, ext.ext_id, lam, body))
    tyext.tyext_constructors
    body

(* Compile a coercion *)

let rec apply_coercion loc strict restr arg =
  match restr with
    Tcoerce_none ->
      arg
  | Tcoerce_structure(pos_cc_list, id_pos_list) ->
      name_lambda strict arg (fun id ->
        let get_field pos =
          if pos < 0 then lambda_unit
          else Lprim(Pfield (pos, Pointer, Mutable), [Lvar id], loc)
        in
        let lam =
          Lprim(Pmakeblock(0, Immutable, None),
                List.map (apply_coercion_field loc get_field) pos_cc_list,
                loc)
        in
        wrap_id_pos_list loc id_pos_list get_field lam)
  | Tcoerce_functor(cc_arg, cc_res) ->
      let param = Ident.create_local "funarg" in
      let carg = apply_coercion loc Alias cc_arg (Lvar param) in
      apply_coercion_result loc strict arg [param, Pgenval] [carg] cc_res
  | Tcoerce_primitive { pc_loc = _; pc_desc; pc_env; pc_type; } ->
      Translprim.transl_primitive loc pc_desc pc_env pc_type None
  | Tcoerce_alias (env, path, cc) ->
      let lam = transl_module_path loc env path in
      name_lambda strict arg
        (fun _ -> apply_coercion loc Alias cc lam)

and apply_coercion_field loc get_field (pos, cc) =
  apply_coercion loc Alias cc (get_field pos)

and apply_coercion_result loc strict funct params args cc_res =
  match cc_res with
  | Tcoerce_functor(cc_arg, cc_res) ->
    let param = Ident.create_local "funarg" in
    let arg = apply_coercion loc Alias cc_arg (Lvar param) in
    apply_coercion_result loc strict funct
      ((param, Pgenval) :: params) (arg :: args) cc_res
  | _ ->
      name_lambda strict funct
        (fun id ->
           Lfunction
             {
               kind = Curried;
               params = List.rev params;
               return = Pgenval;
               attr = { default_function_attribute with
                        is_a_functor = true;
                        stub = true; };
               loc = loc;
               body = apply_coercion
                   loc Strict cc_res
                   (Lapply{ap_should_be_tailcall=false;
                           ap_loc=loc;
                           ap_func=Lvar id;
                           ap_args=List.rev args;
                           ap_inlined=Default_inline;
                           ap_specialised=Default_specialise})})

and wrap_id_pos_list loc id_pos_list get_field lam =
  let fv = free_variables lam in
  (*Format.eprintf "%a@." Printlambda.lambda lam;
  Ident.Set.iter (fun id -> Format.eprintf "%a " Ident.print id) fv;
  Format.eprintf "@.";*)
  let (lam,s) =
    List.fold_left (fun (lam, s) (id',pos,c) ->
      if Ident.Set.mem id' fv then
        let id'' = Ident.create_local (Ident.name id') in
        (Llet(Alias, Pgenval, id'',
             apply_coercion loc Alias c (get_field pos),lam),
         Ident.Map.add id' id'' s)
      else (lam, s))
      (lam, Ident.Map.empty) id_pos_list
  in
  if s == Ident.Map.empty then lam else Lambda.rename s lam


(* Compose two coercions
   apply_coercion c1 (apply_coercion c2 e) behaves like
   apply_coercion (compose_coercions c1 c2) e. *)

let rec compose_coercions c1 c2 =
  match (c1, c2) with
    (Tcoerce_none, c2) -> c2
  | (c1, Tcoerce_none) -> c1
  | (Tcoerce_structure (pc1, ids1), Tcoerce_structure (pc2, ids2)) ->
      let v2 = Array.of_list pc2 in
      let ids1 =
        List.map (fun (id,pos1,c1) ->
          let (pos2,c2) = v2.(pos1) in (id, pos2, compose_coercions c1 c2))
          ids1
      in
      Tcoerce_structure
        (List.map
           (fun pc ->
              match pc with
              | _, (Tcoerce_primitive _ | Tcoerce_alias _) ->
                (* These cases do not take an argument (the position is -1),
                   so they do not need adjusting. *)
                pc
              | (p1, c1) ->
                let (p2, c2) = v2.(p1) in
                (p2, compose_coercions c1 c2))
          pc1,
         ids1 @ ids2)
  | (Tcoerce_functor(arg1, res1), Tcoerce_functor(arg2, res2)) ->
      Tcoerce_functor(compose_coercions arg2 arg1,
                      compose_coercions res1 res2)
  | (c1, Tcoerce_alias (env, path, c2)) ->
      Tcoerce_alias (env, path, compose_coercions c1 c2)
  | (_, _) ->
      fatal_error "Translmod.compose_coercions"

(*
let apply_coercion a b c =
  Format.eprintf "@[<2>apply_coercion@ %a@]@." Includemod.print_coercion b;
  apply_coercion a b c

let compose_coercions c1 c2 =
  let c3 = compose_coercions c1 c2 in
  let open Includemod in
  Format.eprintf "@[<2>compose_coercions@ (%a)@ (%a) =@ %a@]@."
    print_coercion c1 print_coercion c2 print_coercion c3;
  c3
*)

(* Record the primitive declarations occurring in the module compiled *)

let primitive_declarations = ref ([] : Primitive.description list)
let record_primitive = function
  | {val_kind=Val_prim p;val_loc} ->
      Translprim.check_primitive_arity val_loc p;
      primitive_declarations := p :: !primitive_declarations
  | _ -> ()

(* Utilities for compiling "module rec" definitions *)

let mod_prim = Lambda.transl_prim "CamlinternalMod"

let undefined_location loc =
  let (fname, line, char) = Location.get_pos_info loc.Location.loc_start in
  Lconst(Const_block(0,
                     [Const_base(Const_string (fname, loc, None));
                      Const_base(Const_int line);
                      Const_base(Const_int char)]))

exception Initialization_failure of unsafe_info

let init_shape id modl =
  let rec init_shape_mod subid loc env mty =
    match Mtype.scrape env mty with
      Mty_ident _
    | Mty_alias _ ->
        raise (Initialization_failure
                (Unsafe {reason=Unsafe_module_binding;loc;subid}))
    | Mty_signature sg ->
        Const_block(0, [Const_block(0, init_shape_struct env sg)])
    | Mty_functor _ ->
        (* can we do better? *)
        raise (Initialization_failure
                (Unsafe {reason=Unsafe_functor;loc;subid}))
  and init_shape_struct env sg =
    match sg with
      [] -> []
    | Sig_value(subid, {val_kind=Val_reg; val_type=ty; val_loc=loc},_) :: rem ->
        let init_v =
          match Ctype.expand_head env ty with
            {desc = Tarrow(_,_,_,_)} ->
              Const_pointer 0 (* camlinternalMod.Function *)
          | {desc = Tconstr(p, _, _)} when Path.same p Predef.path_lazy_t ->
              Const_pointer 1 (* camlinternalMod.Lazy *)
          | _ ->
              let not_a_function =
                Unsafe {reason=Unsafe_non_function; loc; subid }
              in
              raise (Initialization_failure not_a_function) in
        init_v :: init_shape_struct env rem
    | Sig_value(_, {val_kind=Val_prim _}, _) :: rem ->
        init_shape_struct env rem
    | Sig_value _ :: _rem ->
        assert false
    | Sig_type(id, tdecl, _, _) :: rem ->
        init_shape_struct (Env.add_type ~check:false id tdecl env) rem
    | Sig_typext (subid, {ext_loc=loc},_,_) :: _ ->
        raise (Initialization_failure (Unsafe {reason=Unsafe_typext;loc;subid}))
    | Sig_module(id, Mp_present, md, _, _) :: rem ->
        init_shape_mod id md.md_loc env md.md_type ::
        init_shape_struct (Env.add_module_declaration ~check:false
                             id Mp_present md env) rem
    | Sig_module(id, Mp_absent, md, _, _) :: rem ->
        init_shape_struct
          (Env.add_module_declaration ~check:false
                             id Mp_absent md env) rem
    | Sig_modtype(id, minfo, _) :: rem ->
        init_shape_struct (Env.add_modtype id minfo env) rem
    | Sig_class _ :: rem ->
        Const_pointer 2 (* camlinternalMod.Class *)
        :: init_shape_struct env rem
    | Sig_class_type _ :: rem ->
        init_shape_struct env rem
  in
  try
    Ok(undefined_location modl.mod_loc,
       Lconst(init_shape_mod id modl.mod_loc modl.mod_env modl.mod_type))
  with Initialization_failure reason -> Result.Error(reason)

(* Reorder bindings to honor dependencies.  *)

type binding_status =
  | Undefined
  | Inprogress of int option (** parent node *)
  | Defined

type id_or_ignore_loc =
  | Id of Ident.t
  | Ignore_loc of Lambda.scoped_location

let extract_unsafe_cycle id status init cycle_start =
  let info i = match init.(i) with
    | Result.Error r ->
        begin match id.(i) with
        | Id id -> id, r
        | Ignore_loc _ ->
            assert false (* Can't refer to something without a name. *)
        end
    | Ok _ -> assert false in
  let rec collect stop l i = match status.(i) with
    | Inprogress None | Undefined | Defined -> assert false
    | Inprogress Some i when i = stop -> info i :: l
    | Inprogress Some i -> collect stop (info i::l) i in
  collect cycle_start [] cycle_start

let reorder_rec_bindings bindings =
  let id = Array.of_list (List.map (fun (id,_,_,_) -> id) bindings)
  and loc = Array.of_list (List.map (fun (_,loc,_,_) -> loc) bindings)
  and init = Array.of_list (List.map (fun (_,_,init,_) -> init) bindings)
  and rhs = Array.of_list (List.map (fun (_,_,_,rhs) -> rhs) bindings) in
  let fv = Array.map Lambda.free_variables rhs in
  let num_bindings = Array.length id in
  let status = Array.make num_bindings Undefined in
  let res = ref [] in
  let is_unsafe i = match init.(i) with
    | Ok _ -> false
    | Result.Error _ -> true in
  let init_res i = match init.(i) with
    | Result.Error _ -> None
    | Ok(a,b) -> Some(a,b) in
  let rec emit_binding parent i =
    match status.(i) with
      Defined -> ()
    | Inprogress _ ->
        status.(i) <- Inprogress parent;
        let cycle = extract_unsafe_cycle id status init i in
        raise(Error(loc.(i), Circular_dependency cycle))
    | Undefined ->
        if is_unsafe i then begin
          status.(i) <- Inprogress parent;
          for j = 0 to num_bindings - 1 do
            match id.(j) with
            | Id id when Ident.Set.mem id fv.(i) -> emit_binding (Some i) j
            | _ -> ()
          done
        end;
        res := (id.(i), init_res i, rhs.(i)) :: !res;
        status.(i) <- Defined in
  for i = 0 to num_bindings - 1 do
    match status.(i) with
      Undefined -> emit_binding None i
    | Inprogress _ -> assert false
    | Defined -> ()
  done;
  List.rev !res

(* Generate lambda-code for a reordered list of bindings *)

let eval_rec_bindings bindings cont =
  let rec bind_inits = function
    [] ->
      bind_strict bindings
  | (Ignore_loc _, _, _) :: rem
  | (_, None, _) :: rem ->
      bind_inits rem
  | (Id id, Some(loc, shape), _rhs) :: rem ->
      Llet(Strict, Pgenval, id,
           Lapply{ap_should_be_tailcall=false;
                  ap_loc=Loc_unknown;
                  ap_func=mod_prim "init_mod";
                  ap_args=[loc; shape];
                  ap_inlined=Default_inline;
                  ap_specialised=Default_specialise},
           bind_inits rem)
  and bind_strict = function
    [] ->
      patch_forwards bindings
  | (Ignore_loc loc, None, rhs) :: rem ->
      Lsequence(Lprim(Pignore, [rhs], loc), bind_strict rem)
  | (Id id, None, rhs) :: rem ->
      Llet(Strict, Pgenval, id, rhs, bind_strict rem)
  | (_id, Some _, _rhs) :: rem ->
      bind_strict rem
  and patch_forwards = function
    [] ->
      cont
  | (Ignore_loc _, _, _rhs) :: rem
  | (_, None, _rhs) :: rem ->
      patch_forwards rem
  | (Id id, Some(_loc, shape), rhs) :: rem ->
      Lsequence(Lapply{ap_should_be_tailcall=false;
                       ap_loc=Loc_unknown;
                       ap_func=mod_prim "update_mod";
                       ap_args=[shape; Lvar id; rhs];
                       ap_inlined=Default_inline;
                       ap_specialised=Default_specialise},
                patch_forwards rem)
  in
    bind_inits bindings

let compile_recmodule ~scopes compile_rhs bindings cont =
  eval_rec_bindings
    (reorder_rec_bindings
       (List.map
          (fun {mb_id=id; mb_name; mb_expr=modl; mb_loc=loc; _} ->
             let id_or_ignore_loc, shape =
               match id with
               | None ->
                 let loc = of_location ~scopes mb_name.loc in
                 Ignore_loc loc, Result.Error Unnamed
               | Some id -> Id id, init_shape id modl
             in
             (id_or_ignore_loc, modl.mod_loc, shape, compile_rhs id modl loc))
          bindings))
    cont

(* Code to translate class entries in a structure *)

let transl_class_bindings ~scopes cl_list =
  let ids = List.map (fun (ci, _) -> ci.ci_id_class) cl_list in
  (ids,
   List.map
     (fun ({ci_id_class=id; ci_expr=cl; ci_virt=vf}, meths) ->
       (id, transl_class ~scopes ids id meths cl vf))
     cl_list)

(* Compile one or more functors, merging curried functors to produce
   multi-argument functors.  Any [@inline] attribute on a functor that is
   merged must be consistent with any other [@inline] attribute(s) on the
   functor(s) being merged with.  Such an attribute will be placed on the
   resulting merged functor. *)

let merge_inline_attributes attr1 attr2 loc =
  match Lambda.merge_inline_attributes attr1 attr2 with
  | Some attr -> attr
  | None -> raise (Error (to_location loc, Conflicting_inline_attributes))

let merge_functors ~scopes mexp coercion root_path =
  let rec merge ~scopes mexp coercion path acc inline_attribute =
    let finished = acc, mexp, path, coercion, inline_attribute in
    match mexp.mod_desc with
    | Tmod_functor (param, body) ->
      let inline_attribute' =
        Translattribute.get_inline_attribute mexp.mod_attributes
      in
      let arg_coercion, res_coercion =
        match coercion with
        | Tcoerce_none -> Tcoerce_none, Tcoerce_none
        | Tcoerce_functor (arg_coercion, res_coercion) ->
          arg_coercion, res_coercion
        | _ -> fatal_error "Translmod.merge_functors: bad coercion"
      in
      let loc = of_location ~scopes mexp.mod_loc in
      let path, param =
        match param with
        | Unit -> None, Ident.create_local "*"
        | Named (None, _, _) ->
          let id = Ident.create_local "_" in
          functor_path path id, id
        | Named (Some id, _, _) -> functor_path path id, id
      in
      let inline_attribute =
        merge_inline_attributes inline_attribute inline_attribute' loc
      in
      merge ~scopes body res_coercion path ((param, loc, arg_coercion) :: acc)
        inline_attribute
    | _ -> finished
  in
  merge ~scopes mexp coercion root_path [] Default_inline

let rec compile_functor ~scopes mexp coercion root_path loc =
  let functor_params_rev, body, body_path, res_coercion, inline_attribute =
    merge_functors ~scopes mexp coercion root_path
  in
  assert (List.length functor_params_rev >= 1);  (* cf. [transl_module] *)
  let params, body =
    List.fold_left (fun (params, body) (param, loc, arg_coercion) ->
        let param' = Ident.rename param in
        let arg = apply_coercion loc Alias arg_coercion (Lvar param') in
        let params = (param', Pgenval) :: params in
        let body = Llet (Alias, Pgenval, param, arg, body) in
        params, body)
      ([], transl_module ~scopes res_coercion body_path body)
      functor_params_rev
  in
  Lfunction {
    kind = Curried;
    params;
    return = Pgenval;
    attr = {
      inline = inline_attribute;
      specialise = Default_specialise;
      local = Default_local;
      is_a_functor = true;
      stub = false;
    };
    loc;
    body;
  }

(* Compile a module expression *)

and transl_module ~scopes cc rootpath mexp =
  List.iter (Translattribute.check_attribute_on_module mexp)
    mexp.mod_attributes;
  let loc = of_location ~scopes mexp.mod_loc in
  match mexp.mod_desc with
  | Tmod_ident (path,_) ->
      apply_coercion loc Strict cc
        (transl_module_path loc mexp.mod_env path)
  | Tmod_structure str ->
      fst (transl_struct ~scopes loc [] cc rootpath str)
  | Tmod_functor _ ->
      oo_wrap mexp.mod_env true (fun () ->
        compile_functor ~scopes mexp cc rootpath loc) ()
  | Tmod_apply(funct, arg, ccarg) ->
      let inlined_attribute, funct =
        Translattribute.get_and_remove_inlined_attribute_on_module funct
      in
      oo_wrap mexp.mod_env true
        (apply_coercion loc Strict cc)
        (Lapply{ap_should_be_tailcall=false;
                ap_loc=loc;
                ap_func=transl_module ~scopes Tcoerce_none None funct;
                ap_args=[transl_module ~scopes ccarg None arg];
                ap_inlined=inlined_attribute;
                ap_specialised=Default_specialise})
  | Tmod_constraint(arg, _, _, ccarg) ->
      transl_module ~scopes (compose_coercions cc ccarg) rootpath arg
  | Tmod_unpack(arg, _) ->
      apply_coercion loc Strict cc (Translcore.transl_exp ~scopes arg)

and transl_struct ~scopes loc fields cc rootpath {str_final_env; str_items; _} =
  transl_structure ~scopes loc fields cc rootpath str_final_env str_items

(* The function  transl_structure is called by  the bytecode compiler.
   Some effort is made to compile in top to bottom order, in order to display
   warning by increasing locations. *)
and transl_structure ~scopes loc fields cc rootpath final_env = function
    [] ->
      let body, size =
        match cc with
          Tcoerce_none ->
            Lprim(Pmakeblock(0, Immutable, None),
                  List.map (fun id -> Lvar id) (List.rev fields), loc),
              List.length fields
        | Tcoerce_structure(pos_cc_list, id_pos_list) ->
                (* Do not ignore id_pos_list ! *)
            (*Format.eprintf "%a@.@[" Includemod.print_coercion cc;
            List.iter (fun l -> Format.eprintf "%a@ " Ident.print l)
              fields;
            Format.eprintf "@]@.";*)
            let v = Array.of_list (List.rev fields) in
            let get_field pos =
              if pos < 0 then lambda_unit
              else Lvar v.(pos)
            in
            let ids = List.fold_right Ident.Set.add fields Ident.Set.empty in
            let lam =
              Lprim(Pmakeblock(0, Immutable, None),
                  List.map
                    (fun (pos, cc) ->
                      match cc with
                        Tcoerce_primitive p ->
                          Translprim.transl_primitive
                            (of_location ~scopes p.pc_loc)
                            p.pc_desc p.pc_env p.pc_type None
                      | _ -> apply_coercion loc Strict cc (get_field pos))
                    pos_cc_list, loc)
            and id_pos_list =
              List.filter (fun (id,_,_) -> not (Ident.Set.mem id ids))
                id_pos_list
            in
            wrap_id_pos_list loc id_pos_list get_field lam,
              List.length pos_cc_list
        | _ ->
            fatal_error "Translmod.transl_structure"
      in
      (* This debugging event provides information regarding the structure
         items. It is ignored by the OCaml debugger but is used by
         Js_of_ocaml to preserve variable names. *)
      (if !Clflags.debug && not !Clflags.native_code then
         Levent(body,
                {lev_loc = loc;
                 lev_kind = Lev_pseudo;
                 lev_repr = None;
                 lev_env = final_env})
       else
         body),
      size
  | item :: rem ->
      match item.str_desc with
      | Tstr_eval (expr, _) ->
          let body, size =
            transl_structure ~scopes loc fields cc rootpath final_env rem
          in
          Lsequence(transl_exp ~scopes expr, body), size
      | Tstr_value(rec_flag, pat_expr_list) ->
          (* Translate bindings first *)
          let mk_lam_let =
            transl_let ~scopes ~in_structure:true rec_flag pat_expr_list in
          let ext_fields =
            List.rev_append (let_bound_idents pat_expr_list) fields in
          (* Then, translate remainder of struct *)
          let body, size =
            transl_structure ~scopes loc ext_fields cc rootpath final_env rem
          in
          mk_lam_let body, size
      | Tstr_primitive descr ->
          record_primitive descr.val_val;
          transl_structure ~scopes loc fields cc rootpath final_env rem
      | Tstr_type _ ->
          transl_structure ~scopes loc fields cc rootpath final_env rem
      | Tstr_typext(tyext) ->
          let ids = List.map (fun ext -> ext.ext_id) tyext.tyext_constructors in
          let body, size =
            transl_structure ~scopes loc (List.rev_append ids fields)
              cc rootpath final_env rem
          in
          transl_type_extension ~scopes item.str_env rootpath tyext body, size
      | Tstr_exception ext ->
          let id = ext.tyexn_constructor.ext_id in
          let path = field_path rootpath id in
          let body, size =
            transl_structure ~scopes loc (id::fields) cc rootpath final_env rem
          in
          Llet(Strict, Pgenval, id,
               transl_extension_constructor ~scopes
                                            item.str_env
                                            path
                                            ext.tyexn_constructor, body),
          size
      | Tstr_effect ext ->
          let id = ext.ext_id in
          let path = field_path rootpath id in
          let body, size =
            transl_structure loc (id :: fields) cc rootpath final_env rem
          in
          Llet(Strict, Pgenval, id,
                transl_extension_constructor item.str_env path ext, body),
          size
      | Tstr_module ({mb_presence=Mp_present} as mb) ->
          let id = mb.mb_id in
          (* Translate module first *)
          let subscopes = match id with
            | None -> scopes
            | Some id -> enter_module_definition ~scopes id in
          let module_body =
            transl_module ~scopes:subscopes Tcoerce_none
              (Option.bind id (field_path rootpath)) mb.mb_expr
          in
          let module_body =
            Translattribute.add_inline_attribute module_body mb.mb_loc
                                                 mb.mb_attributes
          in
          (* Translate remainder second *)
          let body, size =
            transl_structure ~scopes loc (cons_opt id fields)
              cc rootpath final_env rem
          in
          begin match id with
          | None ->
              Lsequence (Lprim(Pignore, [module_body],
                               of_location ~scopes mb.mb_name.loc), body),
              size
          | Some id ->
              let module_body =
                Levent (module_body, {
                  lev_loc = of_location ~scopes mb.mb_loc;
                  lev_kind = Lev_module_definition id;
                  lev_repr = None;
                  lev_env = Env.empty;
                })
              in
              Llet(pure_module mb.mb_expr, Pgenval, id, module_body, body), size
          end
      | Tstr_module {mb_presence=Mp_absent} ->
          transl_structure ~scopes loc fields cc rootpath final_env rem
      | Tstr_recmodule bindings ->
          let ext_fields =
            List.rev_append (List.filter_map (fun mb -> mb.mb_id) bindings)
              fields
          in
          let body, size =
            transl_structure ~scopes loc ext_fields cc rootpath final_env rem
          in
          let lam =
            compile_recmodule ~scopes (fun id modl loc ->
              match id with
              | None -> transl_module ~scopes Tcoerce_none None modl
              | Some id ->
                  let module_body =
                    transl_module
                      ~scopes:(enter_module_definition ~scopes id)
                      Tcoerce_none (field_path rootpath id) modl
                  in
                  Levent (module_body, {
                    lev_loc = of_location ~scopes loc;
                    lev_kind = Lev_module_definition id;
                    lev_repr = None;
                    lev_env = Env.empty;
                  })
            ) bindings body
          in
          lam, size
      | Tstr_class cl_list ->
          let (ids, class_bindings) = transl_class_bindings ~scopes cl_list in
          let body, size =
            transl_structure ~scopes loc (List.rev_append ids fields)
              cc rootpath final_env rem
          in
          Lletrec(class_bindings, body), size
      | Tstr_include incl ->
          let ids = bound_value_identifiers incl.incl_type in
          let modl = incl.incl_mod in
          let mid = Ident.create_local "include" in
          let rec rebind_idents pos newfields = function
              [] ->
                transl_structure ~scopes loc newfields cc rootpath final_env rem
            | id :: ids ->
                let body, size =
                  rebind_idents (pos + 1) (id :: newfields) ids
                in
                Llet(Alias, Pgenval, id,
<<<<<<< HEAD
                     Lprim(Pfield (pos, Pointer, Mutable),
                        [Lvar mid], incl.incl_loc), body),
=======
                     Lprim(Pfield pos, [Lvar mid],
                           of_location ~scopes incl.incl_loc), body),
>>>>>>> 8f85e002
                size
          in
          let body, size = rebind_idents 0 fields ids in
          Llet(pure_module modl, Pgenval, mid,
               transl_module ~scopes Tcoerce_none None modl, body),
          size

      | Tstr_open od ->
          let pure = pure_module od.open_expr in
          (* this optimization shouldn't be needed because Simplif would
             actually remove the [Llet] when it's not used.
             But since [scan_used_globals] runs before Simplif, we need to do
             it. *)
          begin match od.open_bound_items with
          | [] when pure = Alias ->
              transl_structure ~scopes loc fields cc rootpath final_env rem
          | _ ->
              let ids = bound_value_identifiers od.open_bound_items in
              let mid = Ident.create_local "open" in
              let rec rebind_idents pos newfields = function
                  [] -> transl_structure
                          ~scopes loc newfields cc rootpath final_env rem
                | id :: ids ->
                  let body, size =
                    rebind_idents (pos + 1) (id :: newfields) ids
                  in
                  Llet(Alias, Pgenval, id,
<<<<<<< HEAD
                       Lprim(Pfield (pos, Pointer, Mutable), [Lvar mid], od.open_loc),
                       body),
=======
                      Lprim(Pfield pos, [Lvar mid],
                            of_location ~scopes od.open_loc), body),
>>>>>>> 8f85e002
                  size
              in
              let body, size = rebind_idents 0 fields ids in
              Llet(pure, Pgenval, mid,
                   transl_module ~scopes Tcoerce_none None od.open_expr, body),
              size
          end
      | Tstr_modtype _
      | Tstr_class_type _
      | Tstr_attribute _ ->
          transl_structure ~scopes loc fields cc rootpath final_env rem

(* Update forward declaration in Translcore *)
let _ =
  Translcore.transl_module := transl_module

(* Introduce dependencies on modules referenced only by "external". *)

let scan_used_globals lam =
  let globals = ref Ident.Set.empty in
  let rec scan lam =
    Lambda.iter_head_constructor scan lam;
    match lam with
      Lprim ((Pgetglobal id | Psetglobal id), _, _) ->
        globals := Ident.Set.add id !globals
    | _ -> ()
  in
  scan lam; !globals

let required_globals ~flambda body =
  let globals = scan_used_globals body in
  let add_global id req =
    if not flambda && Ident.Set.mem id globals then
      req
    else
      Ident.Set.add id req
  in
  let required =
    List.fold_left
      (fun acc path -> add_global (Path.head path) acc)
      (if flambda then globals else Ident.Set.empty)
      (Translprim.get_used_primitives ())
  in
  let required =
    List.fold_right add_global (Env.get_required_globals ()) required
  in
  Env.reset_required_globals ();
  Translprim.clear_used_primitives ();
  required

(* Compile an implementation *)

let transl_implementation_flambda module_name (str, cc) =
  reset_labels ();
  primitive_declarations := [];
  Translprim.clear_used_primitives ();
  let module_id = Ident.create_persistent module_name in
  let scopes = [Sc_module_definition module_name] in
  let body, size =
    Translobj.transl_label_init
      (fun () -> transl_struct ~scopes Loc_unknown [] cc
                   (global_path module_id) str)
  in
  { module_ident = module_id;
    main_module_block_size = size;
    required_globals = required_globals ~flambda:true body;
    code = body }

let transl_implementation module_name (str, cc) =
  let implementation =
    transl_implementation_flambda module_name (str, cc)
  in
  let code =
    Lprim (Psetglobal implementation.module_ident, [implementation.code],
           Loc_unknown)
  in
  { implementation with code }

(* Build the list of value identifiers defined by a toplevel structure
   (excluding primitive declarations). *)

let rec defined_idents = function
    [] -> []
  | item :: rem ->
    match item.str_desc with
    | Tstr_eval _ -> defined_idents rem
    | Tstr_value(_rec_flag, pat_expr_list) ->
      let_bound_idents pat_expr_list @ defined_idents rem
    | Tstr_primitive _ -> defined_idents rem
    | Tstr_type _ -> defined_idents rem
    | Tstr_typext tyext ->
      List.map (fun ext -> ext.ext_id) tyext.tyext_constructors
      @ defined_idents rem
    | Tstr_effect ext -> ext.ext_id :: defined_idents rem
    | Tstr_exception ext -> ext.tyexn_constructor.ext_id :: defined_idents rem
    | Tstr_module {mb_id = Some id; mb_presence=Mp_present} ->
      id :: defined_idents rem
    | Tstr_module ({mb_id = None}
                  |{mb_presence=Mp_absent}) -> defined_idents rem
    | Tstr_recmodule decls ->
      List.filter_map (fun mb -> mb.mb_id) decls @ defined_idents rem
    | Tstr_modtype _ -> defined_idents rem
    | Tstr_open od ->
      bound_value_identifiers od.open_bound_items @ defined_idents rem
    | Tstr_class cl_list ->
      List.map (fun (ci, _) -> ci.ci_id_class) cl_list @ defined_idents rem
    | Tstr_class_type _ -> defined_idents rem
    | Tstr_include incl ->
      bound_value_identifiers incl.incl_type @ defined_idents rem
    | Tstr_attribute _ -> defined_idents rem

(* second level idents (module M = struct ... let id = ... end),
   and all sub-levels idents *)
let rec more_idents = function
    [] -> []
  | item :: rem ->
    match item.str_desc with
    | Tstr_eval _ -> more_idents rem
    | Tstr_value _ -> more_idents rem
    | Tstr_primitive _ -> more_idents rem
    | Tstr_type _ -> more_idents rem
    | Tstr_typext _ -> more_idents rem
    | Tstr_exception _ -> more_idents rem
    | Tstr_effect _ -> more_idents rem
    | Tstr_recmodule _ -> more_idents rem
    | Tstr_modtype _ -> more_idents rem
    | Tstr_open od ->
        let rest = more_idents rem in
        begin match od.open_expr.mod_desc with
        | Tmod_structure str -> all_idents str.str_items @ rest
        | _ -> rest
        end
    | Tstr_class _ -> more_idents rem
    | Tstr_class_type _ -> more_idents rem
    | Tstr_include{incl_mod={mod_desc =
                             Tmod_constraint ({mod_desc = Tmod_structure str},
                                              _, _, _)}} ->
        all_idents str.str_items @ more_idents rem
    | Tstr_include _ -> more_idents rem
    | Tstr_module
        {mb_presence=Mp_present; mb_expr={mod_desc = Tmod_structure str}}
    | Tstr_module
        {mb_presence=Mp_present;
         mb_expr={mod_desc=
           Tmod_constraint ({mod_desc = Tmod_structure str}, _, _, _)}} ->
        all_idents str.str_items @ more_idents rem
    | Tstr_module _ -> more_idents rem
    | Tstr_attribute _ -> more_idents rem

and all_idents = function
    [] -> []
  | item :: rem ->
    match item.str_desc with
    | Tstr_eval _ -> all_idents rem
    | Tstr_value(_rec_flag, pat_expr_list) ->
      let_bound_idents pat_expr_list @ all_idents rem
    | Tstr_primitive _ -> all_idents rem
    | Tstr_type _ -> all_idents rem
    | Tstr_typext tyext ->
      List.map (fun ext -> ext.ext_id) tyext.tyext_constructors
      @ all_idents rem
    | Tstr_effect ext -> ext.ext_id :: all_idents rem
    | Tstr_exception ext -> ext.tyexn_constructor.ext_id :: all_idents rem
    | Tstr_recmodule decls ->
      List.filter_map (fun mb -> mb.mb_id) decls @ all_idents rem
    | Tstr_modtype _ -> all_idents rem
    | Tstr_open od ->
        let rest = all_idents rem in
        begin match od.open_expr.mod_desc with
        | Tmod_structure str ->
          bound_value_identifiers od.open_bound_items
          @ all_idents str.str_items
          @ rest
        | _ -> bound_value_identifiers od.open_bound_items @ rest
        end
    | Tstr_class cl_list ->
      List.map (fun (ci, _) -> ci.ci_id_class) cl_list @ all_idents rem
    | Tstr_class_type _ -> all_idents rem

    | Tstr_include{incl_type; incl_mod={mod_desc =
                             Tmod_constraint ({mod_desc = Tmod_structure str},
                                              _, _, _)}} ->
        bound_value_identifiers incl_type
        @ all_idents str.str_items
        @ all_idents rem
    | Tstr_include incl ->
      bound_value_identifiers incl.incl_type @ all_idents rem

    | Tstr_module
        { mb_id = Some id;
          mb_presence=Mp_present;
          mb_expr={mod_desc = Tmod_structure str} }
    | Tstr_module
        { mb_id = Some id;
          mb_presence = Mp_present;
          mb_expr =
            {mod_desc =
               Tmod_constraint ({mod_desc = Tmod_structure str}, _, _, _)}} ->
        id :: all_idents str.str_items @ all_idents rem
    | Tstr_module {mb_id = Some id;mb_presence=Mp_present} ->
        id :: all_idents rem
    | Tstr_module ({mb_id = None} | {mb_presence=Mp_absent}) -> all_idents rem
    | Tstr_attribute _ -> all_idents rem


(* A variant of transl_structure used to compile toplevel structure definitions
   for the native-code compiler. Store the defined values in the fields
   of the global as soon as they are defined, in order to reduce register
   pressure.  Also rewrites the defining expressions so that they
   refer to earlier fields of the structure through the fields of
   the global, not by their names.
   "map" is a table from defined idents to (pos in global block, coercion).
   "prim" is a list of (pos in global block, primitive declaration). *)

let transl_store_subst = ref Ident.Map.empty
  (** In the native toplevel, this reference is threaded through successive
      calls of transl_store_structure *)

let nat_toplevel_name id =
  try match Ident.Map.find id !transl_store_subst with
    | Lprim(Pfield (pos, _, _), [Lprim(Pgetglobal glob, [], _)], _) -> (glob,pos)
    | _ -> raise Not_found
  with Not_found ->
    fatal_error("Translmod.nat_toplevel_name: " ^ Ident.unique_name id)

let field_of_str loc str =
  let ids = Array.of_list (defined_idents str.str_items) in
  fun (pos, cc) ->
    match cc with
    | Tcoerce_primitive { pc_loc = _; pc_desc; pc_env; pc_type; } ->
        Translprim.transl_primitive loc pc_desc pc_env pc_type None
    | Tcoerce_alias (env, path, cc) ->
        let lam = transl_module_path loc env path in
        apply_coercion loc Alias cc lam
    | _ -> apply_coercion loc Strict cc (Lvar ids.(pos))


let transl_store_structure ~scopes glob map prims aliases str =
  let no_env_update _ _ env = env in
  let rec transl_store ~scopes rootpath subst cont = function
    [] ->
      transl_store_subst := subst;
      Lambda.subst no_env_update subst cont
    | item :: rem ->
        match item.str_desc with
        | Tstr_eval (expr, _attrs) ->
            Lsequence(Lambda.subst no_env_update subst
                        (transl_exp ~scopes expr),
                      transl_store ~scopes rootpath subst cont rem)
        | Tstr_value(rec_flag, pat_expr_list) ->
            let ids = let_bound_idents pat_expr_list in
            let lam =
              transl_let ~scopes ~in_structure:true rec_flag pat_expr_list
                (store_idents Loc_unknown ids)
            in
            Lsequence(Lambda.subst no_env_update subst lam,
                      transl_store ~scopes rootpath
                        (add_idents false ids subst) cont rem)
        | Tstr_primitive descr ->
            record_primitive descr.val_val;
            transl_store ~scopes rootpath subst cont rem
        | Tstr_type _ ->
            transl_store ~scopes rootpath subst cont rem
        | Tstr_typext(tyext) ->
            let ids =
              List.map (fun ext -> ext.ext_id) tyext.tyext_constructors
            in
            let lam =
              transl_type_extension ~scopes item.str_env rootpath tyext
                                    (store_idents Loc_unknown ids)
            in
            Lsequence(Lambda.subst no_env_update subst lam,
                      transl_store ~scopes rootpath
                        (add_idents false ids subst) cont rem)
        | Tstr_exception ext ->
            let id = ext.tyexn_constructor.ext_id in
            let path = field_path rootpath id in
            let loc = of_location ~scopes ext.tyexn_constructor.ext_loc in
            let lam =
              transl_extension_constructor ~scopes
                                           item.str_env
                                           path
                                           ext.tyexn_constructor
            in
            Lsequence(Llet(Strict, Pgenval, id,
                           Lambda.subst no_env_update subst lam,
                           store_ident loc id),
                      transl_store ~scopes rootpath
                        (add_ident false id subst) cont rem)
        | Tstr_effect ext ->
            let id = ext.ext_id in
            let path = field_path rootpath id in
            let lam = transl_extension_constructor item.str_env path ext in
            Lsequence(Llet(Strict, Pgenval, id,
                           Lambda.subst no_env_update subst lam,
                           store_ident ext.ext_loc id),
                      transl_store rootpath
                        (add_ident false id subst) cont rem)
        | Tstr_module
            {mb_id=None; mb_name; mb_presence=Mp_present; mb_expr=modl;
             mb_loc=loc; mb_attributes} ->
            let lam =
              Translattribute.add_inline_attribute
                (transl_module ~scopes Tcoerce_none None modl)
                loc mb_attributes
            in
            Lsequence(
              Lprim(Pignore,[Lambda.subst no_env_update subst lam],
                    of_location ~scopes mb_name.loc),
              transl_store ~scopes rootpath subst cont rem
            )
        | Tstr_module{mb_id=Some id;mb_loc=loc;mb_presence=Mp_present;
                      mb_expr={mod_desc = Tmod_structure str} as mexp;
                      mb_attributes} ->
            List.iter (Translattribute.check_attribute_on_module mexp)
              mb_attributes;
            let loc = of_location ~scopes loc in
            let lam =
              transl_store
                ~scopes:(enter_module_definition ~scopes id)
                (field_path rootpath id) subst
                lambda_unit str.str_items
            in
            (* Careful: see next case *)
            let subst = !transl_store_subst in
            Lsequence(lam,
                      Llet(Strict, Pgenval, id,
                           Lambda.subst no_env_update subst
                             (Lprim(Pmakeblock(0, Immutable, None),
                                    List.map (fun id -> Lvar id)
                                      (defined_idents str.str_items), loc)),
                           Lsequence(store_ident loc id,
                                     transl_store ~scopes rootpath
                                                  (add_ident true id subst)
                                                  cont rem)))
        | Tstr_module{
            mb_id=Some id;mb_loc=loc;mb_presence=Mp_present;
            mb_expr= {
              mod_desc = Tmod_constraint (
                  {mod_desc = Tmod_structure str} as mexp, _, _,
                  (Tcoerce_structure (map, _) as _cc))};
            mb_attributes
          } ->
            (*    Format.printf "coerc id %s: %a@." (Ident.unique_name id)
                                Includemod.print_coercion cc; *)
            List.iter (Translattribute.check_attribute_on_module mexp)
              mb_attributes;
            let loc = of_location ~scopes loc in
            let lam =
              transl_store
                ~scopes:(enter_module_definition ~scopes id)
                (field_path rootpath id) subst
                lambda_unit str.str_items
            in
            (* Careful: see next case *)
            let subst = !transl_store_subst in
            let field = field_of_str loc str in
            Lsequence(lam,
                      Llet(Strict, Pgenval, id,
                           Lambda.subst no_env_update subst
                             (Lprim(Pmakeblock(0, Immutable, None),
                                    List.map field map, loc)),
                           Lsequence(store_ident loc id,
                                     transl_store ~scopes rootpath
                                                  (add_ident true id subst)
                                                  cont rem)))
        | Tstr_module
            {mb_id=Some id; mb_presence=Mp_present; mb_expr=modl;
             mb_loc=loc; mb_attributes} ->
            let lam =
              Translattribute.add_inline_attribute
                (transl_module
                   ~scopes:(enter_module_definition ~scopes id)
                   Tcoerce_none (field_path rootpath id) modl)
                loc mb_attributes
            in
            (* Careful: the module value stored in the global may be different
               from the local module value, in case a coercion is applied.
               If so, keep using the local module value (id) in the remainder of
               the compilation unit (add_ident true returns subst unchanged).
               If not, we can use the value from the global
               (add_ident true adds id -> Pgetglobal... to subst). *)
            Llet(Strict, Pgenval, id, Lambda.subst no_env_update subst lam,
                 Lsequence(store_ident (of_location ~scopes loc) id,
                           transl_store ~scopes rootpath
                             (add_ident true id subst)
                             cont rem))
        | Tstr_module {mb_presence=Mp_absent} ->
            transl_store ~scopes rootpath subst cont rem
        | Tstr_recmodule bindings ->
            let ids = List.filter_map (fun mb -> mb.mb_id) bindings in
            compile_recmodule ~scopes
              (fun id modl _loc ->
                 Lambda.subst no_env_update subst
                   (match id with
                    | None ->
                      transl_module ~scopes Tcoerce_none None modl
                    | Some id ->
                      transl_module
                        ~scopes:(enter_module_definition ~scopes id)
                        Tcoerce_none (field_path rootpath id) modl))
              bindings
              (Lsequence(store_idents Loc_unknown ids,
                         transl_store ~scopes rootpath
                           (add_idents true ids subst) cont rem))
        | Tstr_class cl_list ->
            let (ids, class_bindings) = transl_class_bindings ~scopes cl_list in
            let lam =
              Lletrec(class_bindings, store_idents Loc_unknown ids)
            in
            Lsequence(Lambda.subst no_env_update subst lam,
                      transl_store ~scopes rootpath (add_idents false ids subst)
                        cont rem)

        | Tstr_include{
            incl_loc=loc;
            incl_mod= {
              mod_desc = Tmod_constraint (
                  ({mod_desc = Tmod_structure str} as mexp), _, _,
                  (Tcoerce_structure (map, _)))};
            incl_attributes;
            incl_type;
          } ->
            List.iter (Translattribute.check_attribute_on_module mexp)
              incl_attributes;
            (* Shouldn't we use mod_attributes instead of incl_attributes?
               Same question for the Tstr_module cases above, btw. *)
            let lam =
              transl_store ~scopes None subst lambda_unit str.str_items
                (* It is tempting to pass rootpath instead of None
                   in order to give a more precise name to exceptions
                   in the included structured, but this would introduce
                   a difference of behavior compared to bytecode. *)
            in
            let subst = !transl_store_subst in
            let field = field_of_str (of_location ~scopes loc) str in
            let ids0 = bound_value_identifiers incl_type in
            let rec loop ids args =
              match ids, args with
              | [], [] ->
                  transl_store ~scopes rootpath (add_idents true ids0 subst)
                    cont rem
              | id :: ids, arg :: args ->
                  Llet(Alias, Pgenval, id,
                       Lambda.subst no_env_update subst (field arg),
                       Lsequence(store_ident (of_location ~scopes loc) id,
                                 loop ids args))
              | _ -> assert false
            in
            Lsequence(lam, loop ids0 map)


        | Tstr_include incl ->
            let ids = bound_value_identifiers incl.incl_type in
            let modl = incl.incl_mod in
            let mid = Ident.create_local "include" in
            let loc = incl.incl_loc in
            let rec store_idents pos = function
              | [] -> transl_store
                        ~scopes rootpath (add_idents true ids subst) cont rem
              | id :: idl ->
<<<<<<< HEAD
                  Llet(Alias, Pgenval, id,
                       Lprim(Pfield (pos, Pointer, Mutable), [Lvar mid], loc),
                       Lsequence(store_ident loc id,
=======
                  Llet(Alias, Pgenval, id, Lprim(Pfield pos, [Lvar mid],
                                                 of_location ~scopes loc),
                       Lsequence(store_ident (of_location ~scopes loc) id,
>>>>>>> 8f85e002
                                 store_idents (pos + 1) idl))
            in
            Llet(Strict, Pgenval, mid,
                 Lambda.subst no_env_update subst
                   (transl_module ~scopes Tcoerce_none None modl),
                 store_idents 0 ids)
        | Tstr_open od ->
            begin match od.open_expr.mod_desc with
            | Tmod_structure str ->
                let lam =
                  transl_store ~scopes rootpath subst lambda_unit str.str_items
                in
                let loc = of_location ~scopes od.open_loc in
                let ids = Array.of_list (defined_idents str.str_items) in
                let ids0 = bound_value_identifiers od.open_bound_items in
                let subst = !transl_store_subst in
                let rec store_idents pos = function
                  | [] -> transl_store ~scopes rootpath
                            (add_idents true ids0 subst) cont rem
                  | id :: idl ->
                      Llet(Alias, Pgenval, id, Lvar ids.(pos),
                           Lsequence(store_ident loc id,
                                     store_idents (pos + 1) idl))
                in
                Lsequence(lam, Lambda.subst no_env_update subst
                                 (store_idents 0 ids0))
            | _ ->
                let pure = pure_module od.open_expr in
                (* this optimization shouldn't be needed because Simplif would
                   actually remove the [Llet] when it's not used.
                   But since [scan_used_globals] runs before Simplif, we need to
                   do it. *)
                match od.open_bound_items with
                | [] when pure = Alias ->
                  transl_store ~scopes rootpath subst cont rem
                | _ ->
                    let ids = bound_value_identifiers od.open_bound_items in
                    let mid = Ident.create_local "open" in
                    let loc = of_location ~scopes od.open_loc in
                    let rec store_idents pos = function
                        [] -> transl_store ~scopes rootpath
                                (add_idents true ids subst) cont rem
                      | id :: idl ->
                          Llet(Alias, Pgenval, id,
                               Lprim(Pfield (pos, Pointer, Mutable), [Lvar mid], loc),
                               Lsequence(store_ident loc id,
                                         store_idents (pos + 1) idl))
                    in
                    Llet(
                      pure, Pgenval, mid,
                      Lambda.subst no_env_update subst
                        (transl_module ~scopes Tcoerce_none None od.open_expr),
                      store_idents 0 ids)
          end
        | Tstr_modtype _
        | Tstr_class_type _
        | Tstr_attribute _ ->
            transl_store ~scopes rootpath subst cont rem

  and store_ident loc id =
    try
      let (pos, cc) = Ident.find_same id map in
      let init_val = apply_coercion loc Alias cc (Lvar id) in
      Lprim(Psetfield(pos, Pointer, Root_initialization),
            [Lprim(Pgetglobal glob, [], loc); init_val],
            loc)
    with Not_found ->
      fatal_error("Translmod.store_ident: " ^ Ident.unique_name id)

  and store_idents loc idlist =
    make_sequence (store_ident loc) idlist

  and add_ident may_coerce id subst =
    try
      let (pos, cc) = Ident.find_same id map in
      match cc with
        Tcoerce_none ->
          Ident.Map.add id
<<<<<<< HEAD
            (Lprim(Pfield (pos, Pointer, Immutable),
                   [Lprim(Pgetglobal glob, [], Location.none)],
                   Location.none))
=======
            (Lprim(Pfield pos,
                   [Lprim(Pgetglobal glob, [], Loc_unknown)],
                   Loc_unknown))
>>>>>>> 8f85e002
            subst
      | _ ->
          if may_coerce then subst else assert false
    with Not_found ->
      assert false

  and add_idents may_coerce idlist subst =
    List.fold_right (add_ident may_coerce) idlist subst

  and store_primitive (pos, prim) cont =
    Lsequence(Lprim(Psetfield(pos, Pointer, Root_initialization),
                    [Lprim(Pgetglobal glob, [], Loc_unknown);
                     Translprim.transl_primitive Loc_unknown
                       prim.pc_desc prim.pc_env prim.pc_type None],
                    Loc_unknown),
              cont)

  and store_alias (pos, env, path, cc) =
    let path_lam = transl_module_path Loc_unknown env path in
    let init_val = apply_coercion Loc_unknown Strict cc path_lam in
    Lprim(Psetfield(pos, Pointer, Root_initialization),
          [Lprim(Pgetglobal glob, [], Loc_unknown);
           init_val],
          Loc_unknown)
  in
  let aliases = make_sequence store_alias aliases in
  List.fold_right store_primitive prims
    (transl_store ~scopes (global_path glob) !transl_store_subst aliases str)

(* Transform a coercion and the list of value identifiers defined by
   a toplevel structure into a table [id -> (pos, coercion)],
   with [pos] being the position in the global block where the value of
   [id] must be stored, and [coercion] the coercion to be applied to it.
   A given identifier may appear several times
   in the coercion (if it occurs several times in the signature); remember
   to assign it the position of its last occurrence.
   Identifiers that are not exported are assigned positions at the
   end of the block (beyond the positions of all exported idents).
   Also compute the total size of the global block,
   and the list of all primitives exported as values. *)

let build_ident_map restr idlist more_ids =
  let rec natural_map pos map prims aliases = function
    | [] ->
        (map, prims, aliases, pos)
    | id :: rem ->
        natural_map (pos+1)
          (Ident.add id (pos, Tcoerce_none) map) prims aliases rem
  in
  let (map, prims, aliases, pos) =
    match restr with
    | Tcoerce_none ->
        natural_map 0 Ident.empty [] [] idlist
    | Tcoerce_structure (pos_cc_list, _id_pos_list) ->
        (* ignore _id_pos_list as the ids are already bound *)
        let idarray = Array.of_list idlist in
        let rec export_map pos map prims aliases undef = function
          | [] ->
              natural_map pos map prims aliases undef
          | (_source_pos, Tcoerce_primitive p) :: rem ->
              export_map (pos + 1) map
                ((pos, p) :: prims) aliases undef rem
          | (_source_pos, Tcoerce_alias(env, path, cc)) :: rem ->
              export_map (pos + 1) map prims
                ((pos, env, path, cc) :: aliases) undef rem
          | (source_pos, cc) :: rem ->
              let id = idarray.(source_pos) in
              export_map (pos + 1) (Ident.add id (pos, cc) map)
                prims aliases (list_remove id undef) rem
        in
        export_map 0 Ident.empty [] [] idlist pos_cc_list
    | _ ->
        fatal_error "Translmod.build_ident_map"
  in
  natural_map pos map prims aliases more_ids

(* Compile an implementation using transl_store_structure
   (for the native-code compiler). *)

let transl_store_gen ~scopes module_name ({ str_items = str }, restr) topl =
  reset_labels ();
  primitive_declarations := [];
  Translprim.clear_used_primitives ();
  let module_id = Ident.create_persistent module_name in
  let (map, prims, aliases, size) =
    build_ident_map restr (defined_idents str) (more_idents str) in
  let f = function
    | [ { str_desc = Tstr_eval (expr, _attrs) } ] when topl ->
        assert (size = 0);
        Lambda.subst (fun _ _ env -> env) !transl_store_subst
          (transl_exp ~scopes expr)
    | str -> transl_store_structure ~scopes module_id map prims aliases str
  in
  transl_store_label_init module_id size f str
  (*size, transl_label_init (transl_store_structure module_id map prims str)*)

let transl_store_phrases module_name str =
  let scopes = [Sc_module_definition module_name] in
  transl_store_gen ~scopes module_name (str,Tcoerce_none) true

let transl_store_implementation module_name (str, restr) =
  let s = !transl_store_subst in
  transl_store_subst := Ident.Map.empty;
  let module_ident = Ident.create_persistent module_name in
  let scopes = [Sc_module_definition module_name] in
  let (i, code) = transl_store_gen ~scopes module_name (str, restr) false in
  transl_store_subst := s;
  { Lambda.main_module_block_size = i;
    code;
    (* module_ident is not used by closure, but this allow to share
       the type with the flambda version *)
    module_ident;
    required_globals = required_globals ~flambda:true code }

(* Compile a toplevel phrase *)

let toploop_ident = Ident.create_persistent "Toploop"
let toploop_getvalue_pos = 0 (* position of getvalue in module Toploop *)
let toploop_setvalue_pos = 1 (* position of setvalue in module Toploop *)

let aliased_idents = ref Ident.empty

let set_toplevel_unique_name id =
  aliased_idents :=
    Ident.add id (Ident.unique_toplevel_name id) !aliased_idents

let toplevel_name id =
  try Ident.find_same id !aliased_idents
  with Not_found -> Ident.name id

let toploop_getvalue id =
  Lapply{ap_should_be_tailcall=false;
<<<<<<< HEAD
         ap_loc=Location.none;
         ap_func=Lprim(Pfield (toploop_getvalue_pos, Pointer, Mutable),
                       [Lprim(Pgetglobal toploop_ident, [], Location.none)],
                       Location.none);
=======
         ap_loc=Loc_unknown;
         ap_func=Lprim(Pfield toploop_getvalue_pos,
                       [Lprim(Pgetglobal toploop_ident, [], Loc_unknown)],
                       Loc_unknown);
>>>>>>> 8f85e002
         ap_args=[Lconst(Const_base(
             Const_string (toplevel_name id, Location.none,None)))];
         ap_inlined=Default_inline;
         ap_specialised=Default_specialise}

let toploop_setvalue id lam =
  Lapply{ap_should_be_tailcall=false;
<<<<<<< HEAD
         ap_loc=Location.none;
         ap_func=Lprim(Pfield (toploop_setvalue_pos, Pointer, Mutable),
                       [Lprim(Pgetglobal toploop_ident, [], Location.none)],
                       Location.none);
=======
         ap_loc=Loc_unknown;
         ap_func=Lprim(Pfield toploop_setvalue_pos,
                       [Lprim(Pgetglobal toploop_ident, [], Loc_unknown)],
                       Loc_unknown);
>>>>>>> 8f85e002
         ap_args=[Lconst(Const_base(
             Const_string (toplevel_name id, Location.none, None)));
                  lam];
         ap_inlined=Default_inline;
         ap_specialised=Default_specialise}

let toploop_setvalue_id id = toploop_setvalue id (Lvar id)

let close_toplevel_term (lam, ()) =
  Ident.Set.fold (fun id l -> Llet(Strict, Pgenval, id,
                                  toploop_getvalue id, l))
                (free_variables lam) lam

let transl_toplevel_item ~scopes item =
  match item.str_desc with
    Tstr_eval (expr, _)
  | Tstr_value(Nonrecursive,
               [{vb_pat = {pat_desc=Tpat_any};vb_expr = expr}]) ->
      (* special compilation for toplevel "let _ = expr", so
         that Toploop can display the result of the expression.
         Otherwise, the normal compilation would result
         in a Lsequence returning unit. *)
      transl_exp ~scopes expr
  | Tstr_value(rec_flag, pat_expr_list) ->
      let idents = let_bound_idents pat_expr_list in
      transl_let ~scopes ~in_structure:true rec_flag pat_expr_list
        (make_sequence toploop_setvalue_id idents)
  | Tstr_typext(tyext) ->
      let idents =
        List.map (fun ext -> ext.ext_id) tyext.tyext_constructors
      in
      (* we need to use unique name in case of multiple
         definitions of the same extension constructor in the toplevel *)
      List.iter set_toplevel_unique_name idents;
        transl_type_extension ~scopes item.str_env None tyext
          (make_sequence toploop_setvalue_id idents)
  | Tstr_exception ext ->
      set_toplevel_unique_name ext.tyexn_constructor.ext_id;
      toploop_setvalue ext.tyexn_constructor.ext_id
<<<<<<< HEAD
        (transl_extension_constructor item.str_env None ext.tyexn_constructor)
  | Tstr_effect ext ->
      set_toplevel_unique_name ext.ext_id;
      toploop_setvalue ext.ext_id
        (transl_extension_constructor item.str_env None ext)
=======
        (transl_extension_constructor ~scopes
           item.str_env None ext.tyexn_constructor)
>>>>>>> 8f85e002
  | Tstr_module {mb_id=None; mb_presence=Mp_present; mb_expr=modl} ->
      transl_module ~scopes Tcoerce_none None modl
  | Tstr_module {mb_id=Some id; mb_presence=Mp_present; mb_expr=modl} ->
      (* we need to use the unique name for the module because of issues
         with "open" (PR#8133) *)
      set_toplevel_unique_name id;
      let lam = transl_module
                  ~scopes:(enter_module_definition ~scopes id)
                  Tcoerce_none (Some(Pident id)) modl in
      toploop_setvalue id lam
  | Tstr_recmodule bindings ->
      let idents = List.filter_map (fun mb -> mb.mb_id) bindings in
      compile_recmodule ~scopes
        (fun id modl _loc ->
           match id with
           | None ->
             transl_module ~scopes Tcoerce_none None modl
           | Some id ->
             transl_module
               ~scopes:(enter_module_definition ~scopes id)
               Tcoerce_none (Some (Pident id)) modl)
        bindings
        (make_sequence toploop_setvalue_id idents)
  | Tstr_class cl_list ->
      (* we need to use unique names for the classes because there might
         be a value named identically *)
      let (ids, class_bindings) = transl_class_bindings ~scopes cl_list in
      List.iter set_toplevel_unique_name ids;
      Lletrec(class_bindings, make_sequence toploop_setvalue_id ids)
  | Tstr_include incl ->
      let ids = bound_value_identifiers incl.incl_type in
      let modl = incl.incl_mod in
      let mid = Ident.create_local "include" in
      let rec set_idents pos = function
        [] ->
          lambda_unit
      | id :: ids ->
          Lsequence(toploop_setvalue id
<<<<<<< HEAD
                      (Lprim(Pfield (pos, Pointer, Mutable), [Lvar mid], Location.none)),
=======
                      (Lprim(Pfield pos, [Lvar mid], Loc_unknown)),
>>>>>>> 8f85e002
                    set_idents (pos + 1) ids) in
      Llet(Strict, Pgenval, mid,
           transl_module ~scopes Tcoerce_none None modl, set_idents 0 ids)
  | Tstr_primitive descr ->
      record_primitive descr.val_val;
      lambda_unit
  | Tstr_open od ->
      let pure = pure_module od.open_expr in
      (* this optimization shouldn't be needed because Simplif would
          actually remove the [Llet] when it's not used.
          But since [scan_used_globals] runs before Simplif, we need to do
          it. *)
      begin match od.open_bound_items with
      | [] when pure = Alias -> lambda_unit
      | _ ->
          let ids = bound_value_identifiers od.open_bound_items in
          let mid = Ident.create_local "open" in
          let rec set_idents pos = function
              [] ->
                lambda_unit
            | id :: ids ->
                Lsequence(toploop_setvalue id
<<<<<<< HEAD
                            (Lprim(Pfield (pos, Pointer, Mutable), [Lvar mid], Location.none)),
=======
                            (Lprim(Pfield pos, [Lvar mid], Loc_unknown)),
>>>>>>> 8f85e002
                          set_idents (pos + 1) ids)
          in
          Llet(pure, Pgenval, mid,
               transl_module ~scopes Tcoerce_none None od.open_expr,
               set_idents 0 ids)
      end
  | Tstr_modtype _
  | Tstr_module {mb_presence=Mp_absent}
  | Tstr_type _
  | Tstr_class_type _
  | Tstr_attribute _ ->
      lambda_unit

let transl_toplevel_item_and_close ~scopes itm =
  close_toplevel_term
    (transl_label_init (fun () -> transl_toplevel_item ~scopes itm, ()))

let transl_toplevel_definition str =
  reset_labels ();
  Translprim.clear_used_primitives ();
  make_sequence (transl_toplevel_item_and_close ~scopes:[]) str.str_items

(* Compile the initialization code for a packed library *)

let get_component = function
    None -> Lconst const_unit
  | Some id -> Lprim(Pgetglobal id, [], Loc_unknown)

let transl_package_flambda component_names coercion =
  let size =
    match coercion with
    | Tcoerce_none -> List.length component_names
    | Tcoerce_structure (l, _) -> List.length l
    | Tcoerce_functor _
    | Tcoerce_primitive _
    | Tcoerce_alias _ -> assert false
  in
  size,
  apply_coercion Loc_unknown Strict coercion
    (Lprim(Pmakeblock(0, Immutable, None),
           List.map get_component component_names,
           Loc_unknown))

let transl_package component_names target_name coercion =
  let components =
    Lprim(Pmakeblock(0, Immutable, None),
          List.map get_component component_names, Loc_unknown) in
  Lprim(Psetglobal target_name,
        [apply_coercion Loc_unknown Strict coercion components],
        Loc_unknown)
  (*
  let components =
    match coercion with
      Tcoerce_none ->
        List.map get_component component_names
    | Tcoerce_structure (pos_cc_list, id_pos_list) ->
              (* ignore id_pos_list as the ids are already bound *)
        let g = Array.of_list component_names in
        List.map
          (fun (pos, cc) -> apply_coercion Strict cc (get_component g.(pos)))
          pos_cc_list
    | _ ->
        assert false in
  Lprim(Psetglobal target_name, [Lprim(Pmakeblock(0, Immutable), components)])
   *)

let transl_store_package component_names target_name coercion =
  let rec make_sequence fn pos arg =
    match arg with
      [] -> lambda_unit
    | hd :: tl -> Lsequence(fn pos hd, make_sequence fn (pos + 1) tl) in
  match coercion with
    Tcoerce_none ->
      (List.length component_names,
       make_sequence
         (fun pos id ->
           Lprim(Psetfield(pos, Pointer, Root_initialization),
                 [Lprim(Pgetglobal target_name, [], Loc_unknown);
                  get_component id],
                 Loc_unknown))
         0 component_names)
  | Tcoerce_structure (pos_cc_list, _id_pos_list) ->
      let components =
        Lprim(Pmakeblock(0, Immutable, None),
              List.map get_component component_names,
              Loc_unknown)
      in
      let blk = Ident.create_local "block" in
      (List.length pos_cc_list,
       Llet (Strict, Pgenval, blk,
             apply_coercion Loc_unknown Strict coercion components,
             make_sequence
               (fun pos _id ->
                 Lprim(Psetfield(pos, Pointer, Root_initialization),
<<<<<<< HEAD
                       [Lprim(Pgetglobal target_name, [], Location.none);
                        Lprim(Pfield (pos, Pointer, Mutable), [Lvar blk], Location.none)],
                       Location.none))
=======
                       [Lprim(Pgetglobal target_name, [], Loc_unknown);
                        Lprim(Pfield pos, [Lvar blk], Loc_unknown)],
                       Loc_unknown))
>>>>>>> 8f85e002
               0 pos_cc_list))
  (*
              (* ignore id_pos_list as the ids are already bound *)
      let id = Array.of_list component_names in
      (List.length pos_cc_list,
       make_sequence
         (fun dst (src, cc) ->
           Lprim(Psetfield(dst, false),
                 [Lprim(Pgetglobal target_name, []);
                  apply_coercion Strict cc (get_component id.(src))]))
         0 pos_cc_list)
  *)
  | _ -> assert false

(* Error report *)

open Format

let print_cycle ppf cycle =
  let print_ident ppf (x,_) = Format.pp_print_string ppf (Ident.name x) in
  let pp_sep ppf () = fprintf ppf "@ -> " in
  Format.fprintf ppf "%a%a%s"
    (Format.pp_print_list ~pp_sep print_ident) cycle
    pp_sep ()
    (Ident.name @@ fst @@ List.hd cycle)
(* we repeat the first element to make the cycle more apparent *)

let explanation_submsg (id, unsafe_info) =
  match unsafe_info with
  | Unnamed -> assert false (* can't be part of a cycle. *)
  | Unsafe {reason;loc;subid} ->
      let print fmt =
        let printer = Format.dprintf fmt (Ident.name id) (Ident.name subid) in
        Location.mkloc printer loc in
      match reason with
      | Unsafe_module_binding ->
          print "Module %s defines an unsafe module, %s ."
      | Unsafe_functor -> print "Module %s defines an unsafe functor, %s ."
      | Unsafe_typext ->
          print "Module %s defines an unsafe extension constructor, %s ."
      | Unsafe_non_function -> print "Module %s defines an unsafe value, %s ."

let report_error loc = function
  | Circular_dependency cycle ->
      let[@manual.ref "s:recursive-modules"] chapter, section = 8, 2 in
      Location.errorf ~loc ~sub:(List.map explanation_submsg cycle)
        "Cannot safely evaluate the definition of the following cycle@ \
         of recursively-defined modules:@ %a.@ \
         There are no safe modules in this cycle@ (see manual section %d.%d)."
        print_cycle cycle chapter section
  | Conflicting_inline_attributes ->
      Location.errorf "@[Conflicting 'inline' attributes@]"

let () =
  Location.register_error_of_exn
    (function
      | Error (loc, err) -> Some (report_error loc err)
      | _ ->
        None
    )

let reset () =
  primitive_declarations := [];
  transl_store_subst := Ident.Map.empty;
  aliased_idents := Ident.empty;
  Env.reset_required_globals ();
  Translprim.clear_used_primitives ()<|MERGE_RESOLUTION|>--- conflicted
+++ resolved
@@ -627,10 +627,10 @@
           let id = ext.ext_id in
           let path = field_path rootpath id in
           let body, size =
-            transl_structure loc (id :: fields) cc rootpath final_env rem
+            transl_structure ~scopes loc (id :: fields) cc rootpath final_env rem
           in
           Llet(Strict, Pgenval, id,
-                transl_extension_constructor item.str_env path ext, body),
+                transl_extension_constructor ~scopes item.str_env path ext, body),
           size
       | Tstr_module ({mb_presence=Mp_present} as mb) ->
           let id = mb.mb_id in
@@ -715,13 +715,8 @@
                   rebind_idents (pos + 1) (id :: newfields) ids
                 in
                 Llet(Alias, Pgenval, id,
-<<<<<<< HEAD
                      Lprim(Pfield (pos, Pointer, Mutable),
-                        [Lvar mid], incl.incl_loc), body),
-=======
-                     Lprim(Pfield pos, [Lvar mid],
-                           of_location ~scopes incl.incl_loc), body),
->>>>>>> 8f85e002
+                        [Lvar mid], of_location ~scopes incl.incl_loc), body),
                 size
           in
           let body, size = rebind_idents 0 fields ids in
@@ -749,13 +744,8 @@
                     rebind_idents (pos + 1) (id :: newfields) ids
                   in
                   Llet(Alias, Pgenval, id,
-<<<<<<< HEAD
-                       Lprim(Pfield (pos, Pointer, Mutable), [Lvar mid], od.open_loc),
-                       body),
-=======
-                      Lprim(Pfield pos, [Lvar mid],
+                      Lprim(Pfield (pos, Pointer, Mutable), [Lvar mid],
                             of_location ~scopes od.open_loc), body),
->>>>>>> 8f85e002
                   size
               in
               let body, size = rebind_idents 0 fields ids in
@@ -1048,11 +1038,16 @@
         | Tstr_effect ext ->
             let id = ext.ext_id in
             let path = field_path rootpath id in
-            let lam = transl_extension_constructor item.str_env path ext in
+            let loc = of_location ~scopes ext.ext_loc in
+            let lam = transl_extension_constructor ~scopes
+                                                   item.str_env
+                                                   path
+                                                   ext
+            in
             Lsequence(Llet(Strict, Pgenval, id,
                            Lambda.subst no_env_update subst lam,
-                           store_ident ext.ext_loc id),
-                      transl_store rootpath
+                           store_ident loc id),
+                      transl_store ~scopes rootpath
                         (add_ident false id subst) cont rem)
         | Tstr_module
             {mb_id=None; mb_name; mb_presence=Mp_present; mb_expr=modl;
@@ -1217,15 +1212,10 @@
               | [] -> transl_store
                         ~scopes rootpath (add_idents true ids subst) cont rem
               | id :: idl ->
-<<<<<<< HEAD
                   Llet(Alias, Pgenval, id,
-                       Lprim(Pfield (pos, Pointer, Mutable), [Lvar mid], loc),
-                       Lsequence(store_ident loc id,
-=======
-                  Llet(Alias, Pgenval, id, Lprim(Pfield pos, [Lvar mid],
+                       Lprim(Pfield (pos, Pointer, Mutable), [Lvar mid],
                                                  of_location ~scopes loc),
                        Lsequence(store_ident (of_location ~scopes loc) id,
->>>>>>> 8f85e002
                                  store_idents (pos + 1) idl))
             in
             Llet(Strict, Pgenval, mid,
@@ -1304,15 +1294,9 @@
       match cc with
         Tcoerce_none ->
           Ident.Map.add id
-<<<<<<< HEAD
             (Lprim(Pfield (pos, Pointer, Immutable),
-                   [Lprim(Pgetglobal glob, [], Location.none)],
-                   Location.none))
-=======
-            (Lprim(Pfield pos,
                    [Lprim(Pgetglobal glob, [], Loc_unknown)],
                    Loc_unknown))
->>>>>>> 8f85e002
             subst
       | _ ->
           if may_coerce then subst else assert false
@@ -1445,17 +1429,10 @@
 
 let toploop_getvalue id =
   Lapply{ap_should_be_tailcall=false;
-<<<<<<< HEAD
-         ap_loc=Location.none;
+         ap_loc=Loc_unknown;
          ap_func=Lprim(Pfield (toploop_getvalue_pos, Pointer, Mutable),
-                       [Lprim(Pgetglobal toploop_ident, [], Location.none)],
-                       Location.none);
-=======
-         ap_loc=Loc_unknown;
-         ap_func=Lprim(Pfield toploop_getvalue_pos,
                        [Lprim(Pgetglobal toploop_ident, [], Loc_unknown)],
                        Loc_unknown);
->>>>>>> 8f85e002
          ap_args=[Lconst(Const_base(
              Const_string (toplevel_name id, Location.none,None)))];
          ap_inlined=Default_inline;
@@ -1463,17 +1440,10 @@
 
 let toploop_setvalue id lam =
   Lapply{ap_should_be_tailcall=false;
-<<<<<<< HEAD
-         ap_loc=Location.none;
+         ap_loc=Loc_unknown;
          ap_func=Lprim(Pfield (toploop_setvalue_pos, Pointer, Mutable),
-                       [Lprim(Pgetglobal toploop_ident, [], Location.none)],
-                       Location.none);
-=======
-         ap_loc=Loc_unknown;
-         ap_func=Lprim(Pfield toploop_setvalue_pos,
                        [Lprim(Pgetglobal toploop_ident, [], Loc_unknown)],
                        Loc_unknown);
->>>>>>> 8f85e002
          ap_args=[Lconst(Const_base(
              Const_string (toplevel_name id, Location.none, None)));
                   lam];
@@ -1513,16 +1483,13 @@
   | Tstr_exception ext ->
       set_toplevel_unique_name ext.tyexn_constructor.ext_id;
       toploop_setvalue ext.tyexn_constructor.ext_id
-<<<<<<< HEAD
-        (transl_extension_constructor item.str_env None ext.tyexn_constructor)
+        (transl_extension_constructor ~scopes
+           item.str_env None ext.tyexn_constructor)
   | Tstr_effect ext ->
       set_toplevel_unique_name ext.ext_id;
       toploop_setvalue ext.ext_id
-        (transl_extension_constructor item.str_env None ext)
-=======
         (transl_extension_constructor ~scopes
-           item.str_env None ext.tyexn_constructor)
->>>>>>> 8f85e002
+           item.str_env None ext)
   | Tstr_module {mb_id=None; mb_presence=Mp_present; mb_expr=modl} ->
       transl_module ~scopes Tcoerce_none None modl
   | Tstr_module {mb_id=Some id; mb_presence=Mp_present; mb_expr=modl} ->
@@ -1561,11 +1528,7 @@
           lambda_unit
       | id :: ids ->
           Lsequence(toploop_setvalue id
-<<<<<<< HEAD
-                      (Lprim(Pfield (pos, Pointer, Mutable), [Lvar mid], Location.none)),
-=======
-                      (Lprim(Pfield pos, [Lvar mid], Loc_unknown)),
->>>>>>> 8f85e002
+                      (Lprim(Pfield (pos, Pointer, Mutable), [Lvar mid], Loc_unknown)),
                     set_idents (pos + 1) ids) in
       Llet(Strict, Pgenval, mid,
            transl_module ~scopes Tcoerce_none None modl, set_idents 0 ids)
@@ -1588,11 +1551,7 @@
                 lambda_unit
             | id :: ids ->
                 Lsequence(toploop_setvalue id
-<<<<<<< HEAD
-                            (Lprim(Pfield (pos, Pointer, Mutable), [Lvar mid], Location.none)),
-=======
-                            (Lprim(Pfield pos, [Lvar mid], Loc_unknown)),
->>>>>>> 8f85e002
+                            (Lprim(Pfield (pos, Pointer, Mutable), [Lvar mid], Loc_unknown)),
                           set_idents (pos + 1) ids)
           in
           Llet(pure, Pgenval, mid,
@@ -1687,15 +1646,9 @@
              make_sequence
                (fun pos _id ->
                  Lprim(Psetfield(pos, Pointer, Root_initialization),
-<<<<<<< HEAD
-                       [Lprim(Pgetglobal target_name, [], Location.none);
-                        Lprim(Pfield (pos, Pointer, Mutable), [Lvar blk], Location.none)],
-                       Location.none))
-=======
                        [Lprim(Pgetglobal target_name, [], Loc_unknown);
-                        Lprim(Pfield pos, [Lvar blk], Loc_unknown)],
+                        Lprim(Pfield (pos, Pointer, Mutable), [Lvar blk], Loc_unknown)],
                        Loc_unknown))
->>>>>>> 8f85e002
                0 pos_cc_list))
   (*
               (* ignore id_pos_list as the ids are already bound *)
