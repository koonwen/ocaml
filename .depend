utils/arg_helper.cmo : \
    utils/arg_helper.cmi
utils/arg_helper.cmx : \
    utils/arg_helper.cmi
utils/arg_helper.cmi :
utils/build_path_prefix_map.cmo : \
    utils/build_path_prefix_map.cmi
utils/build_path_prefix_map.cmx : \
    utils/build_path_prefix_map.cmi
utils/build_path_prefix_map.cmi :
utils/ccomp.cmo : \
    utils/misc.cmi \
    utils/load_path.cmi \
    utils/config.cmi \
    utils/clflags.cmi \
    utils/ccomp.cmi
utils/ccomp.cmx : \
    utils/misc.cmx \
    utils/load_path.cmx \
    utils/config.cmx \
    utils/clflags.cmx \
    utils/ccomp.cmi
utils/ccomp.cmi :
utils/clflags.cmo : \
    utils/profile.cmi \
    utils/numbers.cmi \
    utils/misc.cmi \
    utils/config.cmi \
    utils/arg_helper.cmi \
    utils/clflags.cmi
utils/clflags.cmx : \
    utils/profile.cmx \
    utils/numbers.cmx \
    utils/misc.cmx \
    utils/config.cmx \
    utils/arg_helper.cmx \
    utils/clflags.cmi
utils/clflags.cmi : \
    utils/profile.cmi \
    utils/misc.cmi
utils/config.cmo : \
    utils/config.cmi
utils/config.cmx : \
    utils/config.cmi
utils/config.cmi :
utils/consistbl.cmo : \
    utils/misc.cmi \
    utils/consistbl.cmi
utils/consistbl.cmx : \
    utils/misc.cmx \
    utils/consistbl.cmi
utils/consistbl.cmi : \
    utils/misc.cmi
utils/domainstate.cmo : \
    utils/domainstate.cmi
utils/domainstate.cmx : \
    utils/domainstate.cmi
utils/domainstate.cmi :
utils/identifiable.cmo : \
    utils/misc.cmi \
    utils/identifiable.cmi
utils/identifiable.cmx : \
    utils/misc.cmx \
    utils/identifiable.cmi
utils/identifiable.cmi :
utils/int_replace_polymorphic_compare.cmo : \
    utils/int_replace_polymorphic_compare.cmi
utils/int_replace_polymorphic_compare.cmx : \
    utils/int_replace_polymorphic_compare.cmi
utils/int_replace_polymorphic_compare.cmi :
utils/load_path.cmo : \
    utils/misc.cmi \
    utils/load_path.cmi
utils/load_path.cmx : \
    utils/misc.cmx \
    utils/load_path.cmi
utils/load_path.cmi :
utils/misc.cmo : \
    utils/config.cmi \
    utils/build_path_prefix_map.cmi \
    utils/misc.cmi
utils/misc.cmx : \
    utils/config.cmx \
    utils/build_path_prefix_map.cmx \
    utils/misc.cmi
utils/misc.cmi : \
    utils/build_path_prefix_map.cmi
utils/numbers.cmo : \
    utils/misc.cmi \
    utils/identifiable.cmi \
    utils/numbers.cmi
utils/numbers.cmx : \
    utils/misc.cmx \
    utils/identifiable.cmx \
    utils/numbers.cmi
utils/numbers.cmi : \
    utils/identifiable.cmi
utils/profile.cmo : \
    utils/misc.cmi \
    utils/profile.cmi
utils/profile.cmx : \
    utils/misc.cmx \
    utils/profile.cmi
utils/profile.cmi :
utils/strongly_connected_components.cmo : \
    utils/numbers.cmi \
    utils/misc.cmi \
    utils/identifiable.cmi \
    utils/strongly_connected_components.cmi
utils/strongly_connected_components.cmx : \
    utils/numbers.cmx \
    utils/misc.cmx \
    utils/identifiable.cmx \
    utils/strongly_connected_components.cmi
utils/strongly_connected_components.cmi : \
    utils/identifiable.cmi
utils/targetint.cmo : \
    utils/misc.cmi \
    utils/targetint.cmi
utils/targetint.cmx : \
    utils/misc.cmx \
    utils/targetint.cmi
utils/targetint.cmi :
utils/terminfo.cmo : \
    utils/terminfo.cmi
utils/terminfo.cmx : \
    utils/terminfo.cmi
utils/terminfo.cmi :
utils/warnings.cmo : \
    utils/misc.cmi \
    utils/warnings.cmi
utils/warnings.cmx : \
    utils/misc.cmx \
    utils/warnings.cmi
utils/warnings.cmi :
parsing/ast_helper.cmo : \
    parsing/syntaxerr.cmi \
    parsing/parsetree.cmi \
    utils/misc.cmi \
    parsing/longident.cmi \
    parsing/location.cmi \
    parsing/docstrings.cmi \
    parsing/asttypes.cmi \
    parsing/ast_helper.cmi
parsing/ast_helper.cmx : \
    parsing/syntaxerr.cmx \
    parsing/parsetree.cmi \
    utils/misc.cmx \
    parsing/longident.cmx \
    parsing/location.cmx \
    parsing/docstrings.cmx \
    parsing/asttypes.cmi \
    parsing/ast_helper.cmi
parsing/ast_helper.cmi : \
    parsing/parsetree.cmi \
    parsing/longident.cmi \
    parsing/location.cmi \
    parsing/docstrings.cmi \
    parsing/asttypes.cmi
parsing/ast_invariants.cmo : \
    parsing/syntaxerr.cmi \
    parsing/parsetree.cmi \
    parsing/longident.cmi \
    parsing/builtin_attributes.cmi \
    parsing/asttypes.cmi \
    parsing/ast_iterator.cmi \
    parsing/ast_invariants.cmi
parsing/ast_invariants.cmx : \
    parsing/syntaxerr.cmx \
    parsing/parsetree.cmi \
    parsing/longident.cmx \
    parsing/builtin_attributes.cmx \
    parsing/asttypes.cmi \
    parsing/ast_iterator.cmx \
    parsing/ast_invariants.cmi
parsing/ast_invariants.cmi : \
    parsing/parsetree.cmi
parsing/ast_iterator.cmo : \
    parsing/parsetree.cmi \
    parsing/location.cmi \
    parsing/ast_iterator.cmi
parsing/ast_iterator.cmx : \
    parsing/parsetree.cmi \
    parsing/location.cmx \
    parsing/ast_iterator.cmi
parsing/ast_iterator.cmi : \
    parsing/parsetree.cmi \
    parsing/location.cmi
parsing/ast_mapper.cmo : \
    parsing/parsetree.cmi \
    utils/misc.cmi \
    parsing/longident.cmi \
    parsing/location.cmi \
    utils/load_path.cmi \
    utils/config.cmi \
    utils/clflags.cmi \
    parsing/asttypes.cmi \
    parsing/ast_helper.cmi \
    parsing/ast_mapper.cmi
parsing/ast_mapper.cmx : \
    parsing/parsetree.cmi \
    utils/misc.cmx \
    parsing/longident.cmx \
    parsing/location.cmx \
    utils/load_path.cmx \
    utils/config.cmx \
    utils/clflags.cmx \
    parsing/asttypes.cmi \
    parsing/ast_helper.cmx \
    parsing/ast_mapper.cmi
parsing/ast_mapper.cmi : \
    parsing/parsetree.cmi \
    parsing/location.cmi
parsing/asttypes.cmi : \
    parsing/location.cmi
parsing/attr_helper.cmo : \
    parsing/parsetree.cmi \
    parsing/location.cmi \
    parsing/asttypes.cmi \
    parsing/attr_helper.cmi
parsing/attr_helper.cmx : \
    parsing/parsetree.cmi \
    parsing/location.cmx \
    parsing/asttypes.cmi \
    parsing/attr_helper.cmi
parsing/attr_helper.cmi : \
    parsing/parsetree.cmi \
    parsing/location.cmi \
    parsing/asttypes.cmi
parsing/builtin_attributes.cmo : \
    utils/warnings.cmi \
    parsing/parsetree.cmi \
    utils/misc.cmi \
    parsing/longident.cmi \
    parsing/location.cmi \
    parsing/asttypes.cmi \
    parsing/builtin_attributes.cmi
parsing/builtin_attributes.cmx : \
    utils/warnings.cmx \
    parsing/parsetree.cmi \
    utils/misc.cmx \
    parsing/longident.cmx \
    parsing/location.cmx \
    parsing/asttypes.cmi \
    parsing/builtin_attributes.cmi
parsing/builtin_attributes.cmi : \
    parsing/parsetree.cmi \
    utils/misc.cmi \
    parsing/location.cmi
parsing/camlinternalMenhirLib.cmo : \
    parsing/camlinternalMenhirLib.cmi
parsing/camlinternalMenhirLib.cmx : \
    parsing/camlinternalMenhirLib.cmi
parsing/camlinternalMenhirLib.cmi :
parsing/depend.cmo : \
    parsing/parsetree.cmi \
    utils/misc.cmi \
    parsing/longident.cmi \
    parsing/location.cmi \
    utils/clflags.cmi \
    parsing/builtin_attributes.cmi \
    parsing/asttypes.cmi \
    parsing/depend.cmi
parsing/depend.cmx : \
    parsing/parsetree.cmi \
    utils/misc.cmx \
    parsing/longident.cmx \
    parsing/location.cmx \
    utils/clflags.cmx \
    parsing/builtin_attributes.cmx \
    parsing/asttypes.cmi \
    parsing/depend.cmi
parsing/depend.cmi : \
    parsing/parsetree.cmi \
    utils/misc.cmi \
    parsing/longident.cmi
parsing/docstrings.cmo : \
    utils/warnings.cmi \
    parsing/parsetree.cmi \
    parsing/location.cmi \
    parsing/docstrings.cmi
parsing/docstrings.cmx : \
    utils/warnings.cmx \
    parsing/parsetree.cmi \
    parsing/location.cmx \
    parsing/docstrings.cmi
parsing/docstrings.cmi : \
    parsing/parsetree.cmi \
    parsing/location.cmi
parsing/lexer.cmo : \
    utils/warnings.cmi \
    parsing/parser.cmi \
    utils/misc.cmi \
    parsing/location.cmi \
    parsing/docstrings.cmi \
    parsing/lexer.cmi
parsing/lexer.cmx : \
    utils/warnings.cmx \
    parsing/parser.cmx \
    utils/misc.cmx \
    parsing/location.cmx \
    parsing/docstrings.cmx \
    parsing/lexer.cmi
parsing/lexer.cmi : \
    parsing/parser.cmi \
    parsing/location.cmi
parsing/location.cmo : \
    utils/warnings.cmi \
    utils/terminfo.cmi \
    utils/misc.cmi \
    utils/clflags.cmi \
    utils/build_path_prefix_map.cmi \
    parsing/location.cmi
parsing/location.cmx : \
    utils/warnings.cmx \
    utils/terminfo.cmx \
    utils/misc.cmx \
    utils/clflags.cmx \
    utils/build_path_prefix_map.cmx \
    parsing/location.cmi
parsing/location.cmi : \
    utils/warnings.cmi
parsing/longident.cmo : \
    utils/misc.cmi \
    parsing/longident.cmi
parsing/longident.cmx : \
    utils/misc.cmx \
    parsing/longident.cmi
parsing/longident.cmi :
parsing/parse.cmo : \
    parsing/syntaxerr.cmi \
    parsing/pprintast.cmi \
    parsing/parser.cmi \
    parsing/location.cmi \
    parsing/lexer.cmi \
    parsing/docstrings.cmi \
    parsing/parse.cmi
parsing/parse.cmx : \
    parsing/syntaxerr.cmx \
    parsing/pprintast.cmx \
    parsing/parser.cmx \
    parsing/location.cmx \
    parsing/lexer.cmx \
    parsing/docstrings.cmx \
    parsing/parse.cmi
parsing/parse.cmi : \
    parsing/parsetree.cmi
parsing/parser.cmo : \
    parsing/syntaxerr.cmi \
    parsing/parsetree.cmi \
    parsing/longident.cmi \
    parsing/location.cmi \
    parsing/docstrings.cmi \
    utils/clflags.cmi \
    parsing/camlinternalMenhirLib.cmi \
    parsing/asttypes.cmi \
    parsing/ast_helper.cmi \
    parsing/parser.cmi
parsing/parser.cmx : \
    parsing/syntaxerr.cmx \
    parsing/parsetree.cmi \
    parsing/longident.cmx \
    parsing/location.cmx \
    parsing/docstrings.cmx \
    utils/clflags.cmx \
    parsing/camlinternalMenhirLib.cmx \
    parsing/asttypes.cmi \
    parsing/ast_helper.cmx \
    parsing/parser.cmi
parsing/parser.cmi : \
    parsing/parsetree.cmi \
    parsing/location.cmi \
    parsing/docstrings.cmi \
    parsing/camlinternalMenhirLib.cmi
parsing/parsetree.cmi : \
    parsing/longident.cmi \
    parsing/location.cmi \
    parsing/asttypes.cmi
parsing/pprintast.cmo : \
    parsing/parsetree.cmi \
    utils/misc.cmi \
    parsing/longident.cmi \
    parsing/location.cmi \
    parsing/asttypes.cmi \
    parsing/ast_helper.cmi \
    parsing/pprintast.cmi
parsing/pprintast.cmx : \
    parsing/parsetree.cmi \
    utils/misc.cmx \
    parsing/longident.cmx \
    parsing/location.cmx \
    parsing/asttypes.cmi \
    parsing/ast_helper.cmx \
    parsing/pprintast.cmi
parsing/pprintast.cmi : \
    parsing/parsetree.cmi \
    parsing/longident.cmi
parsing/printast.cmo : \
    parsing/pprintast.cmi \
    parsing/parsetree.cmi \
    utils/misc.cmi \
    parsing/longident.cmi \
    parsing/location.cmi \
    parsing/asttypes.cmi \
    parsing/printast.cmi
parsing/printast.cmx : \
    parsing/pprintast.cmx \
    parsing/parsetree.cmi \
    utils/misc.cmx \
    parsing/longident.cmx \
    parsing/location.cmx \
    parsing/asttypes.cmi \
    parsing/printast.cmi
parsing/printast.cmi : \
    parsing/parsetree.cmi
parsing/syntaxerr.cmo : \
    parsing/location.cmi \
    parsing/syntaxerr.cmi
parsing/syntaxerr.cmx : \
    parsing/location.cmx \
    parsing/syntaxerr.cmi
parsing/syntaxerr.cmi : \
    parsing/location.cmi
typing/annot.cmi : \
    parsing/location.cmi
typing/btype.cmo : \
    typing/types.cmi \
    typing/path.cmi \
    utils/misc.cmi \
    typing/ident.cmi \
    parsing/asttypes.cmi \
    typing/btype.cmi
typing/btype.cmx : \
    typing/types.cmx \
    typing/path.cmx \
    utils/misc.cmx \
    typing/ident.cmx \
    parsing/asttypes.cmi \
    typing/btype.cmi
typing/btype.cmi : \
    typing/types.cmi \
    typing/path.cmi \
    parsing/asttypes.cmi
typing/ctype.cmo : \
    typing/types.cmi \
    typing/subst.cmi \
    typing/predef.cmi \
    typing/path.cmi \
    utils/misc.cmi \
    parsing/longident.cmi \
    parsing/location.cmi \
    typing/ident.cmi \
    typing/env.cmi \
    utils/clflags.cmi \
    typing/btype.cmi \
    parsing/asttypes.cmi \
    typing/ctype.cmi
typing/ctype.cmx : \
    typing/types.cmx \
    typing/subst.cmx \
    typing/predef.cmx \
    typing/path.cmx \
    utils/misc.cmx \
    parsing/longident.cmx \
    parsing/location.cmx \
    typing/ident.cmx \
    typing/env.cmx \
    utils/clflags.cmx \
    typing/btype.cmx \
    parsing/asttypes.cmi \
    typing/ctype.cmi
typing/ctype.cmi : \
    typing/types.cmi \
    typing/path.cmi \
    parsing/longident.cmi \
    typing/ident.cmi \
    typing/env.cmi \
    parsing/asttypes.cmi
typing/datarepr.cmo : \
    typing/types.cmi \
    typing/path.cmi \
    parsing/location.cmi \
    typing/ident.cmi \
    typing/btype.cmi \
    parsing/asttypes.cmi \
    typing/datarepr.cmi
typing/datarepr.cmx : \
    typing/types.cmx \
    typing/path.cmx \
    parsing/location.cmx \
    typing/ident.cmx \
    typing/btype.cmx \
    parsing/asttypes.cmi \
    typing/datarepr.cmi
typing/datarepr.cmi : \
    typing/types.cmi \
    typing/path.cmi \
    typing/ident.cmi
typing/env.cmo : \
    utils/warnings.cmi \
    typing/types.cmi \
    typing/subst.cmi \
    typing/predef.cmi \
    typing/persistent_env.cmi \
    typing/path.cmi \
    utils/misc.cmi \
    parsing/longident.cmi \
    parsing/location.cmi \
    utils/load_path.cmi \
    typing/ident.cmi \
    typing/datarepr.cmi \
    file_formats/cmi_format.cmi \
    utils/clflags.cmi \
    parsing/builtin_attributes.cmi \
    typing/btype.cmi \
    parsing/asttypes.cmi \
    typing/env.cmi
typing/env.cmx : \
    utils/warnings.cmx \
    typing/types.cmx \
    typing/subst.cmx \
    typing/predef.cmx \
    typing/persistent_env.cmx \
    typing/path.cmx \
    utils/misc.cmx \
    parsing/longident.cmx \
    parsing/location.cmx \
    utils/load_path.cmx \
    typing/ident.cmx \
    typing/datarepr.cmx \
    file_formats/cmi_format.cmx \
    utils/clflags.cmx \
    parsing/builtin_attributes.cmx \
    typing/btype.cmx \
    parsing/asttypes.cmi \
    typing/env.cmi
typing/env.cmi : \
    utils/warnings.cmi \
    typing/types.cmi \
    typing/subst.cmi \
    typing/path.cmi \
    utils/misc.cmi \
    parsing/longident.cmi \
    parsing/location.cmi \
    utils/load_path.cmi \
    typing/ident.cmi \
    file_formats/cmi_format.cmi \
    parsing/asttypes.cmi
typing/envaux.cmo : \
    typing/subst.cmi \
    typing/printtyp.cmi \
    typing/path.cmi \
    typing/ident.cmi \
    typing/env.cmi \
    parsing/asttypes.cmi \
    typing/envaux.cmi
typing/envaux.cmx : \
    typing/subst.cmx \
    typing/printtyp.cmx \
    typing/path.cmx \
    typing/ident.cmx \
    typing/env.cmx \
    parsing/asttypes.cmi \
    typing/envaux.cmi
typing/envaux.cmi : \
    typing/subst.cmi \
    typing/path.cmi \
    typing/env.cmi
typing/ident.cmo : \
    utils/misc.cmi \
    utils/identifiable.cmi \
    utils/clflags.cmi \
    typing/ident.cmi
typing/ident.cmx : \
    utils/misc.cmx \
    utils/identifiable.cmx \
    utils/clflags.cmx \
    typing/ident.cmi
typing/ident.cmi : \
    utils/identifiable.cmi
typing/includeclass.cmo : \
    typing/types.cmi \
    typing/printtyp.cmi \
    typing/path.cmi \
    typing/ctype.cmi \
    parsing/builtin_attributes.cmi \
    typing/includeclass.cmi
typing/includeclass.cmx : \
    typing/types.cmx \
    typing/printtyp.cmx \
    typing/path.cmx \
    typing/ctype.cmx \
    parsing/builtin_attributes.cmx \
    typing/includeclass.cmi
typing/includeclass.cmi : \
    typing/types.cmi \
    parsing/location.cmi \
    typing/env.cmi \
    typing/ctype.cmi
typing/includecore.cmo : \
    typing/types.cmi \
    typing/typedtree.cmi \
    typing/path.cmi \
    typing/ident.cmi \
    typing/env.cmi \
    typing/ctype.cmi \
    parsing/builtin_attributes.cmi \
    typing/btype.cmi \
    parsing/asttypes.cmi \
    typing/includecore.cmi
typing/includecore.cmx : \
    typing/types.cmx \
    typing/typedtree.cmx \
    typing/path.cmx \
    typing/ident.cmx \
    typing/env.cmx \
    typing/ctype.cmx \
    parsing/builtin_attributes.cmx \
    typing/btype.cmx \
    parsing/asttypes.cmi \
    typing/includecore.cmi
typing/includecore.cmi : \
    typing/types.cmi \
    typing/typedtree.cmi \
    parsing/location.cmi \
    typing/ident.cmi \
    typing/env.cmi
typing/includemod.cmo : \
    typing/types.cmi \
    typing/typedtree.cmi \
    typing/subst.cmi \
    typing/printtyp.cmi \
    typing/primitive.cmi \
    typing/path.cmi \
    typing/oprint.cmi \
    typing/mtype.cmi \
    utils/misc.cmi \
    parsing/location.cmi \
    typing/includecore.cmi \
    typing/includeclass.cmi \
    typing/ident.cmi \
    typing/env.cmi \
    typing/ctype.cmi \
    file_formats/cmt_format.cmi \
    utils/clflags.cmi \
    parsing/builtin_attributes.cmi \
    typing/btype.cmi \
    typing/includemod.cmi
typing/includemod.cmx : \
    typing/types.cmx \
    typing/typedtree.cmx \
    typing/subst.cmx \
    typing/printtyp.cmx \
    typing/primitive.cmx \
    typing/path.cmx \
    typing/oprint.cmx \
    typing/mtype.cmx \
    utils/misc.cmx \
    parsing/location.cmx \
    typing/includecore.cmx \
    typing/includeclass.cmx \
    typing/ident.cmx \
    typing/env.cmx \
    typing/ctype.cmx \
    file_formats/cmt_format.cmx \
    utils/clflags.cmx \
    parsing/builtin_attributes.cmx \
    typing/btype.cmx \
    typing/includemod.cmi
typing/includemod.cmi : \
    typing/types.cmi \
    typing/typedtree.cmi \
    typing/path.cmi \
    parsing/location.cmi \
    typing/includecore.cmi \
    typing/ident.cmi \
    typing/env.cmi \
    typing/ctype.cmi
typing/mtype.cmo : \
    typing/types.cmi \
    typing/subst.cmi \
    typing/path.cmi \
    utils/misc.cmi \
    parsing/location.cmi \
    typing/ident.cmi \
    typing/env.cmi \
    typing/ctype.cmi \
    utils/clflags.cmi \
    typing/btype.cmi \
    parsing/asttypes.cmi \
    typing/mtype.cmi
typing/mtype.cmx : \
    typing/types.cmx \
    typing/subst.cmx \
    typing/path.cmx \
    utils/misc.cmx \
    parsing/location.cmx \
    typing/ident.cmx \
    typing/env.cmx \
    typing/ctype.cmx \
    utils/clflags.cmx \
    typing/btype.cmx \
    parsing/asttypes.cmi \
    typing/mtype.cmi
typing/mtype.cmi : \
    typing/types.cmi \
    typing/path.cmi \
    typing/ident.cmi \
    typing/env.cmi
typing/oprint.cmo : \
    parsing/pprintast.cmi \
    typing/outcometree.cmi \
    parsing/asttypes.cmi \
    typing/oprint.cmi
typing/oprint.cmx : \
    parsing/pprintast.cmx \
    typing/outcometree.cmi \
    parsing/asttypes.cmi \
    typing/oprint.cmi
typing/oprint.cmi : \
    typing/outcometree.cmi
typing/outcometree.cmi : \
    parsing/asttypes.cmi
typing/parmatch.cmo : \
    utils/warnings.cmi \
    typing/untypeast.cmi \
    typing/types.cmi \
    typing/typedtree.cmi \
    typing/tast_iterator.cmi \
    typing/subst.cmi \
    typing/printpat.cmi \
    typing/predef.cmi \
    typing/path.cmi \
    parsing/parsetree.cmi \
    utils/misc.cmi \
    parsing/longident.cmi \
    parsing/location.cmi \
    typing/ident.cmi \
    typing/env.cmi \
    typing/ctype.cmi \
    utils/config.cmi \
    typing/btype.cmi \
    parsing/asttypes.cmi \
    parsing/ast_helper.cmi \
    typing/parmatch.cmi
typing/parmatch.cmx : \
    utils/warnings.cmx \
    typing/untypeast.cmx \
    typing/types.cmx \
    typing/typedtree.cmx \
    typing/tast_iterator.cmx \
    typing/subst.cmx \
    typing/printpat.cmx \
    typing/predef.cmx \
    typing/path.cmx \
    parsing/parsetree.cmi \
    utils/misc.cmx \
    parsing/longident.cmx \
    parsing/location.cmx \
    typing/ident.cmx \
    typing/env.cmx \
    typing/ctype.cmx \
    utils/config.cmx \
    typing/btype.cmx \
    parsing/asttypes.cmi \
    parsing/ast_helper.cmx \
    typing/parmatch.cmi
typing/parmatch.cmi : \
    typing/types.cmi \
    typing/typedtree.cmi \
    parsing/parsetree.cmi \
    parsing/location.cmi \
    typing/env.cmi \
    parsing/asttypes.cmi
typing/path.cmo : \
    typing/ident.cmi \
    typing/path.cmi
typing/path.cmx : \
    typing/ident.cmx \
    typing/path.cmi
typing/path.cmi : \
    typing/ident.cmi
typing/persistent_env.cmo : \
    utils/warnings.cmi \
    utils/misc.cmi \
    parsing/location.cmi \
    utils/load_path.cmi \
    utils/consistbl.cmi \
    utils/config.cmi \
    file_formats/cmi_format.cmi \
    utils/clflags.cmi \
    typing/persistent_env.cmi
typing/persistent_env.cmx : \
    utils/warnings.cmx \
    utils/misc.cmx \
    parsing/location.cmx \
    utils/load_path.cmx \
    utils/consistbl.cmx \
    utils/config.cmx \
    file_formats/cmi_format.cmx \
    utils/clflags.cmx \
    typing/persistent_env.cmi
typing/persistent_env.cmi : \
    typing/types.cmi \
    utils/misc.cmi \
    parsing/location.cmi \
    utils/consistbl.cmi \
    file_formats/cmi_format.cmi
typing/predef.cmo : \
    typing/types.cmi \
    typing/path.cmi \
    parsing/parsetree.cmi \
    parsing/location.cmi \
    typing/ident.cmi \
    typing/btype.cmi \
    parsing/asttypes.cmi \
    parsing/ast_helper.cmi \
    typing/predef.cmi
typing/predef.cmx : \
    typing/types.cmx \
    typing/path.cmx \
    parsing/parsetree.cmi \
    parsing/location.cmx \
    typing/ident.cmx \
    typing/btype.cmx \
    parsing/asttypes.cmi \
    parsing/ast_helper.cmx \
    typing/predef.cmi
typing/predef.cmi : \
    typing/types.cmi \
    typing/path.cmi \
    typing/ident.cmi
typing/primitive.cmo : \
    parsing/parsetree.cmi \
    typing/outcometree.cmi \
    utils/misc.cmi \
    parsing/location.cmi \
    parsing/attr_helper.cmi \
    typing/primitive.cmi
typing/primitive.cmx : \
    parsing/parsetree.cmi \
    typing/outcometree.cmi \
    utils/misc.cmx \
    parsing/location.cmx \
    parsing/attr_helper.cmx \
    typing/primitive.cmi
typing/primitive.cmi : \
    parsing/parsetree.cmi \
    typing/outcometree.cmi \
    parsing/location.cmi
typing/printpat.cmo : \
    typing/types.cmi \
    typing/typedtree.cmi \
    typing/ident.cmi \
    parsing/asttypes.cmi \
    typing/printpat.cmi
typing/printpat.cmx : \
    typing/types.cmx \
    typing/typedtree.cmx \
    typing/ident.cmx \
    parsing/asttypes.cmi \
    typing/printpat.cmi
typing/printpat.cmi : \
    typing/typedtree.cmi \
    parsing/asttypes.cmi
typing/printtyp.cmo : \
    utils/warnings.cmi \
    typing/types.cmi \
    typing/primitive.cmi \
    typing/predef.cmi \
    typing/path.cmi \
    parsing/parsetree.cmi \
    typing/outcometree.cmi \
    typing/oprint.cmi \
    utils/misc.cmi \
    parsing/longident.cmi \
    parsing/location.cmi \
    typing/ident.cmi \
    typing/env.cmi \
    typing/ctype.cmi \
    utils/clflags.cmi \
    parsing/builtin_attributes.cmi \
    typing/btype.cmi \
    parsing/asttypes.cmi \
    typing/printtyp.cmi
typing/printtyp.cmx : \
    utils/warnings.cmx \
    typing/types.cmx \
    typing/primitive.cmx \
    typing/predef.cmx \
    typing/path.cmx \
    parsing/parsetree.cmi \
    typing/outcometree.cmi \
    typing/oprint.cmx \
    utils/misc.cmx \
    parsing/longident.cmx \
    parsing/location.cmx \
    typing/ident.cmx \
    typing/env.cmx \
    typing/ctype.cmx \
    utils/clflags.cmx \
    parsing/builtin_attributes.cmx \
    typing/btype.cmx \
    parsing/asttypes.cmi \
    typing/printtyp.cmi
typing/printtyp.cmi : \
    typing/types.cmi \
    typing/path.cmi \
    typing/outcometree.cmi \
    parsing/longident.cmi \
    parsing/location.cmi \
    typing/ident.cmi \
    typing/env.cmi \
    typing/ctype.cmi \
    parsing/asttypes.cmi
typing/printtyped.cmo : \
    typing/types.cmi \
    typing/typedtree.cmi \
    parsing/printast.cmi \
    typing/path.cmi \
    parsing/parsetree.cmi \
    utils/misc.cmi \
    parsing/longident.cmi \
    parsing/location.cmi \
    typing/ident.cmi \
    parsing/asttypes.cmi \
    typing/printtyped.cmi
typing/printtyped.cmx : \
    typing/types.cmx \
    typing/typedtree.cmx \
    parsing/printast.cmx \
    typing/path.cmx \
    parsing/parsetree.cmi \
    utils/misc.cmx \
    parsing/longident.cmx \
    parsing/location.cmx \
    typing/ident.cmx \
    parsing/asttypes.cmi \
    typing/printtyped.cmi
typing/printtyped.cmi : \
    typing/typedtree.cmi
typing/rec_check.cmo : \
    typing/types.cmi \
    typing/typeopt.cmi \
    typing/typedtree.cmi \
    typing/primitive.cmi \
    typing/path.cmi \
    lambda/lambda.cmi \
    typing/ident.cmi \
    parsing/asttypes.cmi \
    typing/rec_check.cmi
typing/rec_check.cmx : \
    typing/types.cmx \
    typing/typeopt.cmx \
    typing/typedtree.cmx \
    typing/primitive.cmx \
    typing/path.cmx \
    lambda/lambda.cmx \
    typing/ident.cmx \
    parsing/asttypes.cmi \
    typing/rec_check.cmi
typing/rec_check.cmi : \
    typing/typedtree.cmi \
    typing/ident.cmi
typing/stypes.cmo : \
    typing/typedtree.cmi \
    typing/printtyp.cmi \
    utils/misc.cmi \
    parsing/location.cmi \
    utils/clflags.cmi \
    typing/annot.cmi \
    typing/stypes.cmi
typing/stypes.cmx : \
    typing/typedtree.cmx \
    typing/printtyp.cmx \
    utils/misc.cmx \
    parsing/location.cmx \
    utils/clflags.cmx \
    typing/annot.cmi \
    typing/stypes.cmi
typing/stypes.cmi : \
    typing/typedtree.cmi \
    parsing/location.cmi \
    typing/annot.cmi
typing/subst.cmo : \
    typing/types.cmi \
    typing/path.cmi \
    parsing/parsetree.cmi \
    utils/misc.cmi \
    parsing/location.cmi \
    typing/ident.cmi \
    utils/clflags.cmi \
    typing/btype.cmi \
    parsing/ast_mapper.cmi \
    typing/subst.cmi
typing/subst.cmx : \
    typing/types.cmx \
    typing/path.cmx \
    parsing/parsetree.cmi \
    utils/misc.cmx \
    parsing/location.cmx \
    typing/ident.cmx \
    utils/clflags.cmx \
    typing/btype.cmx \
    parsing/ast_mapper.cmx \
    typing/subst.cmi
typing/subst.cmi : \
    typing/types.cmi \
    typing/path.cmi \
    typing/ident.cmi
typing/tast_iterator.cmo : \
    typing/typedtree.cmi \
    typing/env.cmi \
    parsing/asttypes.cmi \
    typing/tast_iterator.cmi
typing/tast_iterator.cmx : \
    typing/typedtree.cmx \
    typing/env.cmx \
    parsing/asttypes.cmi \
    typing/tast_iterator.cmi
typing/tast_iterator.cmi : \
    typing/typedtree.cmi \
    typing/env.cmi \
    parsing/asttypes.cmi
typing/tast_mapper.cmo : \
    typing/typedtree.cmi \
    typing/env.cmi \
    parsing/asttypes.cmi \
    typing/tast_mapper.cmi
typing/tast_mapper.cmx : \
    typing/typedtree.cmx \
    typing/env.cmx \
    parsing/asttypes.cmi \
    typing/tast_mapper.cmi
typing/tast_mapper.cmi : \
    typing/typedtree.cmi \
    typing/env.cmi \
    parsing/asttypes.cmi
typing/typeclass.cmo : \
    utils/warnings.cmi \
    typing/typetexp.cmi \
    typing/types.cmi \
    typing/typedtree.cmi \
    typing/typedecl_variance.cmi \
    typing/typedecl.cmi \
    typing/typecore.cmi \
    typing/subst.cmi \
    typing/stypes.cmi \
    typing/printtyp.cmi \
    typing/predef.cmi \
    typing/path.cmi \
    parsing/parsetree.cmi \
    typing/oprint.cmi \
    utils/misc.cmi \
    parsing/longident.cmi \
    parsing/location.cmi \
    typing/includeclass.cmi \
    typing/ident.cmi \
    typing/env.cmi \
    typing/ctype.cmi \
    file_formats/cmt_format.cmi \
    utils/clflags.cmi \
    parsing/builtin_attributes.cmi \
    typing/btype.cmi \
    parsing/asttypes.cmi \
    parsing/ast_helper.cmi \
    typing/typeclass.cmi
typing/typeclass.cmx : \
    utils/warnings.cmx \
    typing/typetexp.cmx \
    typing/types.cmx \
    typing/typedtree.cmx \
    typing/typedecl_variance.cmx \
    typing/typedecl.cmx \
    typing/typecore.cmx \
    typing/subst.cmx \
    typing/stypes.cmx \
    typing/printtyp.cmx \
    typing/predef.cmx \
    typing/path.cmx \
    parsing/parsetree.cmi \
    typing/oprint.cmx \
    utils/misc.cmx \
    parsing/longident.cmx \
    parsing/location.cmx \
    typing/includeclass.cmx \
    typing/ident.cmx \
    typing/env.cmx \
    typing/ctype.cmx \
    file_formats/cmt_format.cmx \
    utils/clflags.cmx \
    parsing/builtin_attributes.cmx \
    typing/btype.cmx \
    parsing/asttypes.cmi \
    parsing/ast_helper.cmx \
    typing/typeclass.cmi
typing/typeclass.cmi : \
    typing/types.cmi \
    typing/typedtree.cmi \
    parsing/parsetree.cmi \
    parsing/longident.cmi \
    parsing/location.cmi \
    typing/ident.cmi \
    typing/env.cmi \
    typing/ctype.cmi \
    parsing/asttypes.cmi
typing/typecore.cmo : \
    utils/warnings.cmi \
    typing/typetexp.cmi \
    typing/types.cmi \
    typing/typedtree.cmi \
    typing/typedecl.cmi \
    typing/subst.cmi \
    typing/stypes.cmi \
    typing/rec_check.cmi \
    typing/printtyp.cmi \
    typing/printpat.cmi \
    typing/primitive.cmi \
    typing/predef.cmi \
    typing/persistent_env.cmi \
    typing/path.cmi \
    parsing/parsetree.cmi \
    typing/parmatch.cmi \
    typing/oprint.cmi \
    typing/mtype.cmi \
    utils/misc.cmi \
    parsing/longident.cmi \
    parsing/location.cmi \
    typing/ident.cmi \
    typing/env.cmi \
    typing/ctype.cmi \
    file_formats/cmt_format.cmi \
    utils/clflags.cmi \
    parsing/builtin_attributes.cmi \
    typing/btype.cmi \
    parsing/asttypes.cmi \
    parsing/ast_helper.cmi \
    typing/annot.cmi \
    typing/typecore.cmi
typing/typecore.cmx : \
    utils/warnings.cmx \
    typing/typetexp.cmx \
    typing/types.cmx \
    typing/typedtree.cmx \
    typing/typedecl.cmx \
    typing/subst.cmx \
    typing/stypes.cmx \
    typing/rec_check.cmx \
    typing/printtyp.cmx \
    typing/printpat.cmx \
    typing/primitive.cmx \
    typing/predef.cmx \
    typing/persistent_env.cmx \
    typing/path.cmx \
    parsing/parsetree.cmi \
    typing/parmatch.cmx \
    typing/oprint.cmx \
    typing/mtype.cmx \
    utils/misc.cmx \
    parsing/longident.cmx \
    parsing/location.cmx \
    typing/ident.cmx \
    typing/env.cmx \
    typing/ctype.cmx \
    file_formats/cmt_format.cmx \
    utils/clflags.cmx \
    parsing/builtin_attributes.cmx \
    typing/btype.cmx \
    parsing/asttypes.cmi \
    parsing/ast_helper.cmx \
    typing/annot.cmi \
    typing/typecore.cmi
typing/typecore.cmi : \
    typing/types.cmi \
    typing/typedtree.cmi \
    typing/path.cmi \
    parsing/parsetree.cmi \
    parsing/longident.cmi \
    parsing/location.cmi \
    typing/ident.cmi \
    typing/env.cmi \
    typing/ctype.cmi \
    parsing/asttypes.cmi \
    typing/annot.cmi
typing/typedecl.cmo : \
    utils/warnings.cmi \
    typing/typetexp.cmi \
    typing/types.cmi \
    typing/typedtree.cmi \
    typing/typedecl_variance.cmi \
    typing/typedecl_unboxed.cmi \
    typing/typedecl_immediacy.cmi \
    typing/subst.cmi \
    typing/printtyp.cmi \
    typing/primitive.cmi \
    typing/predef.cmi \
    typing/path.cmi \
    parsing/parsetree.cmi \
    typing/oprint.cmi \
    utils/misc.cmi \
    parsing/longident.cmi \
    parsing/location.cmi \
    typing/includecore.cmi \
    typing/ident.cmi \
    typing/env.cmi \
    typing/datarepr.cmi \
    typing/ctype.cmi \
    utils/config.cmi \
    utils/clflags.cmi \
    parsing/builtin_attributes.cmi \
    typing/btype.cmi \
    parsing/attr_helper.cmi \
    parsing/asttypes.cmi \
    parsing/ast_iterator.cmi \
    parsing/ast_helper.cmi \
    typing/typedecl.cmi
typing/typedecl.cmx : \
    utils/warnings.cmx \
    typing/typetexp.cmx \
    typing/types.cmx \
    typing/typedtree.cmx \
    typing/typedecl_variance.cmx \
    typing/typedecl_unboxed.cmx \
    typing/typedecl_immediacy.cmx \
    typing/subst.cmx \
    typing/printtyp.cmx \
    typing/primitive.cmx \
    typing/predef.cmx \
    typing/path.cmx \
    parsing/parsetree.cmi \
    typing/oprint.cmx \
    utils/misc.cmx \
    parsing/longident.cmx \
    parsing/location.cmx \
    typing/includecore.cmx \
    typing/ident.cmx \
    typing/env.cmx \
    typing/datarepr.cmx \
    typing/ctype.cmx \
    utils/config.cmx \
    utils/clflags.cmx \
    parsing/builtin_attributes.cmx \
    typing/btype.cmx \
    parsing/attr_helper.cmx \
    parsing/asttypes.cmi \
    parsing/ast_iterator.cmx \
    parsing/ast_helper.cmx \
    typing/typedecl.cmi
typing/typedecl.cmi : \
    typing/types.cmi \
    typing/typedtree.cmi \
    typing/typedecl_variance.cmi \
    typing/typedecl_immediacy.cmi \
    typing/path.cmi \
    parsing/parsetree.cmi \
    parsing/longident.cmi \
    parsing/location.cmi \
    typing/includecore.cmi \
    typing/ident.cmi \
    typing/env.cmi \
    typing/ctype.cmi \
    parsing/asttypes.cmi
typing/typedecl_immediacy.cmo : \
    typing/types.cmi \
    typing/typedecl_unboxed.cmi \
    typing/typedecl_properties.cmi \
    parsing/location.cmi \
    typing/ctype.cmi \
    parsing/builtin_attributes.cmi \
    typing/typedecl_immediacy.cmi
typing/typedecl_immediacy.cmx : \
    typing/types.cmx \
    typing/typedecl_unboxed.cmx \
    typing/typedecl_properties.cmx \
    parsing/location.cmx \
    typing/ctype.cmx \
    parsing/builtin_attributes.cmx \
    typing/typedecl_immediacy.cmi
typing/typedecl_immediacy.cmi : \
    typing/types.cmi \
    typing/typedecl_properties.cmi \
    parsing/location.cmi \
    typing/ident.cmi \
    typing/env.cmi
typing/typedecl_properties.cmo : \
    typing/types.cmi \
    typing/ident.cmi \
    typing/env.cmi \
    parsing/builtin_attributes.cmi \
    typing/typedecl_properties.cmi
typing/typedecl_properties.cmx : \
    typing/types.cmx \
    typing/ident.cmx \
    typing/env.cmx \
    parsing/builtin_attributes.cmx \
    typing/typedecl_properties.cmi
typing/typedecl_properties.cmi : \
    typing/types.cmi \
    typing/ident.cmi \
    typing/env.cmi
typing/typedecl_unboxed.cmo : \
    typing/types.cmi \
    typing/predef.cmi \
    typing/env.cmi \
    typing/ctype.cmi \
    typing/typedecl_unboxed.cmi
typing/typedecl_unboxed.cmx : \
    typing/types.cmx \
    typing/predef.cmx \
    typing/env.cmx \
    typing/ctype.cmx \
    typing/typedecl_unboxed.cmi
typing/typedecl_unboxed.cmi : \
    typing/types.cmi \
    typing/env.cmi
typing/typedecl_variance.cmo : \
    typing/types.cmi \
    typing/typedtree.cmi \
    typing/typedecl_properties.cmi \
    parsing/parsetree.cmi \
    parsing/location.cmi \
    typing/ident.cmi \
    typing/env.cmi \
    typing/ctype.cmi \
    typing/btype.cmi \
    parsing/asttypes.cmi \
    typing/typedecl_variance.cmi
typing/typedecl_variance.cmx : \
    typing/types.cmx \
    typing/typedtree.cmx \
    typing/typedecl_properties.cmx \
    parsing/parsetree.cmi \
    parsing/location.cmx \
    typing/ident.cmx \
    typing/env.cmx \
    typing/ctype.cmx \
    typing/btype.cmx \
    parsing/asttypes.cmi \
    typing/typedecl_variance.cmi
typing/typedecl_variance.cmi : \
    typing/types.cmi \
    typing/typedtree.cmi \
    typing/typedecl_properties.cmi \
    parsing/parsetree.cmi \
    parsing/location.cmi \
    typing/ident.cmi \
    typing/env.cmi \
    parsing/asttypes.cmi
typing/typedtree.cmo : \
    typing/types.cmi \
    typing/primitive.cmi \
    typing/path.cmi \
    parsing/parsetree.cmi \
    utils/misc.cmi \
    parsing/longident.cmi \
    parsing/location.cmi \
    typing/ident.cmi \
    typing/env.cmi \
    parsing/asttypes.cmi \
    typing/typedtree.cmi
typing/typedtree.cmx : \
    typing/types.cmx \
    typing/primitive.cmx \
    typing/path.cmx \
    parsing/parsetree.cmi \
    utils/misc.cmx \
    parsing/longident.cmx \
    parsing/location.cmx \
    typing/ident.cmx \
    typing/env.cmx \
    parsing/asttypes.cmi \
    typing/typedtree.cmi
typing/typedtree.cmi : \
    typing/types.cmi \
    typing/primitive.cmi \
    typing/path.cmi \
    parsing/parsetree.cmi \
    parsing/longident.cmi \
    parsing/location.cmi \
    typing/ident.cmi \
    typing/env.cmi \
    parsing/asttypes.cmi
typing/typemod.cmo : \
    utils/warnings.cmi \
    typing/typetexp.cmi \
    typing/types.cmi \
    typing/typedtree.cmi \
    typing/typedecl.cmi \
    typing/typecore.cmi \
    typing/typeclass.cmi \
    typing/subst.cmi \
    typing/stypes.cmi \
    typing/printtyp.cmi \
    typing/path.cmi \
    parsing/parsetree.cmi \
    typing/mtype.cmi \
    utils/misc.cmi \
    parsing/longident.cmi \
    parsing/location.cmi \
    utils/load_path.cmi \
    typing/includemod.cmi \
    typing/ident.cmi \
    typing/env.cmi \
    typing/ctype.cmi \
    utils/config.cmi \
    file_formats/cmt_format.cmi \
    file_formats/cmi_format.cmi \
    utils/clflags.cmi \
    parsing/builtin_attributes.cmi \
    typing/btype.cmi \
    parsing/attr_helper.cmi \
    parsing/asttypes.cmi \
    typing/annot.cmi \
    typing/typemod.cmi
typing/typemod.cmx : \
    utils/warnings.cmx \
    typing/typetexp.cmx \
    typing/types.cmx \
    typing/typedtree.cmx \
    typing/typedecl.cmx \
    typing/typecore.cmx \
    typing/typeclass.cmx \
    typing/subst.cmx \
    typing/stypes.cmx \
    typing/printtyp.cmx \
    typing/path.cmx \
    parsing/parsetree.cmi \
    typing/mtype.cmx \
    utils/misc.cmx \
    parsing/longident.cmx \
    parsing/location.cmx \
    utils/load_path.cmx \
    typing/includemod.cmx \
    typing/ident.cmx \
    typing/env.cmx \
    typing/ctype.cmx \
    utils/config.cmx \
    file_formats/cmt_format.cmx \
    file_formats/cmi_format.cmx \
    utils/clflags.cmx \
    parsing/builtin_attributes.cmx \
    typing/btype.cmx \
    parsing/attr_helper.cmx \
    parsing/asttypes.cmi \
    typing/annot.cmi \
    typing/typemod.cmi
typing/typemod.cmi : \
    typing/types.cmi \
    typing/typedtree.cmi \
    typing/typedecl.cmi \
    typing/path.cmi \
    parsing/parsetree.cmi \
    parsing/longident.cmi \
    parsing/location.cmi \
    typing/includemod.cmi \
    typing/ident.cmi \
    typing/env.cmi \
    file_formats/cmi_format.cmi
typing/typeopt.cmo : \
    typing/types.cmi \
    typing/typedtree.cmi \
    typing/typedecl.cmi \
    typing/predef.cmi \
    typing/path.cmi \
    lambda/lambda.cmi \
    typing/ident.cmi \
    typing/env.cmi \
    typing/ctype.cmi \
    utils/config.cmi \
    parsing/asttypes.cmi \
    typing/typeopt.cmi
typing/typeopt.cmx : \
    typing/types.cmx \
    typing/typedtree.cmx \
    typing/typedecl.cmx \
    typing/predef.cmx \
    typing/path.cmx \
    lambda/lambda.cmx \
    typing/ident.cmx \
    typing/env.cmx \
    typing/ctype.cmx \
    utils/config.cmx \
    parsing/asttypes.cmi \
    typing/typeopt.cmi
typing/typeopt.cmi : \
    typing/types.cmi \
    typing/typedtree.cmi \
    typing/path.cmi \
    lambda/lambda.cmi \
    typing/env.cmi
typing/types.cmo : \
    typing/primitive.cmi \
    typing/path.cmi \
    parsing/parsetree.cmi \
    utils/misc.cmi \
    parsing/longident.cmi \
    parsing/location.cmi \
    typing/ident.cmi \
    parsing/asttypes.cmi \
    typing/types.cmi
typing/types.cmx : \
    typing/primitive.cmx \
    typing/path.cmx \
    parsing/parsetree.cmi \
    utils/misc.cmx \
    parsing/longident.cmx \
    parsing/location.cmx \
    typing/ident.cmx \
    parsing/asttypes.cmi \
    typing/types.cmi
typing/types.cmi : \
    typing/primitive.cmi \
    typing/path.cmi \
    parsing/parsetree.cmi \
    parsing/longident.cmi \
    parsing/location.cmi \
    typing/ident.cmi \
    parsing/asttypes.cmi
typing/typetexp.cmo : \
    typing/types.cmi \
    typing/typedtree.cmi \
    typing/printtyp.cmi \
    typing/predef.cmi \
    parsing/pprintast.cmi \
    typing/path.cmi \
    parsing/parsetree.cmi \
    typing/oprint.cmi \
    utils/misc.cmi \
    parsing/longident.cmi \
    parsing/location.cmi \
    typing/includemod.cmi \
    typing/env.cmi \
    typing/ctype.cmi \
    utils/clflags.cmi \
    parsing/builtin_attributes.cmi \
    typing/btype.cmi \
    parsing/asttypes.cmi \
    parsing/ast_helper.cmi \
    typing/typetexp.cmi
typing/typetexp.cmx : \
    typing/types.cmx \
    typing/typedtree.cmx \
    typing/printtyp.cmx \
    typing/predef.cmx \
    parsing/pprintast.cmx \
    typing/path.cmx \
    parsing/parsetree.cmi \
    typing/oprint.cmx \
    utils/misc.cmx \
    parsing/longident.cmx \
    parsing/location.cmx \
    typing/includemod.cmx \
    typing/env.cmx \
    typing/ctype.cmx \
    utils/clflags.cmx \
    parsing/builtin_attributes.cmx \
    typing/btype.cmx \
    parsing/asttypes.cmi \
    parsing/ast_helper.cmx \
    typing/typetexp.cmi
typing/typetexp.cmi : \
    typing/types.cmi \
    typing/typedtree.cmi \
    typing/path.cmi \
    parsing/parsetree.cmi \
    parsing/longident.cmi \
    parsing/location.cmi \
    typing/includemod.cmi \
    typing/env.cmi \
    typing/ctype.cmi \
    parsing/asttypes.cmi
typing/untypeast.cmo : \
    typing/typedtree.cmi \
    typing/path.cmi \
    parsing/parsetree.cmi \
    utils/misc.cmi \
    parsing/longident.cmi \
    parsing/location.cmi \
    typing/ident.cmi \
    typing/env.cmi \
    parsing/asttypes.cmi \
    parsing/ast_helper.cmi \
    typing/untypeast.cmi
typing/untypeast.cmx : \
    typing/typedtree.cmx \
    typing/path.cmx \
    parsing/parsetree.cmi \
    utils/misc.cmx \
    parsing/longident.cmx \
    parsing/location.cmx \
    typing/ident.cmx \
    typing/env.cmx \
    parsing/asttypes.cmi \
    parsing/ast_helper.cmx \
    typing/untypeast.cmi
typing/untypeast.cmi : \
    typing/typedtree.cmi \
    typing/path.cmi \
    parsing/parsetree.cmi \
    parsing/longident.cmi \
    parsing/location.cmi \
    parsing/asttypes.cmi
bytecomp/bytegen.cmo : \
    typing/types.cmi \
    lambda/switch.cmi \
    typing/subst.cmi \
    typing/primitive.cmi \
    utils/misc.cmi \
    lambda/matching.cmi \
    lambda/lambda.cmi \
    bytecomp/instruct.cmi \
    typing/ident.cmi \
    typing/env.cmi \
    utils/config.cmi \
    parsing/asttypes.cmi \
    bytecomp/bytegen.cmi
bytecomp/bytegen.cmx : \
    typing/types.cmx \
    lambda/switch.cmx \
    typing/subst.cmx \
    typing/primitive.cmx \
    utils/misc.cmx \
    lambda/matching.cmx \
    lambda/lambda.cmx \
    bytecomp/instruct.cmx \
    typing/ident.cmx \
    typing/env.cmx \
    utils/config.cmx \
    parsing/asttypes.cmi \
    bytecomp/bytegen.cmi
bytecomp/bytegen.cmi : \
    lambda/lambda.cmi \
    bytecomp/instruct.cmi
bytecomp/bytelibrarian.cmo : \
    utils/misc.cmi \
    parsing/location.cmi \
    utils/load_path.cmi \
    bytecomp/emitcode.cmi \
    utils/config.cmi \
    file_formats/cmo_format.cmi \
    utils/clflags.cmi \
    bytecomp/bytelink.cmi \
    bytecomp/bytelibrarian.cmi
bytecomp/bytelibrarian.cmx : \
    utils/misc.cmx \
    parsing/location.cmx \
    utils/load_path.cmx \
    bytecomp/emitcode.cmx \
    utils/config.cmx \
    file_formats/cmo_format.cmi \
    utils/clflags.cmx \
    bytecomp/bytelink.cmx \
    bytecomp/bytelibrarian.cmi
bytecomp/bytelibrarian.cmi :
bytecomp/bytelink.cmo : \
    utils/warnings.cmi \
    bytecomp/symtable.cmi \
    bytecomp/opcodes.cmi \
    utils/misc.cmi \
    parsing/location.cmi \
    utils/load_path.cmi \
    bytecomp/instruct.cmi \
    typing/ident.cmi \
    bytecomp/emitcode.cmi \
    bytecomp/dll.cmi \
    utils/consistbl.cmi \
    utils/config.cmi \
    file_formats/cmo_format.cmi \
    utils/clflags.cmi \
    utils/ccomp.cmi \
    bytecomp/bytesections.cmi \
    bytecomp/bytelink.cmi
bytecomp/bytelink.cmx : \
    utils/warnings.cmx \
    bytecomp/symtable.cmx \
    bytecomp/opcodes.cmx \
    utils/misc.cmx \
    parsing/location.cmx \
    utils/load_path.cmx \
    bytecomp/instruct.cmx \
    typing/ident.cmx \
    bytecomp/emitcode.cmx \
    bytecomp/dll.cmx \
    utils/consistbl.cmx \
    utils/config.cmx \
    file_formats/cmo_format.cmi \
    utils/clflags.cmx \
    utils/ccomp.cmx \
    bytecomp/bytesections.cmx \
    bytecomp/bytelink.cmi
bytecomp/bytelink.cmi : \
    bytecomp/symtable.cmi \
    utils/misc.cmi \
    file_formats/cmo_format.cmi
bytecomp/bytepackager.cmo : \
    typing/typemod.cmi \
    lambda/translmod.cmi \
    typing/subst.cmi \
    lambda/printlambda.cmi \
    typing/path.cmi \
    utils/misc.cmi \
    parsing/location.cmi \
    utils/load_path.cmi \
    bytecomp/instruct.cmi \
    typing/ident.cmi \
    typing/env.cmi \
    bytecomp/emitcode.cmi \
    utils/config.cmi \
    file_formats/cmo_format.cmi \
    utils/clflags.cmi \
    bytecomp/bytelink.cmi \
    bytecomp/bytegen.cmi \
    bytecomp/bytepackager.cmi
bytecomp/bytepackager.cmx : \
    typing/typemod.cmx \
    lambda/translmod.cmx \
    typing/subst.cmx \
    lambda/printlambda.cmx \
    typing/path.cmx \
    utils/misc.cmx \
    parsing/location.cmx \
    utils/load_path.cmx \
    bytecomp/instruct.cmx \
    typing/ident.cmx \
    typing/env.cmx \
    bytecomp/emitcode.cmx \
    utils/config.cmx \
    file_formats/cmo_format.cmi \
    utils/clflags.cmx \
    bytecomp/bytelink.cmx \
    bytecomp/bytegen.cmx \
    bytecomp/bytepackager.cmi
bytecomp/bytepackager.cmi : \
    typing/ident.cmi \
    typing/env.cmi
bytecomp/bytesections.cmo : \
    utils/config.cmi \
    bytecomp/bytesections.cmi
bytecomp/bytesections.cmx : \
    utils/config.cmx \
    bytecomp/bytesections.cmi
bytecomp/bytesections.cmi :
bytecomp/dll.cmo : \
    utils/misc.cmi \
    utils/config.cmi \
    bytecomp/dll.cmi
bytecomp/dll.cmx : \
    utils/misc.cmx \
    utils/config.cmx \
    bytecomp/dll.cmi
bytecomp/dll.cmi :
bytecomp/emitcode.cmo : \
    lambda/translmod.cmi \
    typing/primitive.cmi \
    bytecomp/opcodes.cmi \
    utils/misc.cmi \
    parsing/location.cmi \
    lambda/lambda.cmi \
    bytecomp/instruct.cmi \
    typing/ident.cmi \
    typing/env.cmi \
    utils/config.cmi \
    file_formats/cmo_format.cmi \
    utils/clflags.cmi \
    bytecomp/bytegen.cmi \
    typing/btype.cmi \
    parsing/asttypes.cmi \
    bytecomp/emitcode.cmi
bytecomp/emitcode.cmx : \
    lambda/translmod.cmx \
    typing/primitive.cmx \
    bytecomp/opcodes.cmx \
    utils/misc.cmx \
    parsing/location.cmx \
    lambda/lambda.cmx \
    bytecomp/instruct.cmx \
    typing/ident.cmx \
    typing/env.cmx \
    utils/config.cmx \
    file_formats/cmo_format.cmi \
    utils/clflags.cmx \
    bytecomp/bytegen.cmx \
    typing/btype.cmx \
    parsing/asttypes.cmi \
    bytecomp/emitcode.cmi
bytecomp/emitcode.cmi : \
    utils/misc.cmi \
    bytecomp/instruct.cmi \
    typing/ident.cmi \
    file_formats/cmo_format.cmi
bytecomp/instruct.cmo : \
    typing/types.cmi \
    typing/subst.cmi \
    parsing/location.cmi \
    lambda/lambda.cmi \
    typing/ident.cmi \
    typing/env.cmi \
    bytecomp/instruct.cmi
bytecomp/instruct.cmx : \
    typing/types.cmx \
    typing/subst.cmx \
    parsing/location.cmx \
    lambda/lambda.cmx \
    typing/ident.cmx \
    typing/env.cmx \
    bytecomp/instruct.cmi
bytecomp/instruct.cmi : \
    typing/types.cmi \
    typing/subst.cmi \
    parsing/location.cmi \
    lambda/lambda.cmi \
    typing/ident.cmi \
    typing/env.cmi
bytecomp/meta.cmo : \
    bytecomp/instruct.cmi \
    bytecomp/meta.cmi
bytecomp/meta.cmx : \
    bytecomp/instruct.cmx \
    bytecomp/meta.cmi
bytecomp/meta.cmi : \
    bytecomp/instruct.cmi
bytecomp/opcodes.cmo : \
    bytecomp/opcodes.cmi
bytecomp/opcodes.cmx : \
    bytecomp/opcodes.cmi
bytecomp/opcodes.cmi :
bytecomp/printinstr.cmo : \
    lambda/printlambda.cmi \
    parsing/location.cmi \
    lambda/lambda.cmi \
    bytecomp/instruct.cmi \
    typing/ident.cmi \
    bytecomp/printinstr.cmi
bytecomp/printinstr.cmx : \
    lambda/printlambda.cmx \
    parsing/location.cmx \
    lambda/lambda.cmx \
    bytecomp/instruct.cmx \
    typing/ident.cmx \
    bytecomp/printinstr.cmi
bytecomp/printinstr.cmi : \
    bytecomp/instruct.cmi
bytecomp/symtable.cmo : \
    lambda/runtimedef.cmi \
    typing/predef.cmi \
    utils/misc.cmi \
    bytecomp/meta.cmi \
    parsing/location.cmi \
    lambda/lambda.cmi \
    typing/ident.cmi \
    bytecomp/dll.cmi \
    utils/config.cmi \
    file_formats/cmo_format.cmi \
    utils/clflags.cmi \
    bytecomp/bytesections.cmi \
    parsing/asttypes.cmi \
    bytecomp/symtable.cmi
bytecomp/symtable.cmx : \
    lambda/runtimedef.cmx \
    typing/predef.cmx \
    utils/misc.cmx \
    bytecomp/meta.cmx \
    parsing/location.cmx \
    lambda/lambda.cmx \
    typing/ident.cmx \
    bytecomp/dll.cmx \
    utils/config.cmx \
    file_formats/cmo_format.cmi \
    utils/clflags.cmx \
    bytecomp/bytesections.cmx \
    parsing/asttypes.cmi \
    bytecomp/symtable.cmi
bytecomp/symtable.cmi : \
    utils/misc.cmi \
    lambda/lambda.cmi \
    typing/ident.cmi \
    file_formats/cmo_format.cmi
asmcomp/CSE.cmo : \
    asmcomp/mach.cmi \
    asmcomp/CSEgen.cmi \
    asmcomp/arch.cmo
asmcomp/CSE.cmx : \
    asmcomp/mach.cmx \
    asmcomp/CSEgen.cmx \
    asmcomp/arch.cmx
asmcomp/CSEgen.cmo : \
    asmcomp/reg.cmi \
    asmcomp/proc.cmi \
    asmcomp/mach.cmi \
    asmcomp/cmm.cmi \
    asmcomp/CSEgen.cmi
asmcomp/CSEgen.cmx : \
    asmcomp/reg.cmx \
    asmcomp/proc.cmx \
    asmcomp/mach.cmx \
    asmcomp/cmm.cmx \
    asmcomp/CSEgen.cmi
asmcomp/CSEgen.cmi : \
    asmcomp/mach.cmi
asmcomp/afl_instrument.cmo : \
    lambda/lambda.cmi \
    asmcomp/cmm.cmi \
    utils/clflags.cmi \
    middle_end/backend_var.cmi \
    parsing/asttypes.cmi \
    asmcomp/afl_instrument.cmi
asmcomp/afl_instrument.cmx : \
    lambda/lambda.cmx \
    asmcomp/cmm.cmx \
    utils/clflags.cmx \
    middle_end/backend_var.cmx \
    parsing/asttypes.cmi \
    asmcomp/afl_instrument.cmi
asmcomp/afl_instrument.cmi : \
    lambda/debuginfo.cmi \
    asmcomp/cmm.cmi
asmcomp/arch.cmo : \
    utils/config.cmi \
    utils/clflags.cmi
asmcomp/arch.cmx : \
    utils/config.cmx \
    utils/clflags.cmx
asmcomp/asmgen.cmo : \
    middle_end/flambda/un_anf.cmi \
    lambda/translmod.cmi \
    middle_end/symbol.cmi \
    asmcomp/split.cmi \
    asmcomp/spill.cmi \
    asmcomp/selection.cmi \
    asmcomp/scheduling.cmi \
    asmcomp/reload.cmi \
    asmcomp/reg.cmi \
    utils/profile.cmi \
    asmcomp/proc.cmi \
    asmcomp/printmach.cmi \
    asmcomp/printlinear.cmi \
    asmcomp/printcmm.cmi \
    middle_end/printclambda.cmi \
    typing/primitive.cmi \
    typing/path.cmi \
    utils/misc.cmi \
    asmcomp/mach.cmi \
    parsing/location.cmi \
    asmcomp/liveness.cmi \
    asmcomp/linscan.cmi \
    middle_end/linkage_name.cmi \
    asmcomp/linearize.cmi \
    lambda/lambda.cmi \
    asmcomp/interval.cmi \
    asmcomp/interf.cmi \
    typing/ident.cmi \
    middle_end/flambda/flambda_to_clambda.cmi \
    middle_end/flambda/flambda.cmi \
    asmcomp/emitaux.cmi \
    asmcomp/emit.cmi \
    asmcomp/deadcode.cmi \
    utils/config.cmi \
    middle_end/compilenv.cmi \
    asmcomp/comballoc.cmi \
    asmcomp/coloring.cmi \
    asmcomp/cmmgen.cmi \
    asmcomp/cmm.cmi \
    middle_end/closure/closure.cmi \
    utils/clflags.cmi \
<<<<<<< HEAD
    typing/btype.cmi \
    parsing/asttypes.cmi \
    bytecomp/translcore.cmi
bytecomp/translcore.cmx : \
    typing/types.cmx \
    typing/typeopt.cmx \
    typing/typedtree.cmx \
    typing/typecore.cmx \
    bytecomp/translprim.cmx \
    bytecomp/translobj.cmx \
    bytecomp/translattribute.cmx \
    typing/printtyp.cmx \
    typing/primitive.cmx \
    typing/predef.cmx \
    typing/path.cmx \
    parsing/parsetree.cmi \
    typing/parmatch.cmx \
    utils/misc.cmx \
    bytecomp/matching.cmx \
    parsing/longident.cmx \
    parsing/location.cmx \
    bytecomp/lambda.cmx \
    typing/ident.cmx \
    typing/env.cmx \
    utils/config.cmx \
    utils/clflags.cmx \
    typing/btype.cmx \
    parsing/asttypes.cmi \
    bytecomp/translcore.cmi
bytecomp/translcore.cmi : \
    typing/typedtree.cmi \
    typing/path.cmi \
    parsing/location.cmi \
    bytecomp/lambda.cmi \
    typing/ident.cmi \
    typing/env.cmi \
    parsing/asttypes.cmi
bytecomp/translmod.cmo : \
    typing/types.cmi \
    typing/typedtree.cmi \
    bytecomp/translprim.cmi \
    bytecomp/translobj.cmi \
    bytecomp/translcore.cmi \
    bytecomp/translclass.cmi \
    bytecomp/translattribute.cmi \
    typing/primitive.cmi \
    typing/predef.cmi \
    typing/path.cmi \
    typing/mtype.cmi \
    utils/misc.cmi \
    parsing/location.cmi \
    bytecomp/lambda.cmi \
    typing/ident.cmi \
    typing/env.cmi \
    typing/ctype.cmi \
    utils/clflags.cmi \
    parsing/asttypes.cmi \
    bytecomp/translmod.cmi
bytecomp/translmod.cmx : \
    typing/types.cmx \
    typing/typedtree.cmx \
    bytecomp/translprim.cmx \
    bytecomp/translobj.cmx \
    bytecomp/translcore.cmx \
    bytecomp/translclass.cmx \
    bytecomp/translattribute.cmx \
    typing/primitive.cmx \
    typing/predef.cmx \
    typing/path.cmx \
    typing/mtype.cmx \
    utils/misc.cmx \
    parsing/location.cmx \
    bytecomp/lambda.cmx \
    typing/ident.cmx \
    typing/env.cmx \
    typing/ctype.cmx \
    utils/clflags.cmx \
    parsing/asttypes.cmi \
    bytecomp/translmod.cmi
bytecomp/translmod.cmi : \
    typing/typedtree.cmi \
    typing/primitive.cmi \
    parsing/location.cmi \
    bytecomp/lambda.cmi \
    typing/ident.cmi
bytecomp/translobj.cmo : \
    typing/primitive.cmi \
    utils/misc.cmi \
    parsing/location.cmi \
    bytecomp/lambda.cmi \
    typing/ident.cmi \
    typing/env.cmi \
    utils/config.cmi \
    utils/clflags.cmi \
    typing/btype.cmi \
    parsing/asttypes.cmi \
    bytecomp/translobj.cmi
bytecomp/translobj.cmx : \
    typing/primitive.cmx \
    utils/misc.cmx \
    parsing/location.cmx \
    bytecomp/lambda.cmx \
    typing/ident.cmx \
    typing/env.cmx \
    utils/config.cmx \
    utils/clflags.cmx \
    typing/btype.cmx \
    parsing/asttypes.cmi \
    bytecomp/translobj.cmi
bytecomp/translobj.cmi : \
    bytecomp/lambda.cmi \
    typing/ident.cmi \
    typing/env.cmi
bytecomp/translprim.cmo : \
    typing/types.cmi \
    typing/typeopt.cmi \
    typing/typedtree.cmi \
    typing/primitive.cmi \
    typing/predef.cmi \
    typing/path.cmi \
    utils/misc.cmi \
    bytecomp/matching.cmi \
    parsing/location.cmi \
    bytecomp/lambda.cmi \
    typing/ident.cmi \
    typing/env.cmi \
    utils/config.cmi \
    utils/clflags.cmi \
    parsing/asttypes.cmi \
    bytecomp/translprim.cmi
bytecomp/translprim.cmx : \
    typing/types.cmx \
    typing/typeopt.cmx \
    typing/typedtree.cmx \
    typing/primitive.cmx \
    typing/predef.cmx \
    typing/path.cmx \
    utils/misc.cmx \
    bytecomp/matching.cmx \
    parsing/location.cmx \
    bytecomp/lambda.cmx \
    typing/ident.cmx \
    typing/env.cmx \
    utils/config.cmx \
    utils/clflags.cmx \
    parsing/asttypes.cmi \
    bytecomp/translprim.cmi
bytecomp/translprim.cmi : \
    typing/types.cmi \
    typing/typedtree.cmi \
    typing/primitive.cmi \
    typing/path.cmi \
    parsing/location.cmi \
    bytecomp/lambda.cmi \
    typing/ident.cmi \
    typing/env.cmi
asmcomp/CSE.cmo : \
    asmcomp/mach.cmi \
    asmcomp/CSEgen.cmi \
    asmcomp/arch.cmo
asmcomp/CSE.cmx : \
    asmcomp/mach.cmx \
    asmcomp/CSEgen.cmx \
    asmcomp/arch.cmx
asmcomp/CSEgen.cmo : \
    asmcomp/reg.cmi \
    asmcomp/proc.cmi \
    asmcomp/mach.cmi \
    asmcomp/cmm.cmi \
    asmcomp/CSEgen.cmi
asmcomp/CSEgen.cmx : \
    asmcomp/reg.cmx \
    asmcomp/proc.cmx \
    asmcomp/mach.cmx \
    asmcomp/cmm.cmx \
    asmcomp/CSEgen.cmi
asmcomp/CSEgen.cmi : \
    asmcomp/mach.cmi
asmcomp/afl_instrument.cmo : \
    bytecomp/lambda.cmi \
    asmcomp/cmm.cmi \
    utils/clflags.cmi \
    asmcomp/backend_var.cmi \
    parsing/asttypes.cmi \
    asmcomp/afl_instrument.cmi
asmcomp/afl_instrument.cmx : \
    bytecomp/lambda.cmx \
    asmcomp/cmm.cmx \
    utils/clflags.cmx \
    asmcomp/backend_var.cmx \
    parsing/asttypes.cmi \
    asmcomp/afl_instrument.cmi
asmcomp/afl_instrument.cmi : \
    middle_end/debuginfo.cmi \
    asmcomp/cmm.cmi
asmcomp/arch.cmo : \
    utils/config.cmi \
    utils/clflags.cmi
asmcomp/arch.cmx : \
    utils/config.cmx \
    utils/clflags.cmx
asmcomp/asmgen.cmo : \
    asmcomp/un_anf.cmi \
    bytecomp/translmod.cmi \
    middle_end/base_types/symbol.cmi \
    asmcomp/split.cmi \
    asmcomp/spill.cmi \
    asmcomp/selection.cmi \
    asmcomp/scheduling.cmi \
    asmcomp/reload.cmi \
    asmcomp/reg.cmi \
    utils/profile.cmi \
    asmcomp/proc.cmi \
    asmcomp/printmach.cmi \
    asmcomp/printlinear.cmi \
    asmcomp/printcmm.cmi \
    asmcomp/printclambda.cmi \
    typing/primitive.cmi \
    asmcomp/polling.cmi \
    typing/path.cmi \
    utils/misc.cmi \
    asmcomp/mach.cmi \
    parsing/location.cmi \
    asmcomp/liveness.cmi \
    asmcomp/linscan.cmi \
    middle_end/base_types/linkage_name.cmi \
    asmcomp/linearize.cmi \
    bytecomp/lambda.cmi \
    asmcomp/interval.cmi \
    asmcomp/interf.cmi \
    typing/ident.cmi \
    asmcomp/flambda_to_clambda.cmi \
    middle_end/flambda.cmi \
    asmcomp/emitaux.cmi \
    asmcomp/emit.cmi \
    asmcomp/deadcode.cmi \
    utils/config.cmi \
    asmcomp/compilenv.cmi \
    asmcomp/comballoc.cmi \
    asmcomp/coloring.cmi \
    asmcomp/cmmgen.cmi \
    asmcomp/cmm.cmi \
    asmcomp/closure.cmi \
    utils/clflags.cmi \
    asmcomp/clambda.cmi \
=======
    middle_end/clambda.cmi \
>>>>>>> 8afe2db3
    asmcomp/CSE.cmo \
    middle_end/flambda/build_export_info.cmi \
    asmcomp/debug/available_regs.cmi \
    asmcomp/asmgen.cmi
asmcomp/asmgen.cmx : \
    middle_end/flambda/un_anf.cmx \
    lambda/translmod.cmx \
    middle_end/symbol.cmx \
    asmcomp/split.cmx \
    asmcomp/spill.cmx \
    asmcomp/selection.cmx \
    asmcomp/scheduling.cmx \
    asmcomp/reload.cmx \
    asmcomp/reg.cmx \
    utils/profile.cmx \
    asmcomp/proc.cmx \
    asmcomp/printmach.cmx \
    asmcomp/printlinear.cmx \
    asmcomp/printcmm.cmx \
    middle_end/printclambda.cmx \
    typing/primitive.cmx \
    asmcomp/polling.cmx \
    typing/path.cmx \
    utils/misc.cmx \
    asmcomp/mach.cmx \
    parsing/location.cmx \
    asmcomp/liveness.cmx \
    asmcomp/linscan.cmx \
    middle_end/linkage_name.cmx \
    asmcomp/linearize.cmx \
    lambda/lambda.cmx \
    asmcomp/interval.cmx \
    asmcomp/interf.cmx \
    typing/ident.cmx \
    middle_end/flambda/flambda_to_clambda.cmx \
    middle_end/flambda/flambda.cmx \
    asmcomp/emitaux.cmx \
    asmcomp/emit.cmx \
    asmcomp/deadcode.cmx \
    utils/config.cmx \
    middle_end/compilenv.cmx \
    asmcomp/comballoc.cmx \
    asmcomp/coloring.cmx \
    asmcomp/cmmgen.cmx \
    asmcomp/cmm.cmx \
    middle_end/closure/closure.cmx \
    utils/clflags.cmx \
    middle_end/clambda.cmx \
    asmcomp/CSE.cmx \
    middle_end/flambda/build_export_info.cmx \
    asmcomp/debug/available_regs.cmx \
    asmcomp/asmgen.cmi
asmcomp/asmgen.cmi : \
    lambda/lambda.cmi \
    typing/ident.cmi \
    middle_end/flambda/flambda.cmi \
    asmcomp/cmm.cmi \
    middle_end/backend_intf.cmi
asmcomp/asmlibrarian.cmo : \
    utils/misc.cmi \
    parsing/location.cmi \
    utils/load_path.cmi \
    middle_end/flambda/export_info.cmi \
    utils/config.cmi \
    middle_end/compilenv.cmi \
    file_formats/cmx_format.cmi \
    utils/clflags.cmi \
    middle_end/clambda.cmi \
    utils/ccomp.cmi \
    asmcomp/asmlink.cmi \
    asmcomp/asmlibrarian.cmi
asmcomp/asmlibrarian.cmx : \
    utils/misc.cmx \
    parsing/location.cmx \
    utils/load_path.cmx \
    middle_end/flambda/export_info.cmx \
    utils/config.cmx \
    middle_end/compilenv.cmx \
    file_formats/cmx_format.cmi \
    utils/clflags.cmx \
    middle_end/clambda.cmx \
    utils/ccomp.cmx \
    asmcomp/asmlink.cmx \
    asmcomp/asmlibrarian.cmi
asmcomp/asmlibrarian.cmi :
asmcomp/asmlink.cmo : \
    lambda/runtimedef.cmi \
    utils/profile.cmi \
    utils/misc.cmi \
    parsing/location.cmi \
    utils/load_path.cmi \
    asmcomp/emitaux.cmi \
    asmcomp/emit.cmi \
    utils/consistbl.cmi \
    utils/config.cmi \
    middle_end/compilenv.cmi \
    file_formats/cmx_format.cmi \
    asmcomp/cmmgen.cmi \
    asmcomp/cmm.cmi \
    utils/clflags.cmi \
    utils/ccomp.cmi \
    asmcomp/asmgen.cmi \
    asmcomp/asmlink.cmi
asmcomp/asmlink.cmx : \
    lambda/runtimedef.cmx \
    utils/profile.cmx \
    utils/misc.cmx \
    parsing/location.cmx \
    utils/load_path.cmx \
    asmcomp/emitaux.cmx \
    asmcomp/emit.cmx \
    utils/consistbl.cmx \
    utils/config.cmx \
    middle_end/compilenv.cmx \
    file_formats/cmx_format.cmi \
    asmcomp/cmmgen.cmx \
    asmcomp/cmm.cmx \
    utils/clflags.cmx \
    utils/ccomp.cmx \
    asmcomp/asmgen.cmx \
    asmcomp/asmlink.cmi
asmcomp/asmlink.cmi : \
    utils/misc.cmi \
    file_formats/cmx_format.cmi
asmcomp/asmpackager.cmo : \
    typing/typemod.cmi \
    lambda/translmod.cmi \
    utils/profile.cmi \
    utils/misc.cmi \
    parsing/location.cmi \
    utils/load_path.cmi \
    lambda/lambda.cmi \
    typing/ident.cmi \
    middle_end/flambda/flambda_middle_end.cmi \
    middle_end/flambda/export_info_for_pack.cmi \
    middle_end/flambda/export_info.cmi \
    typing/env.cmi \
    utils/config.cmi \
    middle_end/compilenv.cmi \
    middle_end/compilation_unit.cmi \
    file_formats/cmx_format.cmi \
    utils/clflags.cmi \
    utils/ccomp.cmi \
    asmcomp/asmlink.cmi \
    asmcomp/asmgen.cmi \
    asmcomp/asmpackager.cmi
asmcomp/asmpackager.cmx : \
    typing/typemod.cmx \
    lambda/translmod.cmx \
    utils/profile.cmx \
    utils/misc.cmx \
    parsing/location.cmx \
    utils/load_path.cmx \
    lambda/lambda.cmx \
    typing/ident.cmx \
    middle_end/flambda/flambda_middle_end.cmx \
    middle_end/flambda/export_info_for_pack.cmx \
    middle_end/flambda/export_info.cmx \
    typing/env.cmx \
    utils/config.cmx \
    middle_end/compilenv.cmx \
    middle_end/compilation_unit.cmx \
    file_formats/cmx_format.cmi \
    utils/clflags.cmx \
    utils/ccomp.cmx \
    asmcomp/asmlink.cmx \
    asmcomp/asmgen.cmx \
    asmcomp/asmpackager.cmi
asmcomp/asmpackager.cmi : \
    typing/env.cmi \
    middle_end/backend_intf.cmi
asmcomp/branch_relaxation.cmo : \
    utils/misc.cmi \
    asmcomp/mach.cmi \
    asmcomp/linearize.cmi \
    asmcomp/cmm.cmi \
    asmcomp/branch_relaxation_intf.cmo \
    asmcomp/branch_relaxation.cmi
asmcomp/branch_relaxation.cmx : \
    utils/misc.cmx \
    asmcomp/mach.cmx \
    asmcomp/linearize.cmx \
    asmcomp/cmm.cmx \
    asmcomp/branch_relaxation_intf.cmx \
    asmcomp/branch_relaxation.cmi
asmcomp/branch_relaxation.cmi : \
    asmcomp/linearize.cmi \
    asmcomp/branch_relaxation_intf.cmo
asmcomp/branch_relaxation_intf.cmo : \
    asmcomp/linearize.cmi \
    asmcomp/cmm.cmi \
    asmcomp/arch.cmo
asmcomp/branch_relaxation_intf.cmx : \
    asmcomp/linearize.cmx \
    asmcomp/cmm.cmx \
    asmcomp/arch.cmx
asmcomp/cmm.cmo : \
    utils/targetint.cmi \
    lambda/lambda.cmi \
    lambda/debuginfo.cmi \
    middle_end/backend_var.cmi \
    parsing/asttypes.cmi \
    asmcomp/arch.cmo \
    asmcomp/cmm.cmi
asmcomp/cmm.cmx : \
    utils/targetint.cmx \
    lambda/lambda.cmx \
    lambda/debuginfo.cmx \
    middle_end/backend_var.cmx \
    parsing/asttypes.cmi \
    asmcomp/arch.cmx \
    asmcomp/cmm.cmi
asmcomp/cmm.cmi : \
    utils/targetint.cmi \
    lambda/lambda.cmi \
    lambda/debuginfo.cmi \
    middle_end/backend_var.cmi \
    parsing/asttypes.cmi
asmcomp/cmmgen.cmo : \
    middle_end/flambda/un_anf.cmi \
    typing/types.cmi \
    utils/targetint.cmi \
    lambda/switch.cmi \
    asmcomp/strmatch.cmi \
    asmcomp/proc.cmi \
    middle_end/printclambda_primitives.cmi \
    typing/primitive.cmi \
    utils/numbers.cmi \
    utils/misc.cmi \
    lambda/lambda.cmi \
    lambda/debuginfo.cmi \
    utils/config.cmi \
    middle_end/compilenv.cmi \
    file_formats/cmxs_format.cmi \
    file_formats/cmx_format.cmi \
    asmcomp/cmmgen_state.cmi \
    asmcomp/cmm.cmi \
    utils/clflags.cmi \
    middle_end/clambda_primitives.cmi \
    middle_end/clambda.cmi \
    middle_end/backend_var.cmi \
    parsing/asttypes.cmi \
    asmcomp/arch.cmo \
    asmcomp/afl_instrument.cmi \
    asmcomp/cmmgen.cmi
asmcomp/cmmgen.cmx : \
    middle_end/flambda/un_anf.cmx \
    typing/types.cmx \
    utils/targetint.cmx \
    lambda/switch.cmx \
    asmcomp/strmatch.cmx \
    asmcomp/proc.cmx \
    middle_end/printclambda_primitives.cmx \
    typing/primitive.cmx \
    utils/numbers.cmx \
    utils/misc.cmx \
    lambda/lambda.cmx \
    lambda/debuginfo.cmx \
    utils/config.cmx \
    middle_end/compilenv.cmx \
    file_formats/cmxs_format.cmi \
    file_formats/cmx_format.cmi \
    asmcomp/cmmgen_state.cmx \
    asmcomp/cmm.cmx \
    utils/clflags.cmx \
    middle_end/clambda_primitives.cmx \
    middle_end/clambda.cmx \
    middle_end/backend_var.cmx \
    parsing/asttypes.cmi \
    asmcomp/arch.cmx \
    asmcomp/afl_instrument.cmx \
    asmcomp/cmmgen.cmi
asmcomp/cmmgen.cmi : \
    file_formats/cmx_format.cmi \
    asmcomp/cmm.cmi \
    middle_end/clambda.cmi
asmcomp/cmmgen_state.cmo : \
    utils/misc.cmi \
    asmcomp/cmm.cmi \
    middle_end/clambda.cmi \
    asmcomp/cmmgen_state.cmi
asmcomp/cmmgen_state.cmx : \
    utils/misc.cmx \
    asmcomp/cmm.cmx \
    middle_end/clambda.cmx \
    asmcomp/cmmgen_state.cmi
asmcomp/cmmgen_state.cmi : \
    utils/misc.cmi \
    asmcomp/cmm.cmi \
    middle_end/clambda.cmi
asmcomp/coloring.cmo : \
    asmcomp/reg.cmi \
    asmcomp/proc.cmi \
    asmcomp/coloring.cmi
asmcomp/coloring.cmx : \
    asmcomp/reg.cmx \
    asmcomp/proc.cmx \
    asmcomp/coloring.cmi
asmcomp/coloring.cmi :
asmcomp/comballoc.cmo : \
    asmcomp/reg.cmi \
    asmcomp/mach.cmi \
    utils/config.cmi \
    asmcomp/arch.cmo \
    asmcomp/comballoc.cmi
asmcomp/comballoc.cmx : \
    asmcomp/reg.cmx \
    asmcomp/mach.cmx \
    utils/config.cmx \
    asmcomp/arch.cmx \
    asmcomp/comballoc.cmi
asmcomp/comballoc.cmi : \
    asmcomp/mach.cmi
asmcomp/deadcode.cmo : \
    asmcomp/reg.cmi \
    asmcomp/proc.cmi \
    asmcomp/mach.cmi \
    utils/config.cmi \
    asmcomp/deadcode.cmi
asmcomp/deadcode.cmx : \
    asmcomp/reg.cmx \
    asmcomp/proc.cmx \
    asmcomp/mach.cmx \
    utils/config.cmx \
    asmcomp/deadcode.cmi
asmcomp/deadcode.cmi : \
    asmcomp/mach.cmi
asmcomp/emit.cmo : \
    asmcomp/x86_proc.cmi \
    asmcomp/x86_masm.cmi \
    asmcomp/x86_gas.cmi \
    asmcomp/x86_dsl.cmi \
    asmcomp/x86_ast.cmi \
    asmcomp/reg.cmi \
    asmcomp/proc.cmi \
    utils/misc.cmi \
    asmcomp/mach.cmi \
    asmcomp/linearize.cmi \
    bytecomp/lambda.cmi \
    asmcomp/emitaux.cmi \
<<<<<<< HEAD
    utils/domainstate.cmi \
    middle_end/debuginfo.cmi \
=======
    lambda/debuginfo.cmi \
>>>>>>> 8afe2db3
    utils/config.cmi \
    middle_end/compilenv.cmi \
    asmcomp/cmm.cmi \
    utils/clflags.cmi \
    asmcomp/branch_relaxation.cmi \
    asmcomp/arch.cmo \
    asmcomp/emit.cmi
asmcomp/emit.cmx : \
    asmcomp/x86_proc.cmx \
    asmcomp/x86_masm.cmx \
    asmcomp/x86_gas.cmx \
    asmcomp/x86_dsl.cmx \
    asmcomp/x86_ast.cmi \
    asmcomp/reg.cmx \
    asmcomp/proc.cmx \
    utils/misc.cmx \
    asmcomp/mach.cmx \
    asmcomp/linearize.cmx \
    bytecomp/lambda.cmx \
    asmcomp/emitaux.cmx \
<<<<<<< HEAD
    utils/domainstate.cmx \
    middle_end/debuginfo.cmx \
=======
    lambda/debuginfo.cmx \
>>>>>>> 8afe2db3
    utils/config.cmx \
    middle_end/compilenv.cmx \
    asmcomp/cmm.cmx \
    utils/clflags.cmx \
    asmcomp/branch_relaxation.cmx \
    asmcomp/arch.cmx \
    asmcomp/emit.cmi
asmcomp/emit.cmi : \
    asmcomp/linearize.cmi \
    asmcomp/cmm.cmi
asmcomp/emitaux.cmo : \
    lambda/debuginfo.cmi \
    utils/config.cmi \
    asmcomp/cmm.cmi \
    utils/clflags.cmi \
    asmcomp/arch.cmo \
    asmcomp/emitaux.cmi
asmcomp/emitaux.cmx : \
    lambda/debuginfo.cmx \
    utils/config.cmx \
    asmcomp/cmm.cmx \
    utils/clflags.cmx \
    asmcomp/arch.cmx \
    asmcomp/emitaux.cmi
asmcomp/emitaux.cmi : \
    lambda/debuginfo.cmi
asmcomp/interf.cmo : \
    asmcomp/reg.cmi \
    asmcomp/proc.cmi \
    asmcomp/mach.cmi \
    asmcomp/cmm.cmi \
    asmcomp/interf.cmi
asmcomp/interf.cmx : \
    asmcomp/reg.cmx \
    asmcomp/proc.cmx \
    asmcomp/mach.cmx \
    asmcomp/cmm.cmx \
    asmcomp/interf.cmi
asmcomp/interf.cmi : \
    asmcomp/mach.cmi
asmcomp/interval.cmo : \
    asmcomp/reg.cmi \
    asmcomp/proc.cmi \
    asmcomp/mach.cmi \
    asmcomp/interval.cmi
asmcomp/interval.cmx : \
    asmcomp/reg.cmx \
    asmcomp/proc.cmx \
    asmcomp/mach.cmx \
    asmcomp/interval.cmi
asmcomp/interval.cmi : \
    asmcomp/reg.cmi \
    asmcomp/mach.cmi
asmcomp/linearize.cmo : \
    asmcomp/reg.cmi \
    asmcomp/proc.cmi \
    utils/misc.cmi \
    asmcomp/mach.cmi \
<<<<<<< HEAD
    bytecomp/lambda.cmi \
    middle_end/debuginfo.cmi \
=======
    lambda/debuginfo.cmi \
>>>>>>> 8afe2db3
    utils/config.cmi \
    asmcomp/cmm.cmi \
    asmcomp/linearize.cmi
asmcomp/linearize.cmx : \
    asmcomp/reg.cmx \
    asmcomp/proc.cmx \
    utils/misc.cmx \
    asmcomp/mach.cmx \
<<<<<<< HEAD
    bytecomp/lambda.cmx \
    middle_end/debuginfo.cmx \
=======
    lambda/debuginfo.cmx \
>>>>>>> 8afe2db3
    utils/config.cmx \
    asmcomp/cmm.cmx \
    asmcomp/linearize.cmi
asmcomp/linearize.cmi : \
    asmcomp/reg.cmi \
    asmcomp/mach.cmi \
<<<<<<< HEAD
    bytecomp/lambda.cmi \
    middle_end/debuginfo.cmi \
=======
    lambda/debuginfo.cmi \
>>>>>>> 8afe2db3
    asmcomp/cmm.cmi
asmcomp/linscan.cmo : \
    asmcomp/reg.cmi \
    asmcomp/proc.cmi \
    asmcomp/interval.cmi \
    asmcomp/linscan.cmi
asmcomp/linscan.cmx : \
    asmcomp/reg.cmx \
    asmcomp/proc.cmx \
    asmcomp/interval.cmx \
    asmcomp/linscan.cmi
asmcomp/linscan.cmi :
asmcomp/liveness.cmo : \
    asmcomp/reg.cmi \
    asmcomp/proc.cmi \
    asmcomp/printmach.cmi \
    utils/misc.cmi \
    asmcomp/mach.cmi \
    utils/config.cmi \
    asmcomp/cmm.cmi \
    asmcomp/liveness.cmi
asmcomp/liveness.cmx : \
    asmcomp/reg.cmx \
    asmcomp/proc.cmx \
    asmcomp/printmach.cmx \
    utils/misc.cmx \
    asmcomp/mach.cmx \
    utils/config.cmx \
    asmcomp/cmm.cmx \
    asmcomp/liveness.cmi
asmcomp/liveness.cmi : \
    asmcomp/mach.cmi
asmcomp/mach.cmo : \
    asmcomp/debug/reg_with_debug_info.cmi \
    asmcomp/debug/reg_availability_set.cmi \
    asmcomp/reg.cmi \
<<<<<<< HEAD
    bytecomp/lambda.cmi \
    middle_end/debuginfo.cmi \
=======
    lambda/debuginfo.cmi \
>>>>>>> 8afe2db3
    asmcomp/cmm.cmi \
    middle_end/backend_var.cmi \
    asmcomp/arch.cmo \
    asmcomp/mach.cmi
asmcomp/mach.cmx : \
    asmcomp/debug/reg_with_debug_info.cmx \
    asmcomp/debug/reg_availability_set.cmx \
    asmcomp/reg.cmx \
<<<<<<< HEAD
    bytecomp/lambda.cmx \
    middle_end/debuginfo.cmx \
=======
    lambda/debuginfo.cmx \
>>>>>>> 8afe2db3
    asmcomp/cmm.cmx \
    middle_end/backend_var.cmx \
    asmcomp/arch.cmx \
    asmcomp/mach.cmi
asmcomp/mach.cmi : \
    asmcomp/debug/reg_availability_set.cmi \
    asmcomp/reg.cmi \
<<<<<<< HEAD
    bytecomp/lambda.cmi \
    middle_end/debuginfo.cmi \
=======
    lambda/debuginfo.cmi \
>>>>>>> 8afe2db3
    asmcomp/cmm.cmi \
    middle_end/backend_var.cmi \
    asmcomp/arch.cmo
<<<<<<< HEAD
asmcomp/polling.cmo : \
    asmcomp/reg.cmi \
    asmcomp/mach.cmi \
    middle_end/debuginfo.cmi \
    asmcomp/cmm.cmi \
    asmcomp/polling.cmi
asmcomp/polling.cmx : \
    asmcomp/reg.cmx \
    asmcomp/mach.cmx \
    middle_end/debuginfo.cmx \
    asmcomp/cmm.cmx \
    asmcomp/polling.cmi
asmcomp/polling.cmi : \
    asmcomp/mach.cmi
asmcomp/printclambda.cmo : \
    bytecomp/printlambda.cmi \
    asmcomp/printclambda_primitives.cmi \
    bytecomp/lambda.cmi \
    typing/ident.cmi \
    asmcomp/clambda.cmi \
    asmcomp/backend_var.cmi \
    parsing/asttypes.cmi \
    asmcomp/printclambda.cmi
asmcomp/printclambda.cmx : \
    bytecomp/printlambda.cmx \
    asmcomp/printclambda_primitives.cmx \
    bytecomp/lambda.cmx \
    typing/ident.cmx \
    asmcomp/clambda.cmx \
    asmcomp/backend_var.cmx \
    parsing/asttypes.cmi \
    asmcomp/printclambda.cmi
asmcomp/printclambda.cmi : \
    asmcomp/clambda.cmi
asmcomp/printclambda_primitives.cmo : \
    bytecomp/printlambda.cmi \
    typing/primitive.cmi \
    bytecomp/lambda.cmi \
    asmcomp/clambda_primitives.cmi \
    parsing/asttypes.cmi \
    asmcomp/printclambda_primitives.cmi
asmcomp/printclambda_primitives.cmx : \
    bytecomp/printlambda.cmx \
    typing/primitive.cmx \
    bytecomp/lambda.cmx \
    asmcomp/clambda_primitives.cmx \
    parsing/asttypes.cmi \
    asmcomp/printclambda_primitives.cmi
asmcomp/printclambda_primitives.cmi : \
    asmcomp/clambda_primitives.cmi
=======
>>>>>>> 8afe2db3
asmcomp/printcmm.cmo : \
    utils/targetint.cmi \
    lambda/lambda.cmi \
    lambda/debuginfo.cmi \
    asmcomp/cmm.cmi \
    middle_end/backend_var.cmi \
    parsing/asttypes.cmi \
    asmcomp/printcmm.cmi
asmcomp/printcmm.cmx : \
    utils/targetint.cmx \
    lambda/lambda.cmx \
    lambda/debuginfo.cmx \
    asmcomp/cmm.cmx \
    middle_end/backend_var.cmx \
    parsing/asttypes.cmi \
    asmcomp/printcmm.cmi
asmcomp/printcmm.cmi : \
    lambda/debuginfo.cmi \
    asmcomp/cmm.cmi
asmcomp/printlinear.cmo : \
    asmcomp/printmach.cmi \
    asmcomp/mach.cmi \
    asmcomp/linearize.cmi \
<<<<<<< HEAD
    bytecomp/lambda.cmi \
    middle_end/debuginfo.cmi \
=======
    lambda/debuginfo.cmi \
>>>>>>> 8afe2db3
    asmcomp/printlinear.cmi
asmcomp/printlinear.cmx : \
    asmcomp/printmach.cmx \
    asmcomp/mach.cmx \
    asmcomp/linearize.cmx \
<<<<<<< HEAD
    bytecomp/lambda.cmx \
    middle_end/debuginfo.cmx \
=======
    lambda/debuginfo.cmx \
>>>>>>> 8afe2db3
    asmcomp/printlinear.cmi
asmcomp/printlinear.cmi : \
    asmcomp/linearize.cmi
asmcomp/printmach.cmo : \
    asmcomp/debug/reg_availability_set.cmi \
    asmcomp/reg.cmi \
    asmcomp/proc.cmi \
    asmcomp/printcmm.cmi \
    asmcomp/mach.cmi \
    bytecomp/lambda.cmi \
    asmcomp/interval.cmi \
    lambda/debuginfo.cmi \
    utils/config.cmi \
    asmcomp/cmm.cmi \
    utils/clflags.cmi \
    middle_end/backend_var.cmi \
    asmcomp/arch.cmo \
    asmcomp/printmach.cmi
asmcomp/printmach.cmx : \
    asmcomp/debug/reg_availability_set.cmx \
    asmcomp/reg.cmx \
    asmcomp/proc.cmx \
    asmcomp/printcmm.cmx \
    asmcomp/mach.cmx \
    bytecomp/lambda.cmx \
    asmcomp/interval.cmx \
    lambda/debuginfo.cmx \
    utils/config.cmx \
    asmcomp/cmm.cmx \
    utils/clflags.cmx \
    middle_end/backend_var.cmx \
    asmcomp/arch.cmx \
    asmcomp/printmach.cmi
asmcomp/printmach.cmi : \
    asmcomp/reg.cmi \
    asmcomp/mach.cmi
asmcomp/proc.cmo : \
    asmcomp/x86_proc.cmi \
    asmcomp/reg.cmi \
    utils/misc.cmi \
    asmcomp/mach.cmi \
    utils/config.cmi \
    asmcomp/cmm.cmi \
    asmcomp/arch.cmo \
    asmcomp/proc.cmi
asmcomp/proc.cmx : \
    asmcomp/x86_proc.cmx \
    asmcomp/reg.cmx \
    utils/misc.cmx \
    asmcomp/mach.cmx \
    utils/config.cmx \
    asmcomp/cmm.cmx \
    asmcomp/arch.cmx \
    asmcomp/proc.cmi
asmcomp/proc.cmi : \
    asmcomp/reg.cmi \
    asmcomp/mach.cmi
asmcomp/reg.cmo : \
    asmcomp/cmm.cmi \
    middle_end/backend_var.cmi \
    asmcomp/reg.cmi
asmcomp/reg.cmx : \
    asmcomp/cmm.cmx \
    middle_end/backend_var.cmx \
    asmcomp/reg.cmi
asmcomp/reg.cmi : \
    asmcomp/cmm.cmi \
    middle_end/backend_var.cmi
asmcomp/reload.cmo : \
    asmcomp/reloadgen.cmi \
    asmcomp/reg.cmi \
    asmcomp/mach.cmi \
    asmcomp/cmm.cmi \
    utils/clflags.cmi \
    asmcomp/arch.cmo \
    asmcomp/reload.cmi
asmcomp/reload.cmx : \
    asmcomp/reloadgen.cmx \
    asmcomp/reg.cmx \
    asmcomp/mach.cmx \
    asmcomp/cmm.cmx \
    utils/clflags.cmx \
    asmcomp/arch.cmx \
    asmcomp/reload.cmi
asmcomp/reload.cmi : \
    asmcomp/mach.cmi
asmcomp/reloadgen.cmo : \
    asmcomp/reg.cmi \
    utils/misc.cmi \
    asmcomp/mach.cmi \
    asmcomp/reloadgen.cmi
asmcomp/reloadgen.cmx : \
    asmcomp/reg.cmx \
    utils/misc.cmx \
    asmcomp/mach.cmx \
    asmcomp/reloadgen.cmi
asmcomp/reloadgen.cmi : \
    asmcomp/reg.cmi \
    asmcomp/mach.cmi
asmcomp/schedgen.cmo : \
    asmcomp/reg.cmi \
    asmcomp/proc.cmi \
    asmcomp/mach.cmi \
    asmcomp/linearize.cmi \
    asmcomp/cmm.cmi \
    utils/clflags.cmi \
    asmcomp/arch.cmo \
    asmcomp/schedgen.cmi
asmcomp/schedgen.cmx : \
    asmcomp/reg.cmx \
    asmcomp/proc.cmx \
    asmcomp/mach.cmx \
    asmcomp/linearize.cmx \
    asmcomp/cmm.cmx \
    utils/clflags.cmx \
    asmcomp/arch.cmx \
    asmcomp/schedgen.cmi
asmcomp/schedgen.cmi : \
    asmcomp/mach.cmi \
    asmcomp/linearize.cmi
asmcomp/scheduling.cmo : \
    asmcomp/schedgen.cmi \
    asmcomp/scheduling.cmi
asmcomp/scheduling.cmx : \
    asmcomp/schedgen.cmx \
    asmcomp/scheduling.cmi
asmcomp/scheduling.cmi : \
    asmcomp/linearize.cmi
asmcomp/selectgen.cmo : \
    lambda/simplif.cmi \
    asmcomp/reg.cmi \
    asmcomp/proc.cmi \
    utils/numbers.cmi \
    utils/misc.cmi \
    asmcomp/mach.cmi \
    lambda/lambda.cmi \
    lambda/debuginfo.cmi \
    utils/config.cmi \
    asmcomp/cmm.cmi \
    middle_end/backend_var.cmi \
    parsing/asttypes.cmi \
    asmcomp/arch.cmo \
    asmcomp/selectgen.cmi
asmcomp/selectgen.cmx : \
    lambda/simplif.cmx \
    asmcomp/reg.cmx \
    asmcomp/proc.cmx \
    utils/numbers.cmx \
    utils/misc.cmx \
    asmcomp/mach.cmx \
    lambda/lambda.cmx \
    lambda/debuginfo.cmx \
    utils/config.cmx \
    asmcomp/cmm.cmx \
    middle_end/backend_var.cmx \
    parsing/asttypes.cmi \
    asmcomp/arch.cmx \
    asmcomp/selectgen.cmi
asmcomp/selectgen.cmi : \
    asmcomp/reg.cmi \
    asmcomp/mach.cmi \
    lambda/debuginfo.cmi \
    asmcomp/cmm.cmi \
    middle_end/backend_var.cmi \
    asmcomp/arch.cmo
asmcomp/selection.cmo : \
    asmcomp/spacetime_profiling.cmi \
    asmcomp/selectgen.cmi \
    asmcomp/proc.cmi \
    asmcomp/mach.cmi \
    utils/config.cmi \
    asmcomp/cmm.cmi \
    utils/clflags.cmi \
    asmcomp/arch.cmo \
    asmcomp/selection.cmi
asmcomp/selection.cmx : \
    asmcomp/spacetime_profiling.cmx \
    asmcomp/selectgen.cmx \
    asmcomp/proc.cmx \
    asmcomp/mach.cmx \
    utils/config.cmx \
    asmcomp/cmm.cmx \
    utils/clflags.cmx \
    asmcomp/arch.cmx \
    asmcomp/selection.cmi
asmcomp/selection.cmi : \
    asmcomp/mach.cmi \
    asmcomp/cmm.cmi
asmcomp/spacetime_profiling.cmo : \
    asmcomp/selectgen.cmi \
    asmcomp/proc.cmi \
    utils/misc.cmi \
    asmcomp/mach.cmi \
    lambda/lambda.cmi \
    lambda/debuginfo.cmi \
    utils/config.cmi \
    asmcomp/cmm.cmi \
    middle_end/backend_var.cmi \
    parsing/asttypes.cmi \
    asmcomp/arch.cmo \
    asmcomp/spacetime_profiling.cmi
asmcomp/spacetime_profiling.cmx : \
    asmcomp/selectgen.cmx \
    asmcomp/proc.cmx \
    utils/misc.cmx \
    asmcomp/mach.cmx \
    lambda/lambda.cmx \
    lambda/debuginfo.cmx \
    utils/config.cmx \
    asmcomp/cmm.cmx \
    middle_end/backend_var.cmx \
    parsing/asttypes.cmi \
    asmcomp/arch.cmx \
    asmcomp/spacetime_profiling.cmi
asmcomp/spacetime_profiling.cmi : \
    asmcomp/selectgen.cmi
asmcomp/spill.cmo : \
    asmcomp/reg.cmi \
    asmcomp/proc.cmi \
    utils/misc.cmi \
    asmcomp/mach.cmi \
    asmcomp/cmm.cmi \
    utils/clflags.cmi \
    asmcomp/spill.cmi
asmcomp/spill.cmx : \
    asmcomp/reg.cmx \
    asmcomp/proc.cmx \
    utils/misc.cmx \
    asmcomp/mach.cmx \
    asmcomp/cmm.cmx \
    utils/clflags.cmx \
    asmcomp/spill.cmi
asmcomp/spill.cmi : \
    asmcomp/mach.cmi
asmcomp/split.cmo : \
    asmcomp/reg.cmi \
    utils/misc.cmi \
    asmcomp/mach.cmi \
    asmcomp/split.cmi
asmcomp/split.cmx : \
    asmcomp/reg.cmx \
    utils/misc.cmx \
    asmcomp/mach.cmx \
    asmcomp/split.cmi
asmcomp/split.cmi : \
    asmcomp/mach.cmi
asmcomp/strmatch.cmo : \
    parsing/location.cmi \
    lambda/lambda.cmi \
    lambda/debuginfo.cmi \
    asmcomp/cmm.cmi \
    middle_end/backend_var.cmi \
    parsing/asttypes.cmi \
    asmcomp/arch.cmo \
    asmcomp/strmatch.cmi
asmcomp/strmatch.cmx : \
    parsing/location.cmx \
    lambda/lambda.cmx \
    lambda/debuginfo.cmx \
    asmcomp/cmm.cmx \
    middle_end/backend_var.cmx \
    parsing/asttypes.cmi \
    asmcomp/arch.cmx \
    asmcomp/strmatch.cmi
asmcomp/strmatch.cmi : \
    parsing/location.cmi \
    lambda/debuginfo.cmi \
    asmcomp/cmm.cmi
asmcomp/x86_ast.cmi :
asmcomp/x86_dsl.cmo : \
    asmcomp/x86_proc.cmi \
    asmcomp/x86_ast.cmi \
    asmcomp/x86_dsl.cmi
asmcomp/x86_dsl.cmx : \
    asmcomp/x86_proc.cmx \
    asmcomp/x86_ast.cmi \
    asmcomp/x86_dsl.cmi
asmcomp/x86_dsl.cmi : \
    asmcomp/x86_ast.cmi
asmcomp/x86_gas.cmo : \
    asmcomp/x86_proc.cmi \
    asmcomp/x86_ast.cmi \
    utils/misc.cmi \
    asmcomp/x86_gas.cmi
asmcomp/x86_gas.cmx : \
    asmcomp/x86_proc.cmx \
    asmcomp/x86_ast.cmi \
    utils/misc.cmx \
    asmcomp/x86_gas.cmi
asmcomp/x86_gas.cmi : \
    asmcomp/x86_ast.cmi
asmcomp/x86_masm.cmo : \
    asmcomp/x86_proc.cmi \
    asmcomp/x86_ast.cmi \
    asmcomp/x86_masm.cmi
asmcomp/x86_masm.cmx : \
    asmcomp/x86_proc.cmx \
    asmcomp/x86_ast.cmi \
    asmcomp/x86_masm.cmi
asmcomp/x86_masm.cmi : \
    asmcomp/x86_ast.cmi
asmcomp/x86_proc.cmo : \
    asmcomp/x86_ast.cmi \
    utils/misc.cmi \
    utils/config.cmi \
    utils/clflags.cmi \
    utils/ccomp.cmi \
    asmcomp/x86_proc.cmi
asmcomp/x86_proc.cmx : \
    asmcomp/x86_ast.cmi \
    utils/misc.cmx \
    utils/config.cmx \
    utils/clflags.cmx \
    utils/ccomp.cmx \
    asmcomp/x86_proc.cmi
asmcomp/x86_proc.cmi : \
    asmcomp/x86_ast.cmi
middle_end/backend_intf.cmi : \
    middle_end/symbol.cmi \
    middle_end/flambda/simple_value_approx.cmi \
    typing/ident.cmi \
    middle_end/flambda/base_types/closure_id.cmi
middle_end/backend_var.cmo : \
    typing/path.cmi \
    typing/ident.cmi \
    lambda/debuginfo.cmi \
    middle_end/backend_var.cmi
middle_end/backend_var.cmx : \
    typing/path.cmx \
    typing/ident.cmx \
    lambda/debuginfo.cmx \
    middle_end/backend_var.cmi
middle_end/backend_var.cmi : \
    typing/path.cmi \
    typing/ident.cmi \
    lambda/debuginfo.cmi
middle_end/clambda.cmo : \
    typing/path.cmi \
    lambda/lambda.cmi \
    typing/ident.cmi \
    lambda/debuginfo.cmi \
    middle_end/clambda_primitives.cmi \
    middle_end/backend_var.cmi \
    parsing/asttypes.cmi \
    middle_end/clambda.cmi
middle_end/clambda.cmx : \
    typing/path.cmx \
    lambda/lambda.cmx \
    typing/ident.cmx \
    lambda/debuginfo.cmx \
    middle_end/clambda_primitives.cmx \
    middle_end/backend_var.cmx \
    parsing/asttypes.cmi \
    middle_end/clambda.cmi
middle_end/clambda.cmi : \
    typing/path.cmi \
    lambda/lambda.cmi \
    typing/ident.cmi \
    lambda/debuginfo.cmi \
    middle_end/clambda_primitives.cmi \
    middle_end/backend_var.cmi \
    parsing/asttypes.cmi
middle_end/clambda_primitives.cmo : \
    typing/types.cmi \
    typing/primitive.cmi \
    lambda/lambda.cmi \
    parsing/asttypes.cmi \
    middle_end/clambda_primitives.cmi
middle_end/clambda_primitives.cmx : \
    typing/types.cmx \
    typing/primitive.cmx \
    lambda/lambda.cmx \
    parsing/asttypes.cmi \
    middle_end/clambda_primitives.cmi
middle_end/clambda_primitives.cmi : \
    typing/types.cmi \
    typing/primitive.cmi \
    lambda/lambda.cmi \
    parsing/asttypes.cmi
middle_end/compilation_unit.cmo : \
    utils/misc.cmi \
    middle_end/linkage_name.cmi \
    utils/int_replace_polymorphic_compare.cmi \
    utils/identifiable.cmi \
    typing/ident.cmi \
    middle_end/compilation_unit.cmi
middle_end/compilation_unit.cmx : \
    utils/misc.cmx \
    middle_end/linkage_name.cmx \
    utils/int_replace_polymorphic_compare.cmx \
    utils/identifiable.cmx \
    typing/ident.cmx \
    middle_end/compilation_unit.cmi
middle_end/compilation_unit.cmi : \
    middle_end/linkage_name.cmi \
    utils/identifiable.cmi \
    typing/ident.cmi
middle_end/compilenv.cmo : \
    utils/warnings.cmi \
    middle_end/symbol.cmi \
    middle_end/flambda/simple_value_approx.cmi \
    middle_end/flambda/base_types/set_of_closures_id.cmi \
    typing/path.cmi \
    utils/misc.cmi \
    parsing/location.cmi \
    utils/load_path.cmi \
    middle_end/linkage_name.cmi \
    typing/ident.cmi \
    middle_end/flambda/export_info.cmi \
    typing/env.cmi \
    utils/config.cmi \
    middle_end/compilation_unit.cmi \
    file_formats/cmx_format.cmi \
    middle_end/flambda/base_types/closure_id.cmi \
    utils/clflags.cmi \
    middle_end/clambda.cmi \
    middle_end/compilenv.cmi
middle_end/compilenv.cmx : \
    utils/warnings.cmx \
    middle_end/symbol.cmx \
    middle_end/flambda/simple_value_approx.cmx \
    middle_end/flambda/base_types/set_of_closures_id.cmx \
    typing/path.cmx \
    utils/misc.cmx \
    parsing/location.cmx \
    utils/load_path.cmx \
    middle_end/linkage_name.cmx \
    typing/ident.cmx \
    middle_end/flambda/export_info.cmx \
    typing/env.cmx \
    utils/config.cmx \
    middle_end/compilation_unit.cmx \
    file_formats/cmx_format.cmi \
    middle_end/flambda/base_types/closure_id.cmx \
    utils/clflags.cmx \
    middle_end/clambda.cmx \
    middle_end/compilenv.cmi
middle_end/compilenv.cmi : \
    middle_end/symbol.cmi \
    middle_end/flambda/simple_value_approx.cmi \
    middle_end/flambda/base_types/set_of_closures_id.cmi \
    middle_end/linkage_name.cmi \
    typing/ident.cmi \
    middle_end/flambda/export_info.cmi \
    middle_end/compilation_unit.cmi \
    file_formats/cmx_format.cmi \
    middle_end/flambda/base_types/closure_id.cmi \
    middle_end/clambda.cmi
middle_end/convert_primitives.cmo : \
    lambda/printlambda.cmi \
    utils/misc.cmi \
    lambda/lambda.cmi \
    middle_end/clambda_primitives.cmi \
    middle_end/convert_primitives.cmi
middle_end/convert_primitives.cmx : \
    lambda/printlambda.cmx \
    utils/misc.cmx \
    lambda/lambda.cmx \
    middle_end/clambda_primitives.cmx \
    middle_end/convert_primitives.cmi
middle_end/convert_primitives.cmi : \
    lambda/lambda.cmi \
    middle_end/clambda_primitives.cmi
middle_end/internal_variable_names.cmo : \
    parsing/location.cmi \
    lambda/lambda.cmi \
    utils/int_replace_polymorphic_compare.cmi \
    middle_end/internal_variable_names.cmi
middle_end/internal_variable_names.cmx : \
    parsing/location.cmx \
    lambda/lambda.cmx \
    utils/int_replace_polymorphic_compare.cmx \
    middle_end/internal_variable_names.cmi
middle_end/internal_variable_names.cmi : \
    parsing/location.cmi \
    lambda/lambda.cmi
middle_end/linkage_name.cmo : \
    utils/int_replace_polymorphic_compare.cmi \
    utils/identifiable.cmi \
    middle_end/linkage_name.cmi
middle_end/linkage_name.cmx : \
    utils/int_replace_polymorphic_compare.cmx \
    utils/identifiable.cmx \
    middle_end/linkage_name.cmi
middle_end/linkage_name.cmi : \
    utils/identifiable.cmi
middle_end/printclambda.cmo : \
    lambda/printlambda.cmi \
    middle_end/printclambda_primitives.cmi \
    lambda/lambda.cmi \
    typing/ident.cmi \
    middle_end/clambda.cmi \
    middle_end/backend_var.cmi \
    parsing/asttypes.cmi \
    middle_end/printclambda.cmi
middle_end/printclambda.cmx : \
    lambda/printlambda.cmx \
    middle_end/printclambda_primitives.cmx \
    lambda/lambda.cmx \
    typing/ident.cmx \
    middle_end/clambda.cmx \
    middle_end/backend_var.cmx \
    parsing/asttypes.cmi \
    middle_end/printclambda.cmi
middle_end/printclambda.cmi : \
    middle_end/clambda.cmi
middle_end/printclambda_primitives.cmo : \
    lambda/printlambda.cmi \
    typing/primitive.cmi \
    lambda/lambda.cmi \
    middle_end/clambda_primitives.cmi \
    parsing/asttypes.cmi \
    middle_end/printclambda_primitives.cmi
middle_end/printclambda_primitives.cmx : \
    lambda/printlambda.cmx \
    typing/primitive.cmx \
    lambda/lambda.cmx \
    middle_end/clambda_primitives.cmx \
    parsing/asttypes.cmi \
    middle_end/printclambda_primitives.cmi
middle_end/printclambda_primitives.cmi : \
    middle_end/clambda_primitives.cmi
middle_end/semantics_of_primitives.cmo : \
    middle_end/clambda_primitives.cmi \
    middle_end/semantics_of_primitives.cmi
middle_end/semantics_of_primitives.cmx : \
    middle_end/clambda_primitives.cmx \
    middle_end/semantics_of_primitives.cmi
middle_end/semantics_of_primitives.cmi : \
    middle_end/clambda_primitives.cmi
middle_end/symbol.cmo : \
    middle_end/variable.cmi \
    utils/misc.cmi \
    middle_end/linkage_name.cmi \
    utils/int_replace_polymorphic_compare.cmi \
    utils/identifiable.cmi \
    middle_end/compilation_unit.cmi \
    middle_end/symbol.cmi
middle_end/symbol.cmx : \
    middle_end/variable.cmx \
    utils/misc.cmx \
    middle_end/linkage_name.cmx \
    utils/int_replace_polymorphic_compare.cmx \
    utils/identifiable.cmx \
    middle_end/compilation_unit.cmx \
    middle_end/symbol.cmi
middle_end/symbol.cmi : \
    middle_end/variable.cmi \
    middle_end/linkage_name.cmi \
    utils/identifiable.cmi \
    middle_end/compilation_unit.cmi
middle_end/variable.cmo : \
    utils/misc.cmi \
    middle_end/internal_variable_names.cmi \
    utils/int_replace_polymorphic_compare.cmi \
    utils/identifiable.cmi \
    typing/ident.cmi \
    middle_end/compilation_unit.cmi \
    middle_end/variable.cmi
middle_end/variable.cmx : \
    utils/misc.cmx \
    middle_end/internal_variable_names.cmx \
    utils/int_replace_polymorphic_compare.cmx \
    utils/identifiable.cmx \
    typing/ident.cmx \
    middle_end/compilation_unit.cmx \
    middle_end/variable.cmi
middle_end/variable.cmi : \
    middle_end/internal_variable_names.cmi \
    utils/identifiable.cmi \
    typing/ident.cmi \
    middle_end/compilation_unit.cmi
lambda/debuginfo.cmo : \
    parsing/location.cmi \
    utils/int_replace_polymorphic_compare.cmi \
    lambda/debuginfo.cmi
lambda/debuginfo.cmx : \
    parsing/location.cmx \
    utils/int_replace_polymorphic_compare.cmx \
    lambda/debuginfo.cmi
lambda/debuginfo.cmi : \
    parsing/location.cmi
lambda/lambda.cmo : \
    typing/types.cmi \
    typing/primitive.cmi \
    typing/path.cmi \
    utils/misc.cmi \
    parsing/longident.cmi \
    parsing/location.cmi \
    typing/ident.cmi \
    typing/env.cmi \
    parsing/asttypes.cmi \
    lambda/lambda.cmi
lambda/lambda.cmx : \
    typing/types.cmx \
    typing/primitive.cmx \
    typing/path.cmx \
    utils/misc.cmx \
    parsing/longident.cmx \
    parsing/location.cmx \
    typing/ident.cmx \
    typing/env.cmx \
    parsing/asttypes.cmi \
    lambda/lambda.cmi
lambda/lambda.cmi : \
    typing/types.cmi \
    typing/primitive.cmi \
    typing/path.cmi \
    parsing/location.cmi \
    typing/ident.cmi \
    typing/env.cmi \
    parsing/asttypes.cmi
lambda/matching.cmo : \
    typing/types.cmi \
    typing/typeopt.cmi \
    typing/typedtree.cmi \
    lambda/switch.cmi \
    typing/printpat.cmi \
    lambda/printlambda.cmi \
    typing/primitive.cmi \
    typing/predef.cmi \
    typing/parmatch.cmi \
    utils/misc.cmi \
    parsing/longident.cmi \
    parsing/location.cmi \
    lambda/lambda.cmi \
    typing/ident.cmi \
    typing/env.cmi \
    utils/clflags.cmi \
    typing/btype.cmi \
    parsing/asttypes.cmi \
    lambda/matching.cmi
lambda/matching.cmx : \
    typing/types.cmx \
    typing/typeopt.cmx \
    typing/typedtree.cmx \
    lambda/switch.cmx \
    typing/printpat.cmx \
    lambda/printlambda.cmx \
    typing/primitive.cmx \
    typing/predef.cmx \
    typing/parmatch.cmx \
    utils/misc.cmx \
    parsing/longident.cmx \
    parsing/location.cmx \
    lambda/lambda.cmx \
    typing/ident.cmx \
    typing/env.cmx \
    utils/clflags.cmx \
    typing/btype.cmx \
    parsing/asttypes.cmi \
    lambda/matching.cmi
lambda/matching.cmi : \
    typing/typedtree.cmi \
    parsing/location.cmi \
    lambda/lambda.cmi \
    typing/ident.cmi
lambda/printlambda.cmo : \
    typing/types.cmi \
    typing/printtyp.cmi \
    typing/primitive.cmi \
    parsing/location.cmi \
    lambda/lambda.cmi \
    typing/ident.cmi \
    parsing/asttypes.cmi \
    lambda/printlambda.cmi
lambda/printlambda.cmx : \
    typing/types.cmx \
    typing/printtyp.cmx \
    typing/primitive.cmx \
    parsing/location.cmx \
    lambda/lambda.cmx \
    typing/ident.cmx \
    parsing/asttypes.cmi \
    lambda/printlambda.cmi
lambda/printlambda.cmi : \
    typing/types.cmi \
    lambda/lambda.cmi
lambda/runtimedef.cmo : \
    lambda/runtimedef.cmi
lambda/runtimedef.cmx : \
    lambda/runtimedef.cmi
lambda/runtimedef.cmi :
lambda/simplif.cmo : \
    utils/warnings.cmi \
    typing/stypes.cmi \
    typing/primitive.cmi \
    utils/misc.cmi \
    parsing/location.cmi \
    lambda/lambda.cmi \
    typing/ident.cmi \
    utils/clflags.cmi \
    parsing/asttypes.cmi \
    typing/annot.cmi \
    lambda/simplif.cmi
lambda/simplif.cmx : \
    utils/warnings.cmx \
    typing/stypes.cmx \
    typing/primitive.cmx \
    utils/misc.cmx \
    parsing/location.cmx \
    lambda/lambda.cmx \
    typing/ident.cmx \
    utils/clflags.cmx \
    parsing/asttypes.cmi \
    typing/annot.cmi \
    lambda/simplif.cmi
lambda/simplif.cmi : \
    parsing/location.cmi \
    lambda/lambda.cmi \
    typing/ident.cmi
lambda/switch.cmo : \
    parsing/location.cmi \
    lambda/switch.cmi
lambda/switch.cmx : \
    parsing/location.cmx \
    lambda/switch.cmi
lambda/switch.cmi : \
    parsing/location.cmi
lambda/translattribute.cmo : \
    utils/warnings.cmi \
    typing/typedtree.cmi \
    parsing/parsetree.cmi \
    utils/misc.cmi \
    parsing/longident.cmi \
    parsing/location.cmi \
    lambda/lambda.cmi \
    utils/config.cmi \
    lambda/translattribute.cmi
lambda/translattribute.cmx : \
    utils/warnings.cmx \
    typing/typedtree.cmx \
    parsing/parsetree.cmi \
    utils/misc.cmx \
    parsing/longident.cmx \
    parsing/location.cmx \
    lambda/lambda.cmx \
    utils/config.cmx \
    lambda/translattribute.cmi
lambda/translattribute.cmi : \
    typing/typedtree.cmi \
    parsing/parsetree.cmi \
    parsing/location.cmi \
    lambda/lambda.cmi
lambda/translclass.cmo : \
    typing/types.cmi \
    typing/typeopt.cmi \
    typing/typedtree.cmi \
    lambda/translobj.cmi \
    lambda/translcore.cmi \
    typing/path.cmi \
    lambda/matching.cmi \
    parsing/location.cmi \
    lambda/lambda.cmi \
    typing/ident.cmi \
    typing/env.cmi \
    utils/clflags.cmi \
    typing/btype.cmi \
    parsing/asttypes.cmi \
    lambda/translclass.cmi
lambda/translclass.cmx : \
    typing/types.cmx \
    typing/typeopt.cmx \
    typing/typedtree.cmx \
    lambda/translobj.cmx \
    lambda/translcore.cmx \
    typing/path.cmx \
    lambda/matching.cmx \
    parsing/location.cmx \
    lambda/lambda.cmx \
    typing/ident.cmx \
    typing/env.cmx \
    utils/clflags.cmx \
    typing/btype.cmx \
    parsing/asttypes.cmi \
    lambda/translclass.cmi
lambda/translclass.cmi : \
    typing/typedtree.cmi \
    parsing/location.cmi \
    lambda/lambda.cmi \
    typing/ident.cmi \
    parsing/asttypes.cmi
lambda/translcore.cmo : \
    typing/types.cmi \
    typing/typeopt.cmi \
    typing/typedtree.cmi \
    typing/typecore.cmi \
    lambda/translprim.cmi \
    lambda/translobj.cmi \
    lambda/translattribute.cmi \
    typing/printtyp.cmi \
    typing/primitive.cmi \
    typing/predef.cmi \
    typing/path.cmi \
    parsing/parsetree.cmi \
    typing/parmatch.cmi \
    utils/misc.cmi \
    lambda/matching.cmi \
    parsing/longident.cmi \
    parsing/location.cmi \
    lambda/lambda.cmi \
    typing/ident.cmi \
    typing/env.cmi \
    utils/config.cmi \
    utils/clflags.cmi \
    typing/btype.cmi \
    parsing/asttypes.cmi \
    lambda/translcore.cmi
lambda/translcore.cmx : \
    typing/types.cmx \
    typing/typeopt.cmx \
    typing/typedtree.cmx \
    typing/typecore.cmx \
    lambda/translprim.cmx \
    lambda/translobj.cmx \
    lambda/translattribute.cmx \
    typing/printtyp.cmx \
    typing/primitive.cmx \
    typing/predef.cmx \
    typing/path.cmx \
    parsing/parsetree.cmi \
    typing/parmatch.cmx \
    utils/misc.cmx \
    lambda/matching.cmx \
    parsing/longident.cmx \
    parsing/location.cmx \
    lambda/lambda.cmx \
    typing/ident.cmx \
    typing/env.cmx \
    utils/config.cmx \
    utils/clflags.cmx \
    typing/btype.cmx \
    parsing/asttypes.cmi \
    lambda/translcore.cmi
lambda/translcore.cmi : \
    typing/typedtree.cmi \
    typing/path.cmi \
    parsing/location.cmi \
    lambda/lambda.cmi \
    typing/ident.cmi \
    typing/env.cmi \
    parsing/asttypes.cmi
lambda/translmod.cmo : \
    typing/types.cmi \
    typing/typedtree.cmi \
    lambda/translprim.cmi \
    lambda/translobj.cmi \
    lambda/translcore.cmi \
    lambda/translclass.cmi \
    lambda/translattribute.cmi \
    typing/primitive.cmi \
    typing/predef.cmi \
    typing/path.cmi \
    typing/mtype.cmi \
    utils/misc.cmi \
    parsing/location.cmi \
    lambda/lambda.cmi \
    typing/ident.cmi \
    typing/env.cmi \
    typing/ctype.cmi \
    utils/clflags.cmi \
    parsing/asttypes.cmi \
    lambda/translmod.cmi
lambda/translmod.cmx : \
    typing/types.cmx \
    typing/typedtree.cmx \
    lambda/translprim.cmx \
    lambda/translobj.cmx \
    lambda/translcore.cmx \
    lambda/translclass.cmx \
    lambda/translattribute.cmx \
    typing/primitive.cmx \
    typing/predef.cmx \
    typing/path.cmx \
    typing/mtype.cmx \
    utils/misc.cmx \
    parsing/location.cmx \
    lambda/lambda.cmx \
    typing/ident.cmx \
    typing/env.cmx \
    typing/ctype.cmx \
    utils/clflags.cmx \
    parsing/asttypes.cmi \
    lambda/translmod.cmi
lambda/translmod.cmi : \
    typing/typedtree.cmi \
    typing/primitive.cmi \
    parsing/location.cmi \
    lambda/lambda.cmi \
    typing/ident.cmi
lambda/translobj.cmo : \
    typing/primitive.cmi \
    utils/misc.cmi \
    parsing/location.cmi \
    lambda/lambda.cmi \
    typing/ident.cmi \
    typing/env.cmi \
    utils/config.cmi \
    utils/clflags.cmi \
    typing/btype.cmi \
    parsing/asttypes.cmi \
    lambda/translobj.cmi
lambda/translobj.cmx : \
    typing/primitive.cmx \
    utils/misc.cmx \
    parsing/location.cmx \
    lambda/lambda.cmx \
    typing/ident.cmx \
    typing/env.cmx \
    utils/config.cmx \
    utils/clflags.cmx \
    typing/btype.cmx \
    parsing/asttypes.cmi \
    lambda/translobj.cmi
lambda/translobj.cmi : \
    lambda/lambda.cmi \
    typing/ident.cmi \
    typing/env.cmi
lambda/translprim.cmo : \
    typing/types.cmi \
    typing/typeopt.cmi \
    typing/typedtree.cmi \
    typing/primitive.cmi \
    typing/predef.cmi \
    typing/path.cmi \
    utils/misc.cmi \
    lambda/matching.cmi \
    parsing/location.cmi \
    lambda/lambda.cmi \
    typing/ident.cmi \
    typing/env.cmi \
    utils/config.cmi \
    utils/clflags.cmi \
    parsing/asttypes.cmi \
    lambda/translprim.cmi
lambda/translprim.cmx : \
    typing/types.cmx \
    typing/typeopt.cmx \
    typing/typedtree.cmx \
    typing/primitive.cmx \
    typing/predef.cmx \
    typing/path.cmx \
    utils/misc.cmx \
    lambda/matching.cmx \
    parsing/location.cmx \
    lambda/lambda.cmx \
    typing/ident.cmx \
    typing/env.cmx \
    utils/config.cmx \
    utils/clflags.cmx \
    parsing/asttypes.cmi \
    lambda/translprim.cmi
lambda/translprim.cmi : \
    typing/types.cmi \
    typing/typedtree.cmi \
    typing/primitive.cmi \
    typing/path.cmi \
    parsing/location.cmi \
    lambda/lambda.cmi \
    typing/ident.cmi \
    typing/env.cmi
file_formats/cmi_format.cmo : \
    typing/types.cmi \
    utils/misc.cmi \
    parsing/location.cmi \
    utils/config.cmi \
    file_formats/cmi_format.cmi
file_formats/cmi_format.cmx : \
    typing/types.cmx \
    utils/misc.cmx \
    parsing/location.cmx \
    utils/config.cmx \
    file_formats/cmi_format.cmi
file_formats/cmi_format.cmi : \
    typing/types.cmi \
    utils/misc.cmi
file_formats/cmo_format.cmi : \
    utils/misc.cmi \
    lambda/lambda.cmi \
    typing/ident.cmi
file_formats/cmt_format.cmo : \
    typing/types.cmi \
    typing/typedtree.cmi \
    typing/tast_mapper.cmi \
    utils/misc.cmi \
    parsing/location.cmi \
    utils/load_path.cmi \
    parsing/lexer.cmi \
    typing/env.cmi \
    utils/config.cmi \
    file_formats/cmi_format.cmi \
    utils/clflags.cmi \
    file_formats/cmt_format.cmi
file_formats/cmt_format.cmx : \
    typing/types.cmx \
    typing/typedtree.cmx \
    typing/tast_mapper.cmx \
    utils/misc.cmx \
    parsing/location.cmx \
    utils/load_path.cmx \
    parsing/lexer.cmx \
    typing/env.cmx \
    utils/config.cmx \
    file_formats/cmi_format.cmx \
    utils/clflags.cmx \
    file_formats/cmt_format.cmi
file_formats/cmt_format.cmi : \
    typing/types.cmi \
    typing/typedtree.cmi \
    utils/misc.cmi \
    parsing/location.cmi \
    typing/env.cmi \
    file_formats/cmi_format.cmi
file_formats/cmx_format.cmi : \
    utils/misc.cmi \
    middle_end/flambda/export_info.cmi \
    middle_end/clambda.cmi
file_formats/cmxs_format.cmi : \
    utils/misc.cmi
middle_end/closure/closure.cmo : \
    utils/warnings.cmi \
    lambda/switch.cmi \
    lambda/simplif.cmi \
    middle_end/semantics_of_primitives.cmi \
    typing/primitive.cmi \
    utils/numbers.cmi \
    utils/misc.cmi \
    parsing/location.cmi \
    lambda/lambda.cmi \
    typing/ident.cmi \
    typing/env.cmi \
    lambda/debuginfo.cmi \
    middle_end/convert_primitives.cmi \
    utils/config.cmi \
    middle_end/compilenv.cmi \
    utils/clflags.cmi \
    middle_end/clambda_primitives.cmi \
    middle_end/clambda.cmi \
    middle_end/backend_var.cmi \
    middle_end/backend_intf.cmi \
    parsing/asttypes.cmi \
    middle_end/closure/closure.cmi
middle_end/closure/closure.cmx : \
    utils/warnings.cmx \
    lambda/switch.cmx \
    lambda/simplif.cmx \
    middle_end/semantics_of_primitives.cmx \
    typing/primitive.cmx \
    utils/numbers.cmx \
    utils/misc.cmx \
    parsing/location.cmx \
    lambda/lambda.cmx \
    typing/ident.cmx \
    typing/env.cmx \
    lambda/debuginfo.cmx \
    middle_end/convert_primitives.cmx \
    utils/config.cmx \
    middle_end/compilenv.cmx \
    utils/clflags.cmx \
    middle_end/clambda_primitives.cmx \
    middle_end/clambda.cmx \
    middle_end/backend_var.cmx \
    middle_end/backend_intf.cmi \
    parsing/asttypes.cmi \
    middle_end/closure/closure.cmi
middle_end/closure/closure.cmi : \
    lambda/lambda.cmi \
    middle_end/clambda.cmi \
    middle_end/backend_intf.cmi
middle_end/flambda/alias_analysis.cmo : \
    middle_end/variable.cmi \
    middle_end/flambda/base_types/var_within_closure.cmi \
    middle_end/flambda/base_types/tag.cmi \
    middle_end/symbol.cmi \
    utils/misc.cmi \
    lambda/lambda.cmi \
    utils/int_replace_polymorphic_compare.cmi \
    middle_end/flambda/flambda.cmi \
    parsing/asttypes.cmi \
    middle_end/flambda/allocated_const.cmi \
    middle_end/flambda/alias_analysis.cmi
middle_end/flambda/alias_analysis.cmx : \
    middle_end/variable.cmx \
    middle_end/flambda/base_types/var_within_closure.cmx \
    middle_end/flambda/base_types/tag.cmx \
    middle_end/symbol.cmx \
    utils/misc.cmx \
    lambda/lambda.cmx \
    utils/int_replace_polymorphic_compare.cmx \
    middle_end/flambda/flambda.cmx \
    parsing/asttypes.cmi \
    middle_end/flambda/allocated_const.cmx \
    middle_end/flambda/alias_analysis.cmi
middle_end/flambda/alias_analysis.cmi : \
    middle_end/variable.cmi \
    middle_end/flambda/base_types/tag.cmi \
    middle_end/symbol.cmi \
    lambda/lambda.cmi \
    middle_end/flambda/flambda.cmi \
    parsing/asttypes.cmi \
    middle_end/flambda/allocated_const.cmi
middle_end/flambda/allocated_const.cmo : \
    utils/int_replace_polymorphic_compare.cmi \
    middle_end/flambda/allocated_const.cmi
middle_end/flambda/allocated_const.cmx : \
    utils/int_replace_polymorphic_compare.cmx \
    middle_end/flambda/allocated_const.cmi
middle_end/flambda/allocated_const.cmi :
middle_end/flambda/augment_specialised_args.cmo : \
    middle_end/variable.cmi \
    middle_end/flambda/projection.cmi \
    middle_end/flambda/pass_wrapper.cmi \
    middle_end/flambda/parameter.cmi \
    utils/misc.cmi \
    middle_end/internal_variable_names.cmi \
    utils/int_replace_polymorphic_compare.cmi \
    middle_end/flambda/inlining_cost.cmi \
    middle_end/flambda/inline_and_simplify_aux.cmi \
    utils/identifiable.cmi \
    middle_end/flambda/flambda_utils.cmi \
    middle_end/flambda/flambda.cmi \
    lambda/debuginfo.cmi \
    middle_end/flambda/base_types/closure_origin.cmi \
    middle_end/flambda/base_types/closure_id.cmi \
    utils/clflags.cmi \
    middle_end/backend_intf.cmi \
    middle_end/flambda/augment_specialised_args.cmi
middle_end/flambda/augment_specialised_args.cmx : \
    middle_end/variable.cmx \
    middle_end/flambda/projection.cmx \
    middle_end/flambda/pass_wrapper.cmx \
    middle_end/flambda/parameter.cmx \
    utils/misc.cmx \
    middle_end/internal_variable_names.cmx \
    utils/int_replace_polymorphic_compare.cmx \
    middle_end/flambda/inlining_cost.cmx \
    middle_end/flambda/inline_and_simplify_aux.cmx \
    utils/identifiable.cmx \
    middle_end/flambda/flambda_utils.cmx \
    middle_end/flambda/flambda.cmx \
    lambda/debuginfo.cmx \
    middle_end/flambda/base_types/closure_origin.cmx \
    middle_end/flambda/base_types/closure_id.cmx \
    utils/clflags.cmx \
    middle_end/backend_intf.cmi \
    middle_end/flambda/augment_specialised_args.cmi
middle_end/flambda/augment_specialised_args.cmi : \
    middle_end/variable.cmi \
    middle_end/flambda/projection.cmi \
    middle_end/flambda/inlining_cost.cmi \
    middle_end/flambda/inline_and_simplify_aux.cmi \
    middle_end/flambda/flambda.cmi
middle_end/flambda/build_export_info.cmo : \
    middle_end/variable.cmi \
    middle_end/flambda/base_types/var_within_closure.cmi \
    middle_end/flambda/traverse_for_exported_symbols.cmi \
    middle_end/flambda/base_types/tag.cmi \
    middle_end/symbol.cmi \
    middle_end/flambda/simple_value_approx.cmi \
    middle_end/flambda/base_types/set_of_closures_id.cmi \
    utils/misc.cmi \
    middle_end/flambda/invariant_params.cmi \
    middle_end/flambda/inline_and_simplify_aux.cmi \
    middle_end/flambda/flambda_utils.cmi \
    middle_end/flambda/flambda.cmi \
    middle_end/flambda/find_recursive_functions.cmi \
    middle_end/flambda/export_info.cmi \
    middle_end/flambda/base_types/export_id.cmi \
    middle_end/compilenv.cmi \
    middle_end/compilation_unit.cmi \
    middle_end/flambda/base_types/closure_id.cmi \
    utils/clflags.cmi \
    middle_end/backend_intf.cmi \
    middle_end/flambda/allocated_const.cmi \
    middle_end/flambda/build_export_info.cmi
middle_end/flambda/build_export_info.cmx : \
    middle_end/variable.cmx \
    middle_end/flambda/base_types/var_within_closure.cmx \
    middle_end/flambda/traverse_for_exported_symbols.cmx \
    middle_end/flambda/base_types/tag.cmx \
    middle_end/symbol.cmx \
    middle_end/flambda/simple_value_approx.cmx \
    middle_end/flambda/base_types/set_of_closures_id.cmx \
    utils/misc.cmx \
    middle_end/flambda/invariant_params.cmx \
    middle_end/flambda/inline_and_simplify_aux.cmx \
    middle_end/flambda/flambda_utils.cmx \
    middle_end/flambda/flambda.cmx \
    middle_end/flambda/find_recursive_functions.cmx \
    middle_end/flambda/export_info.cmx \
    middle_end/flambda/base_types/export_id.cmx \
    middle_end/compilenv.cmx \
    middle_end/compilation_unit.cmx \
    middle_end/flambda/base_types/closure_id.cmx \
    utils/clflags.cmx \
    middle_end/backend_intf.cmi \
    middle_end/flambda/allocated_const.cmx \
    middle_end/flambda/build_export_info.cmi
middle_end/flambda/build_export_info.cmi : \
    middle_end/flambda/flambda.cmi \
    middle_end/flambda/export_info.cmi \
    middle_end/backend_intf.cmi
middle_end/flambda/closure_conversion.cmo : \
    middle_end/variable.cmi \
    middle_end/flambda/base_types/tag.cmi \
    middle_end/symbol.cmi \
    middle_end/flambda/base_types/static_exception.cmi \
    lambda/simplif.cmi \
    typing/predef.cmi \
    middle_end/flambda/parameter.cmi \
    utils/numbers.cmi \
    middle_end/flambda/base_types/mutable_variable.cmi \
    utils/misc.cmi \
    middle_end/flambda/lift_code.cmi \
    lambda/lambda.cmi \
    middle_end/internal_variable_names.cmi \
    utils/int_replace_polymorphic_compare.cmi \
    typing/ident.cmi \
    middle_end/flambda/flambda_utils.cmi \
    middle_end/flambda/flambda.cmi \
    lambda/debuginfo.cmi \
    middle_end/convert_primitives.cmi \
    utils/config.cmi \
    middle_end/compilation_unit.cmi \
    middle_end/flambda/base_types/closure_origin.cmi \
    middle_end/flambda/base_types/closure_id.cmi \
    middle_end/flambda/closure_conversion_aux.cmi \
    utils/clflags.cmi \
    middle_end/clambda_primitives.cmi \
    middle_end/backend_intf.cmi \
    middle_end/flambda/closure_conversion.cmi
middle_end/flambda/closure_conversion.cmx : \
    middle_end/variable.cmx \
    middle_end/flambda/base_types/tag.cmx \
    middle_end/symbol.cmx \
    middle_end/flambda/base_types/static_exception.cmx \
    lambda/simplif.cmx \
    typing/predef.cmx \
    middle_end/flambda/parameter.cmx \
    utils/numbers.cmx \
    middle_end/flambda/base_types/mutable_variable.cmx \
    utils/misc.cmx \
    middle_end/flambda/lift_code.cmx \
    lambda/lambda.cmx \
    middle_end/internal_variable_names.cmx \
    utils/int_replace_polymorphic_compare.cmx \
    typing/ident.cmx \
    middle_end/flambda/flambda_utils.cmx \
    middle_end/flambda/flambda.cmx \
    lambda/debuginfo.cmx \
    middle_end/convert_primitives.cmx \
    utils/config.cmx \
    middle_end/compilation_unit.cmx \
    middle_end/flambda/base_types/closure_origin.cmx \
    middle_end/flambda/base_types/closure_id.cmx \
    middle_end/flambda/closure_conversion_aux.cmx \
    utils/clflags.cmx \
    middle_end/clambda_primitives.cmx \
    middle_end/backend_intf.cmi \
    middle_end/flambda/closure_conversion.cmi
middle_end/flambda/closure_conversion.cmi : \
    lambda/lambda.cmi \
    typing/ident.cmi \
    middle_end/flambda/flambda.cmi \
    middle_end/backend_intf.cmi
middle_end/flambda/closure_conversion_aux.cmo : \
    middle_end/variable.cmi \
    middle_end/symbol.cmi \
    middle_end/flambda/base_types/static_exception.cmi \
    utils/numbers.cmi \
    middle_end/flambda/base_types/mutable_variable.cmi \
    utils/misc.cmi \
    parsing/location.cmi \
    lambda/lambda.cmi \
    utils/int_replace_polymorphic_compare.cmi \
    typing/ident.cmi \
    middle_end/flambda/closure_conversion_aux.cmi
middle_end/flambda/closure_conversion_aux.cmx : \
    middle_end/variable.cmx \
    middle_end/symbol.cmx \
    middle_end/flambda/base_types/static_exception.cmx \
    utils/numbers.cmx \
    middle_end/flambda/base_types/mutable_variable.cmx \
    utils/misc.cmx \
    parsing/location.cmx \
    lambda/lambda.cmx \
    utils/int_replace_polymorphic_compare.cmx \
    typing/ident.cmx \
    middle_end/flambda/closure_conversion_aux.cmi
middle_end/flambda/closure_conversion_aux.cmi : \
    middle_end/variable.cmi \
    middle_end/symbol.cmi \
    middle_end/flambda/base_types/static_exception.cmi \
    middle_end/flambda/base_types/mutable_variable.cmi \
    parsing/location.cmi \
    lambda/lambda.cmi \
    typing/ident.cmi
middle_end/flambda/closure_offsets.cmo : \
    middle_end/variable.cmi \
    middle_end/flambda/base_types/var_within_closure.cmi \
    utils/misc.cmi \
    middle_end/flambda/flambda_utils.cmi \
    middle_end/flambda/flambda.cmi \
    middle_end/flambda/base_types/closure_id.cmi \
    middle_end/flambda/closure_offsets.cmi
middle_end/flambda/closure_offsets.cmx : \
    middle_end/variable.cmx \
    middle_end/flambda/base_types/var_within_closure.cmx \
    utils/misc.cmx \
    middle_end/flambda/flambda_utils.cmx \
    middle_end/flambda/flambda.cmx \
    middle_end/flambda/base_types/closure_id.cmx \
    middle_end/flambda/closure_offsets.cmi
middle_end/flambda/closure_offsets.cmi : \
    middle_end/flambda/base_types/var_within_closure.cmi \
    middle_end/flambda/flambda.cmi \
    middle_end/flambda/base_types/closure_id.cmi
middle_end/flambda/effect_analysis.cmo : \
    middle_end/semantics_of_primitives.cmi \
    utils/misc.cmi \
    utils/int_replace_polymorphic_compare.cmi \
    middle_end/flambda/flambda.cmi \
    middle_end/clambda_primitives.cmi \
    middle_end/flambda/effect_analysis.cmi
middle_end/flambda/effect_analysis.cmx : \
    middle_end/semantics_of_primitives.cmx \
    utils/misc.cmx \
    utils/int_replace_polymorphic_compare.cmx \
    middle_end/flambda/flambda.cmx \
    middle_end/clambda_primitives.cmx \
    middle_end/flambda/effect_analysis.cmi
middle_end/flambda/effect_analysis.cmi : \
    middle_end/flambda/flambda.cmi
middle_end/flambda/export_info.cmo : \
    middle_end/variable.cmi \
    middle_end/flambda/base_types/var_within_closure.cmi \
    middle_end/flambda/base_types/tag.cmi \
    middle_end/symbol.cmi \
    middle_end/flambda/simple_value_approx.cmi \
    middle_end/flambda/base_types/set_of_closures_id.cmi \
    middle_end/flambda/flambda.cmi \
    middle_end/flambda/base_types/export_id.cmi \
    middle_end/compilation_unit.cmi \
    middle_end/flambda/base_types/closure_id.cmi \
    middle_end/flambda/export_info.cmi
middle_end/flambda/export_info.cmx : \
    middle_end/variable.cmx \
    middle_end/flambda/base_types/var_within_closure.cmx \
    middle_end/flambda/base_types/tag.cmx \
    middle_end/symbol.cmx \
    middle_end/flambda/simple_value_approx.cmx \
    middle_end/flambda/base_types/set_of_closures_id.cmx \
    middle_end/flambda/flambda.cmx \
    middle_end/flambda/base_types/export_id.cmx \
    middle_end/compilation_unit.cmx \
    middle_end/flambda/base_types/closure_id.cmx \
    middle_end/flambda/export_info.cmi
middle_end/flambda/export_info.cmi : \
    middle_end/variable.cmi \
    middle_end/flambda/base_types/var_within_closure.cmi \
    middle_end/flambda/base_types/tag.cmi \
    middle_end/symbol.cmi \
    middle_end/flambda/simple_value_approx.cmi \
    middle_end/flambda/base_types/set_of_closures_id.cmi \
    middle_end/flambda/flambda.cmi \
    middle_end/flambda/base_types/export_id.cmi \
    middle_end/compilation_unit.cmi \
    middle_end/flambda/base_types/closure_id.cmi
middle_end/flambda/export_info_for_pack.cmo : \
    middle_end/variable.cmi \
    middle_end/flambda/base_types/var_within_closure.cmi \
    middle_end/symbol.cmi \
    middle_end/flambda/simple_value_approx.cmi \
    middle_end/flambda/base_types/set_of_closures_origin.cmi \
    middle_end/flambda/base_types/set_of_closures_id.cmi \
    utils/misc.cmi \
    middle_end/flambda/flambda_iterators.cmi \
    middle_end/flambda/flambda.cmi \
    middle_end/flambda/export_info.cmi \
    middle_end/flambda/base_types/export_id.cmi \
    middle_end/compilation_unit.cmi \
    middle_end/flambda/base_types/closure_id.cmi \
    middle_end/flambda/export_info_for_pack.cmi
middle_end/flambda/export_info_for_pack.cmx : \
    middle_end/variable.cmx \
    middle_end/flambda/base_types/var_within_closure.cmx \
    middle_end/symbol.cmx \
    middle_end/flambda/simple_value_approx.cmx \
    middle_end/flambda/base_types/set_of_closures_origin.cmx \
    middle_end/flambda/base_types/set_of_closures_id.cmx \
    utils/misc.cmx \
    middle_end/flambda/flambda_iterators.cmx \
    middle_end/flambda/flambda.cmx \
    middle_end/flambda/export_info.cmx \
    middle_end/flambda/base_types/export_id.cmx \
    middle_end/compilation_unit.cmx \
    middle_end/flambda/base_types/closure_id.cmx \
    middle_end/flambda/export_info_for_pack.cmi
middle_end/flambda/export_info_for_pack.cmi : \
    middle_end/flambda/export_info.cmi \
    middle_end/compilation_unit.cmi
middle_end/flambda/extract_projections.cmo : \
    middle_end/variable.cmi \
    middle_end/flambda/base_types/var_within_closure.cmi \
    middle_end/flambda/simple_value_approx.cmi \
    middle_end/flambda/projection.cmi \
    utils/int_replace_polymorphic_compare.cmi \
    middle_end/flambda/inline_and_simplify_aux.cmi \
    middle_end/flambda/freshening.cmi \
    middle_end/flambda/flambda_iterators.cmi \
    middle_end/flambda/flambda.cmi \
    middle_end/flambda/base_types/closure_id.cmi \
    middle_end/flambda/extract_projections.cmi
middle_end/flambda/extract_projections.cmx : \
    middle_end/variable.cmx \
    middle_end/flambda/base_types/var_within_closure.cmx \
    middle_end/flambda/simple_value_approx.cmx \
    middle_end/flambda/projection.cmx \
    utils/int_replace_polymorphic_compare.cmx \
    middle_end/flambda/inline_and_simplify_aux.cmx \
    middle_end/flambda/freshening.cmx \
    middle_end/flambda/flambda_iterators.cmx \
    middle_end/flambda/flambda.cmx \
    middle_end/flambda/base_types/closure_id.cmx \
    middle_end/flambda/extract_projections.cmi
middle_end/flambda/extract_projections.cmi : \
    middle_end/variable.cmi \
    middle_end/flambda/projection.cmi \
    middle_end/flambda/inline_and_simplify_aux.cmi \
    middle_end/flambda/flambda.cmi
middle_end/flambda/find_recursive_functions.cmo : \
    middle_end/variable.cmi \
    utils/strongly_connected_components.cmi \
    utils/int_replace_polymorphic_compare.cmi \
    middle_end/flambda/flambda_utils.cmi \
    middle_end/flambda/flambda.cmi \
    middle_end/backend_intf.cmi \
    middle_end/flambda/find_recursive_functions.cmi
middle_end/flambda/find_recursive_functions.cmx : \
    middle_end/variable.cmx \
    utils/strongly_connected_components.cmx \
    utils/int_replace_polymorphic_compare.cmx \
    middle_end/flambda/flambda_utils.cmx \
    middle_end/flambda/flambda.cmx \
    middle_end/backend_intf.cmi \
    middle_end/flambda/find_recursive_functions.cmi
middle_end/flambda/find_recursive_functions.cmi : \
    middle_end/variable.cmi \
    middle_end/flambda/flambda.cmi \
    middle_end/backend_intf.cmi
middle_end/flambda/flambda.cmo : \
    middle_end/variable.cmi \
    middle_end/flambda/base_types/tag.cmi \
    middle_end/symbol.cmi \
    middle_end/flambda/base_types/static_exception.cmi \
    middle_end/flambda/base_types/set_of_closures_origin.cmi \
    middle_end/flambda/base_types/set_of_closures_id.cmi \
    middle_end/flambda/projection.cmi \
    lambda/printlambda.cmi \
    middle_end/printclambda_primitives.cmi \
    middle_end/flambda/parameter.cmi \
    utils/numbers.cmi \
    middle_end/flambda/base_types/mutable_variable.cmi \
    utils/misc.cmi \
    lambda/lambda.cmi \
    utils/int_replace_polymorphic_compare.cmi \
    utils/identifiable.cmi \
    lambda/debuginfo.cmi \
    middle_end/compilation_unit.cmi \
    middle_end/flambda/base_types/closure_origin.cmi \
    middle_end/flambda/base_types/closure_id.cmi \
    utils/clflags.cmi \
    middle_end/clambda_primitives.cmi \
    parsing/asttypes.cmi \
    middle_end/flambda/allocated_const.cmi \
    middle_end/flambda/flambda.cmi
middle_end/flambda/flambda.cmx : \
    middle_end/variable.cmx \
    middle_end/flambda/base_types/tag.cmx \
    middle_end/symbol.cmx \
    middle_end/flambda/base_types/static_exception.cmx \
    middle_end/flambda/base_types/set_of_closures_origin.cmx \
    middle_end/flambda/base_types/set_of_closures_id.cmx \
    middle_end/flambda/projection.cmx \
    lambda/printlambda.cmx \
    middle_end/printclambda_primitives.cmx \
    middle_end/flambda/parameter.cmx \
    utils/numbers.cmx \
    middle_end/flambda/base_types/mutable_variable.cmx \
    utils/misc.cmx \
    lambda/lambda.cmx \
    utils/int_replace_polymorphic_compare.cmx \
    utils/identifiable.cmx \
    lambda/debuginfo.cmx \
    middle_end/compilation_unit.cmx \
    middle_end/flambda/base_types/closure_origin.cmx \
    middle_end/flambda/base_types/closure_id.cmx \
    utils/clflags.cmx \
    middle_end/clambda_primitives.cmx \
    parsing/asttypes.cmi \
    middle_end/flambda/allocated_const.cmx \
    middle_end/flambda/flambda.cmi
middle_end/flambda/flambda.cmi : \
    middle_end/variable.cmi \
    middle_end/flambda/base_types/tag.cmi \
    middle_end/symbol.cmi \
    middle_end/flambda/base_types/static_exception.cmi \
    middle_end/flambda/base_types/set_of_closures_origin.cmi \
    middle_end/flambda/base_types/set_of_closures_id.cmi \
    middle_end/flambda/projection.cmi \
    middle_end/flambda/parameter.cmi \
    utils/numbers.cmi \
    middle_end/flambda/base_types/mutable_variable.cmi \
    lambda/lambda.cmi \
    utils/identifiable.cmi \
    lambda/debuginfo.cmi \
    middle_end/flambda/base_types/closure_origin.cmi \
    middle_end/flambda/base_types/closure_id.cmi \
    middle_end/clambda_primitives.cmi \
    parsing/asttypes.cmi \
    middle_end/flambda/allocated_const.cmi
middle_end/flambda/flambda_invariants.cmo : \
    middle_end/variable.cmi \
    middle_end/flambda/base_types/var_within_closure.cmi \
    middle_end/flambda/base_types/tag.cmi \
    middle_end/symbol.cmi \
    middle_end/flambda/base_types/static_exception.cmi \
    middle_end/flambda/base_types/set_of_closures_origin.cmi \
    middle_end/flambda/base_types/set_of_closures_id.cmi \
    middle_end/flambda/projection.cmi \
    middle_end/printclambda_primitives.cmi \
    middle_end/flambda/parameter.cmi \
    utils/numbers.cmi \
    middle_end/flambda/base_types/mutable_variable.cmi \
    utils/misc.cmi \
    lambda/lambda.cmi \
    utils/int_replace_polymorphic_compare.cmi \
    middle_end/flambda/flambda_iterators.cmi \
    middle_end/flambda/flambda.cmi \
    lambda/debuginfo.cmi \
    middle_end/compilation_unit.cmi \
    middle_end/flambda/base_types/closure_id.cmi \
    middle_end/clambda_primitives.cmi \
    parsing/asttypes.cmi \
    middle_end/flambda/allocated_const.cmi \
    middle_end/flambda/flambda_invariants.cmi
middle_end/flambda/flambda_invariants.cmx : \
    middle_end/variable.cmx \
    middle_end/flambda/base_types/var_within_closure.cmx \
    middle_end/flambda/base_types/tag.cmx \
    middle_end/symbol.cmx \
    middle_end/flambda/base_types/static_exception.cmx \
    middle_end/flambda/base_types/set_of_closures_origin.cmx \
    middle_end/flambda/base_types/set_of_closures_id.cmx \
    middle_end/flambda/projection.cmx \
    middle_end/printclambda_primitives.cmx \
    middle_end/flambda/parameter.cmx \
    utils/numbers.cmx \
    middle_end/flambda/base_types/mutable_variable.cmx \
    utils/misc.cmx \
    lambda/lambda.cmx \
    utils/int_replace_polymorphic_compare.cmx \
    middle_end/flambda/flambda_iterators.cmx \
    middle_end/flambda/flambda.cmx \
    lambda/debuginfo.cmx \
    middle_end/compilation_unit.cmx \
    middle_end/flambda/base_types/closure_id.cmx \
    middle_end/clambda_primitives.cmx \
    parsing/asttypes.cmi \
    middle_end/flambda/allocated_const.cmx \
    middle_end/flambda/flambda_invariants.cmi
middle_end/flambda/flambda_invariants.cmi : \
    middle_end/flambda/flambda.cmi
middle_end/flambda/flambda_iterators.cmo : \
    middle_end/variable.cmi \
    utils/misc.cmi \
    utils/int_replace_polymorphic_compare.cmi \
    middle_end/flambda/flambda.cmi \
    middle_end/flambda/flambda_iterators.cmi
middle_end/flambda/flambda_iterators.cmx : \
    middle_end/variable.cmx \
    utils/misc.cmx \
    utils/int_replace_polymorphic_compare.cmx \
    middle_end/flambda/flambda.cmx \
    middle_end/flambda/flambda_iterators.cmi
middle_end/flambda/flambda_iterators.cmi : \
    middle_end/variable.cmi \
    middle_end/symbol.cmi \
    middle_end/flambda/flambda.cmi
middle_end/flambda/flambda_middle_end.cmo : \
    utils/warnings.cmi \
    middle_end/variable.cmi \
    middle_end/symbol.cmi \
    middle_end/flambda/share_constants.cmi \
    middle_end/flambda/remove_unused_program_constructs.cmi \
    middle_end/flambda/remove_unused_closure_vars.cmi \
    middle_end/flambda/ref_to_variables.cmi \
    utils/profile.cmi \
    utils/misc.cmi \
    parsing/location.cmi \
    middle_end/flambda/lift_let_to_initialize_symbol.cmi \
    middle_end/flambda/lift_constants.cmi \
    middle_end/flambda/lift_code.cmi \
    utils/int_replace_polymorphic_compare.cmi \
    middle_end/flambda/inlining_cost.cmi \
    middle_end/flambda/inline_and_simplify.cmi \
    middle_end/flambda/initialize_symbol_to_let_symbol.cmi \
    middle_end/flambda/flambda_iterators.cmi \
    middle_end/flambda/flambda_invariants.cmi \
    middle_end/flambda/flambda.cmi \
    lambda/debuginfo.cmi \
    middle_end/flambda/base_types/closure_id.cmi \
    middle_end/flambda/closure_conversion.cmi \
    utils/clflags.cmi \
    middle_end/backend_intf.cmi \
    middle_end/flambda/flambda_middle_end.cmi
middle_end/flambda/flambda_middle_end.cmx : \
    utils/warnings.cmx \
    middle_end/variable.cmx \
    middle_end/symbol.cmx \
    middle_end/flambda/share_constants.cmx \
    middle_end/flambda/remove_unused_program_constructs.cmx \
    middle_end/flambda/remove_unused_closure_vars.cmx \
    middle_end/flambda/ref_to_variables.cmx \
    utils/profile.cmx \
    utils/misc.cmx \
    parsing/location.cmx \
    middle_end/flambda/lift_let_to_initialize_symbol.cmx \
    middle_end/flambda/lift_constants.cmx \
    middle_end/flambda/lift_code.cmx \
    utils/int_replace_polymorphic_compare.cmx \
    middle_end/flambda/inlining_cost.cmx \
    middle_end/flambda/inline_and_simplify.cmx \
    middle_end/flambda/initialize_symbol_to_let_symbol.cmx \
    middle_end/flambda/flambda_iterators.cmx \
    middle_end/flambda/flambda_invariants.cmx \
    middle_end/flambda/flambda.cmx \
    lambda/debuginfo.cmx \
    middle_end/flambda/base_types/closure_id.cmx \
    middle_end/flambda/closure_conversion.cmx \
    utils/clflags.cmx \
    middle_end/backend_intf.cmi \
    middle_end/flambda/flambda_middle_end.cmi
middle_end/flambda/flambda_middle_end.cmi : \
    lambda/lambda.cmi \
    typing/ident.cmi \
    middle_end/flambda/flambda.cmi \
    middle_end/backend_intf.cmi
middle_end/flambda/flambda_to_clambda.cmo : \
    middle_end/variable.cmi \
    middle_end/flambda/base_types/var_within_closure.cmi \
    middle_end/flambda/base_types/tag.cmi \
    middle_end/symbol.cmi \
    middle_end/flambda/base_types/static_exception.cmi \
    middle_end/flambda/simple_value_approx.cmi \
    middle_end/flambda/base_types/set_of_closures_id.cmi \
    typing/primitive.cmi \
    middle_end/flambda/parameter.cmi \
    utils/numbers.cmi \
    middle_end/flambda/base_types/mutable_variable.cmi \
    utils/misc.cmi \
    middle_end/linkage_name.cmi \
    lambda/lambda.cmi \
    middle_end/flambda/initialize_symbol_to_let_symbol.cmi \
    middle_end/flambda/flambda_utils.cmi \
    middle_end/flambda/flambda.cmi \
    middle_end/flambda/export_info.cmi \
    lambda/debuginfo.cmi \
    middle_end/compilenv.cmi \
    middle_end/flambda/closure_offsets.cmi \
    middle_end/flambda/base_types/closure_id.cmi \
    utils/clflags.cmi \
    middle_end/clambda.cmi \
    middle_end/backend_var.cmi \
    middle_end/flambda/allocated_const.cmi \
    middle_end/flambda/flambda_to_clambda.cmi
middle_end/flambda/flambda_to_clambda.cmx : \
    middle_end/variable.cmx \
    middle_end/flambda/base_types/var_within_closure.cmx \
    middle_end/flambda/base_types/tag.cmx \
    middle_end/symbol.cmx \
    middle_end/flambda/base_types/static_exception.cmx \
    middle_end/flambda/simple_value_approx.cmx \
    middle_end/flambda/base_types/set_of_closures_id.cmx \
    typing/primitive.cmx \
    middle_end/flambda/parameter.cmx \
    utils/numbers.cmx \
    middle_end/flambda/base_types/mutable_variable.cmx \
    utils/misc.cmx \
    middle_end/linkage_name.cmx \
    lambda/lambda.cmx \
    middle_end/flambda/initialize_symbol_to_let_symbol.cmx \
    middle_end/flambda/flambda_utils.cmx \
    middle_end/flambda/flambda.cmx \
    middle_end/flambda/export_info.cmx \
    lambda/debuginfo.cmx \
    middle_end/compilenv.cmx \
    middle_end/flambda/closure_offsets.cmx \
    middle_end/flambda/base_types/closure_id.cmx \
    utils/clflags.cmx \
    middle_end/clambda.cmx \
    middle_end/backend_var.cmx \
    middle_end/flambda/allocated_const.cmx \
    middle_end/flambda/flambda_to_clambda.cmi
middle_end/flambda/flambda_to_clambda.cmi : \
    middle_end/symbol.cmi \
    middle_end/flambda/flambda.cmi \
    middle_end/flambda/export_info.cmi \
    middle_end/clambda.cmi
middle_end/flambda/flambda_utils.cmo : \
    middle_end/variable.cmi \
    middle_end/flambda/base_types/var_within_closure.cmi \
    middle_end/symbol.cmi \
    lambda/switch.cmi \
    middle_end/flambda/base_types/static_exception.cmi \
    middle_end/flambda/base_types/set_of_closures_id.cmi \
    middle_end/flambda/projection.cmi \
    middle_end/flambda/parameter.cmi \
    utils/numbers.cmi \
    middle_end/flambda/base_types/mutable_variable.cmi \
    utils/misc.cmi \
    lambda/lambda.cmi \
    middle_end/internal_variable_names.cmi \
    utils/int_replace_polymorphic_compare.cmi \
    middle_end/flambda/flambda_iterators.cmi \
    middle_end/flambda/flambda.cmi \
    lambda/debuginfo.cmi \
    middle_end/compilation_unit.cmi \
    middle_end/flambda/base_types/closure_origin.cmi \
    middle_end/flambda/base_types/closure_id.cmi \
    middle_end/clambda_primitives.cmi \
    parsing/asttypes.cmi \
    middle_end/flambda/allocated_const.cmi \
    middle_end/flambda/flambda_utils.cmi
middle_end/flambda/flambda_utils.cmx : \
    middle_end/variable.cmx \
    middle_end/flambda/base_types/var_within_closure.cmx \
    middle_end/symbol.cmx \
    lambda/switch.cmx \
    middle_end/flambda/base_types/static_exception.cmx \
    middle_end/flambda/base_types/set_of_closures_id.cmx \
    middle_end/flambda/projection.cmx \
    middle_end/flambda/parameter.cmx \
    utils/numbers.cmx \
    middle_end/flambda/base_types/mutable_variable.cmx \
    utils/misc.cmx \
    lambda/lambda.cmx \
    middle_end/internal_variable_names.cmx \
    utils/int_replace_polymorphic_compare.cmx \
    middle_end/flambda/flambda_iterators.cmx \
    middle_end/flambda/flambda.cmx \
    lambda/debuginfo.cmx \
    middle_end/compilation_unit.cmx \
    middle_end/flambda/base_types/closure_origin.cmx \
    middle_end/flambda/base_types/closure_id.cmx \
    middle_end/clambda_primitives.cmx \
    parsing/asttypes.cmi \
    middle_end/flambda/allocated_const.cmx \
    middle_end/flambda/flambda_utils.cmi
middle_end/flambda/flambda_utils.cmi : \
    middle_end/variable.cmi \
    middle_end/flambda/base_types/var_within_closure.cmi \
    middle_end/flambda/base_types/tag.cmi \
    middle_end/symbol.cmi \
    lambda/switch.cmi \
    middle_end/flambda/base_types/static_exception.cmi \
    middle_end/flambda/base_types/set_of_closures_id.cmi \
    middle_end/flambda/projection.cmi \
    middle_end/flambda/parameter.cmi \
    middle_end/internal_variable_names.cmi \
    middle_end/flambda/flambda.cmi \
    middle_end/flambda/base_types/closure_id.cmi
middle_end/flambda/freshening.cmo : \
    middle_end/variable.cmi \
    middle_end/flambda/base_types/var_within_closure.cmi \
    middle_end/symbol.cmi \
    middle_end/flambda/base_types/static_exception.cmi \
    middle_end/flambda/projection.cmi \
    middle_end/flambda/parameter.cmi \
    middle_end/flambda/base_types/mutable_variable.cmi \
    utils/misc.cmi \
    utils/int_replace_polymorphic_compare.cmi \
    utils/identifiable.cmi \
    middle_end/flambda/flambda_utils.cmi \
    middle_end/flambda/flambda_iterators.cmi \
    middle_end/flambda/flambda.cmi \
    middle_end/flambda/base_types/closure_id.cmi \
    middle_end/flambda/freshening.cmi
middle_end/flambda/freshening.cmx : \
    middle_end/variable.cmx \
    middle_end/flambda/base_types/var_within_closure.cmx \
    middle_end/symbol.cmx \
    middle_end/flambda/base_types/static_exception.cmx \
    middle_end/flambda/projection.cmx \
    middle_end/flambda/parameter.cmx \
    middle_end/flambda/base_types/mutable_variable.cmx \
    utils/misc.cmx \
    utils/int_replace_polymorphic_compare.cmx \
    utils/identifiable.cmx \
    middle_end/flambda/flambda_utils.cmx \
    middle_end/flambda/flambda_iterators.cmx \
    middle_end/flambda/flambda.cmx \
    middle_end/flambda/base_types/closure_id.cmx \
    middle_end/flambda/freshening.cmi
middle_end/flambda/freshening.cmi : \
    middle_end/variable.cmi \
    middle_end/flambda/base_types/var_within_closure.cmi \
    middle_end/symbol.cmi \
    middle_end/flambda/base_types/static_exception.cmi \
    middle_end/flambda/base_types/mutable_variable.cmi \
    middle_end/flambda/flambda.cmi \
    middle_end/flambda/base_types/closure_id.cmi
middle_end/flambda/import_approx.cmo : \
    middle_end/variable.cmi \
    middle_end/flambda/base_types/var_within_closure.cmi \
    middle_end/symbol.cmi \
    middle_end/flambda/simple_value_approx.cmi \
    middle_end/flambda/base_types/set_of_closures_id.cmi \
    utils/misc.cmi \
    middle_end/flambda/freshening.cmi \
    middle_end/flambda/flambda_iterators.cmi \
    middle_end/flambda/flambda.cmi \
    middle_end/flambda/export_info.cmi \
    middle_end/flambda/base_types/export_id.cmi \
    middle_end/compilenv.cmi \
    middle_end/compilation_unit.cmi \
    middle_end/flambda/base_types/closure_id.cmi \
    middle_end/flambda/import_approx.cmi
middle_end/flambda/import_approx.cmx : \
    middle_end/variable.cmx \
    middle_end/flambda/base_types/var_within_closure.cmx \
    middle_end/symbol.cmx \
    middle_end/flambda/simple_value_approx.cmx \
    middle_end/flambda/base_types/set_of_closures_id.cmx \
    utils/misc.cmx \
    middle_end/flambda/freshening.cmx \
    middle_end/flambda/flambda_iterators.cmx \
    middle_end/flambda/flambda.cmx \
    middle_end/flambda/export_info.cmx \
    middle_end/flambda/base_types/export_id.cmx \
    middle_end/compilenv.cmx \
    middle_end/compilation_unit.cmx \
    middle_end/flambda/base_types/closure_id.cmx \
    middle_end/flambda/import_approx.cmi
middle_end/flambda/import_approx.cmi : \
    middle_end/symbol.cmi \
    middle_end/flambda/simple_value_approx.cmi
middle_end/flambda/inconstant_idents.cmo : \
    middle_end/variable.cmi \
    middle_end/symbol.cmi \
    middle_end/flambda/base_types/set_of_closures_id.cmi \
    middle_end/flambda/parameter.cmi \
    utils/numbers.cmi \
    utils/misc.cmi \
    utils/int_replace_polymorphic_compare.cmi \
    utils/identifiable.cmi \
    middle_end/flambda/flambda_utils.cmi \
    middle_end/flambda/flambda.cmi \
    middle_end/compilation_unit.cmi \
    middle_end/flambda/base_types/closure_id.cmi \
    middle_end/backend_intf.cmi \
    parsing/asttypes.cmi \
    middle_end/flambda/inconstant_idents.cmi
middle_end/flambda/inconstant_idents.cmx : \
    middle_end/variable.cmx \
    middle_end/symbol.cmx \
    middle_end/flambda/base_types/set_of_closures_id.cmx \
    middle_end/flambda/parameter.cmx \
    utils/numbers.cmx \
    utils/misc.cmx \
    utils/int_replace_polymorphic_compare.cmx \
    utils/identifiable.cmx \
    middle_end/flambda/flambda_utils.cmx \
    middle_end/flambda/flambda.cmx \
    middle_end/compilation_unit.cmx \
    middle_end/flambda/base_types/closure_id.cmx \
    middle_end/backend_intf.cmi \
    parsing/asttypes.cmi \
    middle_end/flambda/inconstant_idents.cmi
middle_end/flambda/inconstant_idents.cmi : \
    middle_end/variable.cmi \
    middle_end/flambda/base_types/set_of_closures_id.cmi \
    middle_end/flambda/flambda.cmi \
    middle_end/compilation_unit.cmi \
    middle_end/backend_intf.cmi
middle_end/flambda/initialize_symbol_to_let_symbol.cmo : \
    middle_end/variable.cmi \
    utils/misc.cmi \
    utils/int_replace_polymorphic_compare.cmi \
    middle_end/flambda/flambda.cmi \
    middle_end/flambda/initialize_symbol_to_let_symbol.cmi
middle_end/flambda/initialize_symbol_to_let_symbol.cmx : \
    middle_end/variable.cmx \
    utils/misc.cmx \
    utils/int_replace_polymorphic_compare.cmx \
    middle_end/flambda/flambda.cmx \
    middle_end/flambda/initialize_symbol_to_let_symbol.cmi
middle_end/flambda/initialize_symbol_to_let_symbol.cmi : \
    middle_end/flambda/flambda.cmi
middle_end/flambda/inline_and_simplify.cmo : \
    utils/warnings.cmi \
    middle_end/variable.cmi \
    middle_end/flambda/base_types/var_within_closure.cmi \
    middle_end/flambda/unbox_specialised_args.cmi \
    middle_end/flambda/unbox_free_vars_of_closures.cmi \
    middle_end/flambda/unbox_closures.cmi \
    middle_end/flambda/base_types/tag.cmi \
    middle_end/symbol.cmi \
    middle_end/flambda/base_types/static_exception.cmi \
    middle_end/flambda/simplify_primitives.cmi \
    middle_end/flambda/simple_value_approx.cmi \
    middle_end/flambda/remove_unused_arguments.cmi \
    middle_end/flambda/remove_free_vars_equal_to_args.cmi \
    middle_end/flambda/projection.cmi \
    typing/predef.cmi \
    middle_end/flambda/parameter.cmi \
    utils/misc.cmi \
    parsing/location.cmi \
    middle_end/flambda/lift_code.cmi \
    lambda/lambda.cmi \
    middle_end/flambda/invariant_params.cmi \
    middle_end/internal_variable_names.cmi \
    utils/int_replace_polymorphic_compare.cmi \
    middle_end/flambda/inlining_stats.cmi \
    middle_end/flambda/inlining_decision.cmi \
    middle_end/flambda/inlining_cost.cmi \
    middle_end/flambda/inline_and_simplify_aux.cmi \
    typing/ident.cmi \
    middle_end/flambda/freshening.cmi \
    middle_end/flambda/flambda_utils.cmi \
    middle_end/flambda/flambda.cmi \
    middle_end/flambda/find_recursive_functions.cmi \
    middle_end/flambda/effect_analysis.cmi \
    lambda/debuginfo.cmi \
    utils/config.cmi \
    middle_end/flambda/base_types/closure_origin.cmi \
    middle_end/flambda/base_types/closure_id.cmi \
    utils/clflags.cmi \
    middle_end/clambda_primitives.cmi \
    middle_end/backend_intf.cmi \
    middle_end/flambda/allocated_const.cmi \
    middle_end/flambda/inline_and_simplify.cmi
middle_end/flambda/inline_and_simplify.cmx : \
    utils/warnings.cmx \
    middle_end/variable.cmx \
    middle_end/flambda/base_types/var_within_closure.cmx \
    middle_end/flambda/unbox_specialised_args.cmx \
    middle_end/flambda/unbox_free_vars_of_closures.cmx \
    middle_end/flambda/unbox_closures.cmx \
    middle_end/flambda/base_types/tag.cmx \
    middle_end/symbol.cmx \
    middle_end/flambda/base_types/static_exception.cmx \
    middle_end/flambda/simplify_primitives.cmx \
    middle_end/flambda/simple_value_approx.cmx \
    middle_end/flambda/remove_unused_arguments.cmx \
    middle_end/flambda/remove_free_vars_equal_to_args.cmx \
    middle_end/flambda/projection.cmx \
    typing/predef.cmx \
    middle_end/flambda/parameter.cmx \
    utils/misc.cmx \
    parsing/location.cmx \
    middle_end/flambda/lift_code.cmx \
    lambda/lambda.cmx \
    middle_end/flambda/invariant_params.cmx \
    middle_end/internal_variable_names.cmx \
    utils/int_replace_polymorphic_compare.cmx \
    middle_end/flambda/inlining_stats.cmx \
    middle_end/flambda/inlining_decision.cmx \
    middle_end/flambda/inlining_cost.cmx \
    middle_end/flambda/inline_and_simplify_aux.cmx \
    typing/ident.cmx \
    middle_end/flambda/freshening.cmx \
    middle_end/flambda/flambda_utils.cmx \
    middle_end/flambda/flambda.cmx \
    middle_end/flambda/find_recursive_functions.cmx \
    middle_end/flambda/effect_analysis.cmx \
    lambda/debuginfo.cmx \
    utils/config.cmx \
    middle_end/flambda/base_types/closure_origin.cmx \
    middle_end/flambda/base_types/closure_id.cmx \
    utils/clflags.cmx \
    middle_end/clambda_primitives.cmx \
    middle_end/backend_intf.cmi \
    middle_end/flambda/allocated_const.cmx \
    middle_end/flambda/inline_and_simplify.cmi
middle_end/flambda/inline_and_simplify.cmi : \
    middle_end/variable.cmi \
    middle_end/flambda/inline_and_simplify_aux.cmi \
    middle_end/flambda/flambda.cmi \
    middle_end/backend_intf.cmi
middle_end/flambda/inline_and_simplify_aux.cmo : \
    middle_end/variable.cmi \
    middle_end/flambda/base_types/var_within_closure.cmi \
    middle_end/symbol.cmi \
    middle_end/flambda/base_types/static_exception.cmi \
    middle_end/flambda/simple_value_approx.cmi \
    middle_end/flambda/base_types/set_of_closures_origin.cmi \
    middle_end/flambda/projection.cmi \
    middle_end/flambda/parameter.cmi \
    middle_end/flambda/base_types/mutable_variable.cmi \
    utils/misc.cmi \
    utils/int_replace_polymorphic_compare.cmi \
    middle_end/flambda/inlining_stats.cmi \
    middle_end/flambda/inlining_cost.cmi \
    middle_end/flambda/freshening.cmi \
    middle_end/flambda/flambda_utils.cmi \
    middle_end/flambda/flambda.cmi \
    lambda/debuginfo.cmi \
    middle_end/compilation_unit.cmi \
    middle_end/flambda/base_types/closure_origin.cmi \
    middle_end/flambda/base_types/closure_id.cmi \
    utils/clflags.cmi \
    middle_end/backend_intf.cmi \
    middle_end/flambda/inline_and_simplify_aux.cmi
middle_end/flambda/inline_and_simplify_aux.cmx : \
    middle_end/variable.cmx \
    middle_end/flambda/base_types/var_within_closure.cmx \
    middle_end/symbol.cmx \
    middle_end/flambda/base_types/static_exception.cmx \
    middle_end/flambda/simple_value_approx.cmx \
    middle_end/flambda/base_types/set_of_closures_origin.cmx \
    middle_end/flambda/projection.cmx \
    middle_end/flambda/parameter.cmx \
    middle_end/flambda/base_types/mutable_variable.cmx \
    utils/misc.cmx \
    utils/int_replace_polymorphic_compare.cmx \
    middle_end/flambda/inlining_stats.cmx \
    middle_end/flambda/inlining_cost.cmx \
    middle_end/flambda/freshening.cmx \
    middle_end/flambda/flambda_utils.cmx \
    middle_end/flambda/flambda.cmx \
    lambda/debuginfo.cmx \
    middle_end/compilation_unit.cmx \
    middle_end/flambda/base_types/closure_origin.cmx \
    middle_end/flambda/base_types/closure_id.cmx \
    utils/clflags.cmx \
    middle_end/backend_intf.cmi \
    middle_end/flambda/inline_and_simplify_aux.cmi
middle_end/flambda/inline_and_simplify_aux.cmi : \
    middle_end/variable.cmi \
    middle_end/symbol.cmi \
    middle_end/flambda/base_types/static_exception.cmi \
    middle_end/flambda/simple_value_approx.cmi \
    middle_end/flambda/base_types/set_of_closures_origin.cmi \
    middle_end/flambda/projection.cmi \
    middle_end/flambda/base_types/mutable_variable.cmi \
    middle_end/flambda/inlining_stats_types.cmi \
    middle_end/flambda/inlining_cost.cmi \
    middle_end/flambda/freshening.cmi \
    middle_end/flambda/flambda.cmi \
    lambda/debuginfo.cmi \
    middle_end/flambda/base_types/closure_origin.cmi \
    middle_end/flambda/base_types/closure_id.cmi \
    middle_end/backend_intf.cmi
middle_end/flambda/inlining_cost.cmo : \
    middle_end/variable.cmi \
    middle_end/flambda/projection.cmi \
    typing/primitive.cmi \
    utils/misc.cmi \
    utils/int_replace_polymorphic_compare.cmi \
    middle_end/flambda/flambda_iterators.cmi \
    middle_end/flambda/flambda.cmi \
    utils/clflags.cmi \
    middle_end/clambda_primitives.cmi \
    middle_end/flambda/inlining_cost.cmi
middle_end/flambda/inlining_cost.cmx : \
    middle_end/variable.cmx \
    middle_end/flambda/projection.cmx \
    typing/primitive.cmx \
    utils/misc.cmx \
    utils/int_replace_polymorphic_compare.cmx \
    middle_end/flambda/flambda_iterators.cmx \
    middle_end/flambda/flambda.cmx \
    utils/clflags.cmx \
    middle_end/clambda_primitives.cmx \
    middle_end/flambda/inlining_cost.cmi
middle_end/flambda/inlining_cost.cmi : \
    middle_end/flambda/projection.cmi \
    middle_end/flambda/flambda.cmi
middle_end/flambda/inlining_decision.cmo : \
    middle_end/variable.cmi \
    middle_end/flambda/base_types/var_within_closure.cmi \
    middle_end/flambda/simple_value_approx.cmi \
    middle_end/flambda/parameter.cmi \
    utils/misc.cmi \
    lambda/lambda.cmi \
    utils/int_replace_polymorphic_compare.cmi \
    middle_end/flambda/inlining_transforms.cmi \
    middle_end/flambda/inlining_stats_types.cmi \
    middle_end/flambda/inlining_cost.cmi \
    middle_end/flambda/inline_and_simplify_aux.cmi \
    middle_end/flambda/flambda.cmi \
    middle_end/flambda/base_types/closure_id.cmi \
    utils/clflags.cmi \
    middle_end/flambda/inlining_decision.cmi
middle_end/flambda/inlining_decision.cmx : \
    middle_end/variable.cmx \
    middle_end/flambda/base_types/var_within_closure.cmx \
    middle_end/flambda/simple_value_approx.cmx \
    middle_end/flambda/parameter.cmx \
    utils/misc.cmx \
    lambda/lambda.cmx \
    utils/int_replace_polymorphic_compare.cmx \
    middle_end/flambda/inlining_transforms.cmx \
    middle_end/flambda/inlining_stats_types.cmx \
    middle_end/flambda/inlining_cost.cmx \
    middle_end/flambda/inline_and_simplify_aux.cmx \
    middle_end/flambda/flambda.cmx \
    middle_end/flambda/base_types/closure_id.cmx \
    utils/clflags.cmx \
    middle_end/flambda/inlining_decision.cmi
middle_end/flambda/inlining_decision.cmi : \
    middle_end/variable.cmi \
    middle_end/flambda/simple_value_approx.cmi \
    lambda/lambda.cmi \
    middle_end/flambda/inlining_decision_intf.cmi \
    middle_end/flambda/inline_and_simplify_aux.cmi \
    middle_end/flambda/flambda.cmi \
    lambda/debuginfo.cmi \
    middle_end/flambda/base_types/closure_id.cmi
middle_end/flambda/inlining_decision_intf.cmi : \
    middle_end/variable.cmi \
    middle_end/flambda/simple_value_approx.cmi \
    middle_end/flambda/inline_and_simplify_aux.cmi \
    middle_end/flambda/flambda.cmi \
    lambda/debuginfo.cmi \
    middle_end/flambda/base_types/closure_id.cmi
middle_end/flambda/inlining_stats.cmo : \
    utils/misc.cmi \
    utils/int_replace_polymorphic_compare.cmi \
    middle_end/flambda/inlining_stats_types.cmi \
    lambda/debuginfo.cmi \
    middle_end/flambda/base_types/closure_id.cmi \
    utils/clflags.cmi \
    middle_end/flambda/inlining_stats.cmi
middle_end/flambda/inlining_stats.cmx : \
    utils/misc.cmx \
    utils/int_replace_polymorphic_compare.cmx \
    middle_end/flambda/inlining_stats_types.cmx \
    lambda/debuginfo.cmx \
    middle_end/flambda/base_types/closure_id.cmx \
    utils/clflags.cmx \
    middle_end/flambda/inlining_stats.cmi
middle_end/flambda/inlining_stats.cmi : \
    middle_end/flambda/inlining_stats_types.cmi \
    lambda/debuginfo.cmi \
    middle_end/flambda/base_types/closure_id.cmi
middle_end/flambda/inlining_stats_types.cmo : \
    utils/int_replace_polymorphic_compare.cmi \
    middle_end/flambda/inlining_cost.cmi \
    middle_end/flambda/inlining_stats_types.cmi
middle_end/flambda/inlining_stats_types.cmx : \
    utils/int_replace_polymorphic_compare.cmx \
    middle_end/flambda/inlining_cost.cmx \
    middle_end/flambda/inlining_stats_types.cmi
middle_end/flambda/inlining_stats_types.cmi : \
    middle_end/flambda/inlining_cost.cmi
middle_end/flambda/inlining_transforms.cmo : \
    middle_end/variable.cmi \
    middle_end/flambda/base_types/var_within_closure.cmi \
    middle_end/flambda/simple_value_approx.cmi \
    middle_end/flambda/projection.cmi \
    middle_end/flambda/parameter.cmi \
    lambda/lambda.cmi \
    middle_end/internal_variable_names.cmi \
    utils/int_replace_polymorphic_compare.cmi \
    middle_end/flambda/inlining_decision_intf.cmi \
    middle_end/flambda/inlining_cost.cmi \
    middle_end/flambda/inline_and_simplify_aux.cmi \
    middle_end/flambda/flambda_utils.cmi \
    middle_end/flambda/flambda_iterators.cmi \
    middle_end/flambda/flambda.cmi \
    lambda/debuginfo.cmi \
    middle_end/compilation_unit.cmi \
    middle_end/flambda/base_types/closure_origin.cmi \
    middle_end/flambda/base_types/closure_id.cmi \
    middle_end/flambda/inlining_transforms.cmi
middle_end/flambda/inlining_transforms.cmx : \
    middle_end/variable.cmx \
    middle_end/flambda/base_types/var_within_closure.cmx \
    middle_end/flambda/simple_value_approx.cmx \
    middle_end/flambda/projection.cmx \
    middle_end/flambda/parameter.cmx \
    lambda/lambda.cmx \
    middle_end/internal_variable_names.cmx \
    utils/int_replace_polymorphic_compare.cmx \
    middle_end/flambda/inlining_decision_intf.cmi \
    middle_end/flambda/inlining_cost.cmx \
    middle_end/flambda/inline_and_simplify_aux.cmx \
    middle_end/flambda/flambda_utils.cmx \
    middle_end/flambda/flambda_iterators.cmx \
    middle_end/flambda/flambda.cmx \
    lambda/debuginfo.cmx \
    middle_end/compilation_unit.cmx \
    middle_end/flambda/base_types/closure_origin.cmx \
    middle_end/flambda/base_types/closure_id.cmx \
    middle_end/flambda/inlining_transforms.cmi
middle_end/flambda/inlining_transforms.cmi : \
    middle_end/variable.cmi \
    middle_end/flambda/simple_value_approx.cmi \
    lambda/lambda.cmi \
    middle_end/flambda/inlining_decision_intf.cmi \
    middle_end/flambda/inline_and_simplify_aux.cmi \
    middle_end/flambda/flambda.cmi \
    lambda/debuginfo.cmi \
    middle_end/flambda/base_types/closure_id.cmi
middle_end/flambda/invariant_params.cmo : \
    middle_end/variable.cmi \
    middle_end/symbol.cmi \
    middle_end/flambda/parameter.cmi \
    utils/int_replace_polymorphic_compare.cmi \
    middle_end/flambda/flambda_utils.cmi \
    middle_end/flambda/flambda_iterators.cmi \
    middle_end/flambda/flambda.cmi \
    middle_end/flambda/base_types/closure_id.cmi \
    utils/clflags.cmi \
    middle_end/backend_intf.cmi \
    middle_end/flambda/invariant_params.cmi
middle_end/flambda/invariant_params.cmx : \
    middle_end/variable.cmx \
    middle_end/symbol.cmx \
    middle_end/flambda/parameter.cmx \
    utils/int_replace_polymorphic_compare.cmx \
    middle_end/flambda/flambda_utils.cmx \
    middle_end/flambda/flambda_iterators.cmx \
    middle_end/flambda/flambda.cmx \
    middle_end/flambda/base_types/closure_id.cmx \
    utils/clflags.cmx \
    middle_end/backend_intf.cmi \
    middle_end/flambda/invariant_params.cmi
middle_end/flambda/invariant_params.cmi : \
    middle_end/variable.cmi \
    middle_end/flambda/flambda.cmi \
    middle_end/backend_intf.cmi
middle_end/flambda/lift_code.cmo : \
    middle_end/variable.cmi \
    utils/strongly_connected_components.cmi \
    utils/int_replace_polymorphic_compare.cmi \
    middle_end/flambda/flambda_iterators.cmi \
    middle_end/flambda/flambda.cmi \
    middle_end/compilation_unit.cmi \
    middle_end/flambda/lift_code.cmi
middle_end/flambda/lift_code.cmx : \
    middle_end/variable.cmx \
    utils/strongly_connected_components.cmx \
    utils/int_replace_polymorphic_compare.cmx \
    middle_end/flambda/flambda_iterators.cmx \
    middle_end/flambda/flambda.cmx \
    middle_end/compilation_unit.cmx \
    middle_end/flambda/lift_code.cmi
middle_end/flambda/lift_code.cmi : \
    middle_end/variable.cmi \
    middle_end/internal_variable_names.cmi \
    middle_end/flambda/flambda.cmi
middle_end/flambda/lift_constants.cmo : \
    middle_end/variable.cmi \
    middle_end/flambda/base_types/var_within_closure.cmi \
    middle_end/flambda/base_types/tag.cmi \
    middle_end/symbol.cmi \
    utils/strongly_connected_components.cmi \
    middle_end/flambda/simple_value_approx.cmi \
    utils/misc.cmi \
    middle_end/internal_variable_names.cmi \
    utils/int_replace_polymorphic_compare.cmi \
    middle_end/flambda/inconstant_idents.cmi \
    middle_end/flambda/flambda_utils.cmi \
    middle_end/flambda/flambda_iterators.cmi \
    middle_end/flambda/flambda.cmi \
    middle_end/compilation_unit.cmi \
    middle_end/flambda/base_types/closure_id.cmi \
    middle_end/backend_intf.cmi \
    parsing/asttypes.cmi \
    middle_end/flambda/allocated_const.cmi \
    middle_end/flambda/alias_analysis.cmi \
    middle_end/flambda/lift_constants.cmi
middle_end/flambda/lift_constants.cmx : \
    middle_end/variable.cmx \
    middle_end/flambda/base_types/var_within_closure.cmx \
    middle_end/flambda/base_types/tag.cmx \
    middle_end/symbol.cmx \
    utils/strongly_connected_components.cmx \
    middle_end/flambda/simple_value_approx.cmx \
    utils/misc.cmx \
    middle_end/internal_variable_names.cmx \
    utils/int_replace_polymorphic_compare.cmx \
    middle_end/flambda/inconstant_idents.cmx \
    middle_end/flambda/flambda_utils.cmx \
    middle_end/flambda/flambda_iterators.cmx \
    middle_end/flambda/flambda.cmx \
    middle_end/compilation_unit.cmx \
    middle_end/flambda/base_types/closure_id.cmx \
    middle_end/backend_intf.cmi \
    parsing/asttypes.cmi \
    middle_end/flambda/allocated_const.cmx \
    middle_end/flambda/alias_analysis.cmx \
    middle_end/flambda/lift_constants.cmi
middle_end/flambda/lift_constants.cmi : \
    middle_end/flambda/flambda.cmi \
    middle_end/backend_intf.cmi
middle_end/flambda/lift_let_to_initialize_symbol.cmo : \
    middle_end/variable.cmi \
    middle_end/flambda/base_types/tag.cmi \
    middle_end/symbol.cmi \
    middle_end/internal_variable_names.cmi \
    utils/int_replace_polymorphic_compare.cmi \
    middle_end/flambda/flambda_utils.cmi \
    middle_end/flambda/flambda.cmi \
    lambda/debuginfo.cmi \
    parsing/asttypes.cmi \
    middle_end/flambda/lift_let_to_initialize_symbol.cmi
middle_end/flambda/lift_let_to_initialize_symbol.cmx : \
    middle_end/variable.cmx \
    middle_end/flambda/base_types/tag.cmx \
    middle_end/symbol.cmx \
    middle_end/internal_variable_names.cmx \
    utils/int_replace_polymorphic_compare.cmx \
    middle_end/flambda/flambda_utils.cmx \
    middle_end/flambda/flambda.cmx \
    lambda/debuginfo.cmx \
    parsing/asttypes.cmi \
    middle_end/flambda/lift_let_to_initialize_symbol.cmi
middle_end/flambda/lift_let_to_initialize_symbol.cmi : \
    middle_end/flambda/flambda.cmi \
    middle_end/backend_intf.cmi
middle_end/flambda/parameter.cmo : \
    middle_end/variable.cmi \
    utils/int_replace_polymorphic_compare.cmi \
    utils/identifiable.cmi \
    middle_end/flambda/parameter.cmi
middle_end/flambda/parameter.cmx : \
    middle_end/variable.cmx \
    utils/int_replace_polymorphic_compare.cmx \
    utils/identifiable.cmx \
    middle_end/flambda/parameter.cmi
middle_end/flambda/parameter.cmi : \
    middle_end/variable.cmi \
    utils/identifiable.cmi \
    middle_end/compilation_unit.cmi
middle_end/flambda/pass_wrapper.cmo : \
    utils/int_replace_polymorphic_compare.cmi \
    utils/clflags.cmi \
    middle_end/flambda/pass_wrapper.cmi
middle_end/flambda/pass_wrapper.cmx : \
    utils/int_replace_polymorphic_compare.cmx \
    utils/clflags.cmx \
    middle_end/flambda/pass_wrapper.cmi
middle_end/flambda/pass_wrapper.cmi :
middle_end/flambda/projection.cmo : \
    middle_end/variable.cmi \
    middle_end/flambda/base_types/var_within_closure.cmi \
    utils/int_replace_polymorphic_compare.cmi \
    utils/identifiable.cmi \
    middle_end/flambda/base_types/closure_id.cmi \
    middle_end/flambda/projection.cmi
middle_end/flambda/projection.cmx : \
    middle_end/variable.cmx \
    middle_end/flambda/base_types/var_within_closure.cmx \
    utils/int_replace_polymorphic_compare.cmx \
    utils/identifiable.cmx \
    middle_end/flambda/base_types/closure_id.cmx \
    middle_end/flambda/projection.cmi
middle_end/flambda/projection.cmi : \
    middle_end/variable.cmi \
    middle_end/flambda/base_types/var_within_closure.cmi \
    utils/identifiable.cmi \
    middle_end/flambda/base_types/closure_id.cmi
middle_end/flambda/ref_to_variables.cmo : \
    middle_end/variable.cmi \
    middle_end/flambda/base_types/mutable_variable.cmi \
    utils/misc.cmi \
    lambda/lambda.cmi \
    middle_end/internal_variable_names.cmi \
    utils/int_replace_polymorphic_compare.cmi \
    middle_end/flambda/flambda_iterators.cmi \
    middle_end/flambda/flambda.cmi \
    parsing/asttypes.cmi \
    middle_end/flambda/ref_to_variables.cmi
middle_end/flambda/ref_to_variables.cmx : \
    middle_end/variable.cmx \
    middle_end/flambda/base_types/mutable_variable.cmx \
    utils/misc.cmx \
    lambda/lambda.cmx \
    middle_end/internal_variable_names.cmx \
    utils/int_replace_polymorphic_compare.cmx \
    middle_end/flambda/flambda_iterators.cmx \
    middle_end/flambda/flambda.cmx \
    parsing/asttypes.cmi \
    middle_end/flambda/ref_to_variables.cmi
middle_end/flambda/ref_to_variables.cmi : \
    middle_end/flambda/flambda.cmi
middle_end/flambda/remove_free_vars_equal_to_args.cmo : \
    middle_end/variable.cmi \
    middle_end/flambda/pass_wrapper.cmi \
    middle_end/flambda/parameter.cmi \
    utils/int_replace_polymorphic_compare.cmi \
    middle_end/flambda/flambda_utils.cmi \
    middle_end/flambda/flambda.cmi \
    middle_end/flambda/remove_free_vars_equal_to_args.cmi
middle_end/flambda/remove_free_vars_equal_to_args.cmx : \
    middle_end/variable.cmx \
    middle_end/flambda/pass_wrapper.cmx \
    middle_end/flambda/parameter.cmx \
    utils/int_replace_polymorphic_compare.cmx \
    middle_end/flambda/flambda_utils.cmx \
    middle_end/flambda/flambda.cmx \
    middle_end/flambda/remove_free_vars_equal_to_args.cmi
middle_end/flambda/remove_free_vars_equal_to_args.cmi : \
    middle_end/flambda/flambda.cmi
middle_end/flambda/remove_unused_arguments.cmo : \
    middle_end/variable.cmi \
    middle_end/flambda/projection.cmi \
    middle_end/flambda/parameter.cmi \
    middle_end/flambda/invariant_params.cmi \
    utils/int_replace_polymorphic_compare.cmi \
    middle_end/flambda/flambda_utils.cmi \
    middle_end/flambda/flambda_iterators.cmi \
    middle_end/flambda/flambda.cmi \
    middle_end/flambda/find_recursive_functions.cmi \
    middle_end/compilation_unit.cmi \
    middle_end/flambda/base_types/closure_origin.cmi \
    middle_end/flambda/base_types/closure_id.cmi \
    utils/clflags.cmi \
    middle_end/flambda/remove_unused_arguments.cmi
middle_end/flambda/remove_unused_arguments.cmx : \
    middle_end/variable.cmx \
    middle_end/flambda/projection.cmx \
    middle_end/flambda/parameter.cmx \
    middle_end/flambda/invariant_params.cmx \
    utils/int_replace_polymorphic_compare.cmx \
    middle_end/flambda/flambda_utils.cmx \
    middle_end/flambda/flambda_iterators.cmx \
    middle_end/flambda/flambda.cmx \
    middle_end/flambda/find_recursive_functions.cmx \
    middle_end/compilation_unit.cmx \
    middle_end/flambda/base_types/closure_origin.cmx \
    middle_end/flambda/base_types/closure_id.cmx \
    utils/clflags.cmx \
    middle_end/flambda/remove_unused_arguments.cmi
middle_end/flambda/remove_unused_arguments.cmi : \
    middle_end/flambda/flambda.cmi \
    middle_end/backend_intf.cmi
middle_end/flambda/remove_unused_closure_vars.cmo : \
    middle_end/variable.cmi \
    middle_end/flambda/base_types/var_within_closure.cmi \
    middle_end/flambda/parameter.cmi \
    utils/int_replace_polymorphic_compare.cmi \
    middle_end/flambda/flambda_utils.cmi \
    middle_end/flambda/flambda_iterators.cmi \
    middle_end/flambda/flambda.cmi \
    middle_end/flambda/base_types/closure_id.cmi \
    middle_end/flambda/remove_unused_closure_vars.cmi
middle_end/flambda/remove_unused_closure_vars.cmx : \
    middle_end/variable.cmx \
    middle_end/flambda/base_types/var_within_closure.cmx \
    middle_end/flambda/parameter.cmx \
    utils/int_replace_polymorphic_compare.cmx \
    middle_end/flambda/flambda_utils.cmx \
    middle_end/flambda/flambda_iterators.cmx \
    middle_end/flambda/flambda.cmx \
    middle_end/flambda/base_types/closure_id.cmx \
    middle_end/flambda/remove_unused_closure_vars.cmi
middle_end/flambda/remove_unused_closure_vars.cmi : \
    middle_end/flambda/flambda.cmi
middle_end/flambda/remove_unused_program_constructs.cmo : \
    middle_end/symbol.cmi \
    utils/int_replace_polymorphic_compare.cmi \
    middle_end/flambda/flambda.cmi \
    middle_end/flambda/effect_analysis.cmi \
    middle_end/flambda/remove_unused_program_constructs.cmi
middle_end/flambda/remove_unused_program_constructs.cmx : \
    middle_end/symbol.cmx \
    utils/int_replace_polymorphic_compare.cmx \
    middle_end/flambda/flambda.cmx \
    middle_end/flambda/effect_analysis.cmx \
    middle_end/flambda/remove_unused_program_constructs.cmi
middle_end/flambda/remove_unused_program_constructs.cmi : \
    middle_end/flambda/flambda.cmi
middle_end/flambda/share_constants.cmo : \
    middle_end/symbol.cmi \
    utils/int_replace_polymorphic_compare.cmi \
    middle_end/flambda/flambda_iterators.cmi \
    middle_end/flambda/flambda.cmi \
    middle_end/flambda/share_constants.cmi
middle_end/flambda/share_constants.cmx : \
    middle_end/symbol.cmx \
    utils/int_replace_polymorphic_compare.cmx \
    middle_end/flambda/flambda_iterators.cmx \
    middle_end/flambda/flambda.cmx \
    middle_end/flambda/share_constants.cmi
middle_end/flambda/share_constants.cmi : \
    middle_end/flambda/flambda.cmi
middle_end/flambda/simple_value_approx.cmo : \
    middle_end/variable.cmi \
    middle_end/flambda/base_types/var_within_closure.cmi \
    middle_end/flambda/base_types/tag.cmi \
    middle_end/symbol.cmi \
    middle_end/flambda/base_types/set_of_closures_origin.cmi \
    middle_end/flambda/base_types/set_of_closures_id.cmi \
    middle_end/flambda/parameter.cmi \
    utils/misc.cmi \
    lambda/lambda.cmi \
    middle_end/internal_variable_names.cmi \
    utils/int_replace_polymorphic_compare.cmi \
    middle_end/flambda/inlining_cost.cmi \
    middle_end/flambda/freshening.cmi \
    middle_end/flambda/flambda_utils.cmi \
    middle_end/flambda/flambda.cmi \
    middle_end/flambda/base_types/export_id.cmi \
    middle_end/flambda/effect_analysis.cmi \
    lambda/debuginfo.cmi \
    middle_end/compilation_unit.cmi \
    middle_end/flambda/base_types/closure_origin.cmi \
    middle_end/flambda/base_types/closure_id.cmi \
    middle_end/flambda/allocated_const.cmi \
    middle_end/flambda/simple_value_approx.cmi
middle_end/flambda/simple_value_approx.cmx : \
    middle_end/variable.cmx \
    middle_end/flambda/base_types/var_within_closure.cmx \
    middle_end/flambda/base_types/tag.cmx \
    middle_end/symbol.cmx \
    middle_end/flambda/base_types/set_of_closures_origin.cmx \
    middle_end/flambda/base_types/set_of_closures_id.cmx \
    middle_end/flambda/parameter.cmx \
    utils/misc.cmx \
    lambda/lambda.cmx \
    middle_end/internal_variable_names.cmx \
    utils/int_replace_polymorphic_compare.cmx \
    middle_end/flambda/inlining_cost.cmx \
    middle_end/flambda/freshening.cmx \
    middle_end/flambda/flambda_utils.cmx \
    middle_end/flambda/flambda.cmx \
    middle_end/flambda/base_types/export_id.cmx \
    middle_end/flambda/effect_analysis.cmx \
    lambda/debuginfo.cmx \
    middle_end/compilation_unit.cmx \
    middle_end/flambda/base_types/closure_origin.cmx \
    middle_end/flambda/base_types/closure_id.cmx \
    middle_end/flambda/allocated_const.cmx \
    middle_end/flambda/simple_value_approx.cmi
middle_end/flambda/simple_value_approx.cmi : \
    middle_end/variable.cmi \
    middle_end/flambda/base_types/var_within_closure.cmi \
    middle_end/flambda/base_types/tag.cmi \
    middle_end/symbol.cmi \
    middle_end/flambda/base_types/set_of_closures_origin.cmi \
    middle_end/flambda/base_types/set_of_closures_id.cmi \
    middle_end/flambda/parameter.cmi \
    lambda/lambda.cmi \
    middle_end/flambda/freshening.cmi \
    middle_end/flambda/flambda.cmi \
    middle_end/flambda/base_types/export_id.cmi \
    lambda/debuginfo.cmi \
    middle_end/flambda/base_types/closure_origin.cmi \
    middle_end/flambda/base_types/closure_id.cmi
middle_end/flambda/simplify_boxed_integer_ops.cmo : \
    middle_end/flambda/simplify_common.cmi \
    middle_end/flambda/simplify_boxed_integer_ops_intf.cmi \
    middle_end/flambda/simple_value_approx.cmi \
    lambda/lambda.cmi \
    utils/int_replace_polymorphic_compare.cmi \
    middle_end/flambda/inlining_cost.cmi \
    middle_end/clambda_primitives.cmi \
    middle_end/flambda/simplify_boxed_integer_ops.cmi
middle_end/flambda/simplify_boxed_integer_ops.cmx : \
    middle_end/flambda/simplify_common.cmx \
    middle_end/flambda/simplify_boxed_integer_ops_intf.cmi \
    middle_end/flambda/simple_value_approx.cmx \
    lambda/lambda.cmx \
    utils/int_replace_polymorphic_compare.cmx \
    middle_end/flambda/inlining_cost.cmx \
    middle_end/clambda_primitives.cmx \
    middle_end/flambda/simplify_boxed_integer_ops.cmi
middle_end/flambda/simplify_boxed_integer_ops.cmi : \
    middle_end/flambda/simplify_boxed_integer_ops_intf.cmi
middle_end/flambda/simplify_boxed_integer_ops_intf.cmi : \
    middle_end/flambda/simple_value_approx.cmi \
    middle_end/flambda/inlining_cost.cmi \
    middle_end/flambda/flambda.cmi \
    middle_end/clambda_primitives.cmi
middle_end/flambda/simplify_common.cmo : \
    middle_end/flambda/simple_value_approx.cmi \
    lambda/lambda.cmi \
    utils/int_replace_polymorphic_compare.cmi \
    middle_end/flambda/inlining_cost.cmi \
    middle_end/flambda/effect_analysis.cmi \
    middle_end/flambda/simplify_common.cmi
middle_end/flambda/simplify_common.cmx : \
    middle_end/flambda/simple_value_approx.cmx \
    lambda/lambda.cmx \
    utils/int_replace_polymorphic_compare.cmx \
    middle_end/flambda/inlining_cost.cmx \
    middle_end/flambda/effect_analysis.cmx \
    middle_end/flambda/simplify_common.cmi
middle_end/flambda/simplify_common.cmi : \
    middle_end/flambda/simple_value_approx.cmi \
    lambda/lambda.cmi \
    middle_end/flambda/inlining_cost.cmi \
    middle_end/flambda/flambda.cmi
middle_end/flambda/simplify_primitives.cmo : \
    middle_end/flambda/base_types/tag.cmi \
    middle_end/symbol.cmi \
    middle_end/flambda/simplify_common.cmi \
    middle_end/flambda/simplify_boxed_integer_ops.cmi \
    middle_end/flambda/simple_value_approx.cmi \
    middle_end/semantics_of_primitives.cmi \
    utils/misc.cmi \
    lambda/lambda.cmi \
    utils/int_replace_polymorphic_compare.cmi \
    middle_end/flambda/inlining_cost.cmi \
    middle_end/flambda/flambda.cmi \
    utils/clflags.cmi \
    middle_end/clambda_primitives.cmi \
    parsing/asttypes.cmi \
    middle_end/flambda/simplify_primitives.cmi
middle_end/flambda/simplify_primitives.cmx : \
    middle_end/flambda/base_types/tag.cmx \
    middle_end/symbol.cmx \
    middle_end/flambda/simplify_common.cmx \
    middle_end/flambda/simplify_boxed_integer_ops.cmx \
    middle_end/flambda/simple_value_approx.cmx \
    middle_end/semantics_of_primitives.cmx \
    utils/misc.cmx \
    lambda/lambda.cmx \
    utils/int_replace_polymorphic_compare.cmx \
    middle_end/flambda/inlining_cost.cmx \
    middle_end/flambda/flambda.cmx \
    utils/clflags.cmx \
    middle_end/clambda_primitives.cmx \
    parsing/asttypes.cmi \
    middle_end/flambda/simplify_primitives.cmi
middle_end/flambda/simplify_primitives.cmi : \
    middle_end/variable.cmi \
    middle_end/flambda/simple_value_approx.cmi \
    middle_end/flambda/inlining_cost.cmi \
    middle_end/flambda/flambda.cmi \
    lambda/debuginfo.cmi \
    middle_end/clambda_primitives.cmi
middle_end/flambda/traverse_for_exported_symbols.cmo : \
    middle_end/variable.cmi \
    middle_end/flambda/base_types/var_within_closure.cmi \
    middle_end/symbol.cmi \
    middle_end/flambda/simple_value_approx.cmi \
    middle_end/flambda/base_types/set_of_closures_id.cmi \
    utils/misc.cmi \
    middle_end/flambda/flambda_iterators.cmi \
    middle_end/flambda/flambda.cmi \
    middle_end/flambda/export_info.cmi \
    middle_end/flambda/base_types/export_id.cmi \
    middle_end/compilation_unit.cmi \
    middle_end/flambda/base_types/closure_id.cmi \
    middle_end/flambda/traverse_for_exported_symbols.cmi
middle_end/flambda/traverse_for_exported_symbols.cmx : \
    middle_end/variable.cmx \
    middle_end/flambda/base_types/var_within_closure.cmx \
    middle_end/symbol.cmx \
    middle_end/flambda/simple_value_approx.cmx \
    middle_end/flambda/base_types/set_of_closures_id.cmx \
    utils/misc.cmx \
    middle_end/flambda/flambda_iterators.cmx \
    middle_end/flambda/flambda.cmx \
    middle_end/flambda/export_info.cmx \
    middle_end/flambda/base_types/export_id.cmx \
    middle_end/compilation_unit.cmx \
    middle_end/flambda/base_types/closure_id.cmx \
    middle_end/flambda/traverse_for_exported_symbols.cmi
middle_end/flambda/traverse_for_exported_symbols.cmi : \
    middle_end/flambda/base_types/var_within_closure.cmi \
    middle_end/symbol.cmi \
    middle_end/flambda/simple_value_approx.cmi \
    middle_end/flambda/base_types/set_of_closures_id.cmi \
    middle_end/flambda/flambda.cmi \
    middle_end/flambda/export_info.cmi \
    middle_end/flambda/base_types/export_id.cmi \
    middle_end/flambda/base_types/closure_id.cmi
middle_end/flambda/un_anf.cmo : \
    middle_end/semantics_of_primitives.cmi \
    middle_end/printclambda.cmi \
    utils/misc.cmi \
    lambda/lambda.cmi \
    lambda/debuginfo.cmi \
    utils/clflags.cmi \
    middle_end/clambda_primitives.cmi \
    middle_end/clambda.cmi \
    middle_end/backend_var.cmi \
    parsing/asttypes.cmi \
    middle_end/flambda/un_anf.cmi
middle_end/flambda/un_anf.cmx : \
    middle_end/semantics_of_primitives.cmx \
    middle_end/printclambda.cmx \
    utils/misc.cmx \
    lambda/lambda.cmx \
    lambda/debuginfo.cmx \
    utils/clflags.cmx \
    middle_end/clambda_primitives.cmx \
    middle_end/clambda.cmx \
    middle_end/backend_var.cmx \
    parsing/asttypes.cmi \
    middle_end/flambda/un_anf.cmi
middle_end/flambda/un_anf.cmi : \
    middle_end/clambda.cmi
middle_end/flambda/unbox_closures.cmo : \
    middle_end/variable.cmi \
    utils/int_replace_polymorphic_compare.cmi \
    middle_end/flambda/inlining_cost.cmi \
    middle_end/flambda/inline_and_simplify_aux.cmi \
    middle_end/flambda/flambda_utils.cmi \
    middle_end/flambda/flambda_iterators.cmi \
    middle_end/flambda/flambda.cmi \
    middle_end/flambda/base_types/closure_id.cmi \
    utils/clflags.cmi \
    middle_end/flambda/augment_specialised_args.cmi \
    middle_end/flambda/unbox_closures.cmi
middle_end/flambda/unbox_closures.cmx : \
    middle_end/variable.cmx \
    utils/int_replace_polymorphic_compare.cmx \
    middle_end/flambda/inlining_cost.cmx \
    middle_end/flambda/inline_and_simplify_aux.cmx \
    middle_end/flambda/flambda_utils.cmx \
    middle_end/flambda/flambda_iterators.cmx \
    middle_end/flambda/flambda.cmx \
    middle_end/flambda/base_types/closure_id.cmx \
    utils/clflags.cmx \
    middle_end/flambda/augment_specialised_args.cmx \
    middle_end/flambda/unbox_closures.cmi
middle_end/flambda/unbox_closures.cmi : \
    middle_end/variable.cmi \
    middle_end/flambda/inlining_cost.cmi \
    middle_end/flambda/inline_and_simplify_aux.cmi \
    middle_end/flambda/flambda.cmi
middle_end/flambda/unbox_free_vars_of_closures.cmo : \
    middle_end/variable.cmi \
    middle_end/flambda/projection.cmi \
    middle_end/flambda/pass_wrapper.cmi \
    utils/misc.cmi \
    middle_end/internal_variable_names.cmi \
    utils/int_replace_polymorphic_compare.cmi \
    middle_end/flambda/inlining_cost.cmi \
    middle_end/flambda/inline_and_simplify_aux.cmi \
    middle_end/flambda/flambda_utils.cmi \
    middle_end/flambda/flambda_iterators.cmi \
    middle_end/flambda/flambda.cmi \
    middle_end/flambda/extract_projections.cmi \
    utils/clflags.cmi \
    middle_end/flambda/unbox_free_vars_of_closures.cmi
middle_end/flambda/unbox_free_vars_of_closures.cmx : \
    middle_end/variable.cmx \
    middle_end/flambda/projection.cmx \
    middle_end/flambda/pass_wrapper.cmx \
    utils/misc.cmx \
    middle_end/internal_variable_names.cmx \
    utils/int_replace_polymorphic_compare.cmx \
    middle_end/flambda/inlining_cost.cmx \
    middle_end/flambda/inline_and_simplify_aux.cmx \
    middle_end/flambda/flambda_utils.cmx \
    middle_end/flambda/flambda_iterators.cmx \
    middle_end/flambda/flambda.cmx \
    middle_end/flambda/extract_projections.cmx \
    utils/clflags.cmx \
    middle_end/flambda/unbox_free_vars_of_closures.cmi
middle_end/flambda/unbox_free_vars_of_closures.cmi : \
    middle_end/flambda/inlining_cost.cmi \
    middle_end/flambda/inline_and_simplify_aux.cmi \
    middle_end/flambda/flambda.cmi
middle_end/flambda/unbox_specialised_args.cmo : \
    middle_end/variable.cmi \
    middle_end/flambda/projection.cmi \
    middle_end/flambda/invariant_params.cmi \
    utils/int_replace_polymorphic_compare.cmi \
    middle_end/flambda/inline_and_simplify_aux.cmi \
    middle_end/flambda/flambda.cmi \
    middle_end/flambda/extract_projections.cmi \
    utils/clflags.cmi \
    middle_end/flambda/augment_specialised_args.cmi \
    middle_end/flambda/unbox_specialised_args.cmi
middle_end/flambda/unbox_specialised_args.cmx : \
    middle_end/variable.cmx \
    middle_end/flambda/projection.cmx \
    middle_end/flambda/invariant_params.cmx \
    utils/int_replace_polymorphic_compare.cmx \
    middle_end/flambda/inline_and_simplify_aux.cmx \
    middle_end/flambda/flambda.cmx \
    middle_end/flambda/extract_projections.cmx \
    utils/clflags.cmx \
    middle_end/flambda/augment_specialised_args.cmx \
    middle_end/flambda/unbox_specialised_args.cmi
middle_end/flambda/unbox_specialised_args.cmi : \
    middle_end/variable.cmi \
    middle_end/flambda/inlining_cost.cmi \
    middle_end/flambda/inline_and_simplify_aux.cmi \
    middle_end/flambda/flambda.cmi
middle_end/flambda/base_types/closure_element.cmo : \
    middle_end/variable.cmi \
    utils/int_replace_polymorphic_compare.cmi \
    middle_end/flambda/base_types/closure_element.cmi
middle_end/flambda/base_types/closure_element.cmx : \
    middle_end/variable.cmx \
    utils/int_replace_polymorphic_compare.cmx \
    middle_end/flambda/base_types/closure_element.cmi
middle_end/flambda/base_types/closure_element.cmi : \
    middle_end/variable.cmi \
    utils/identifiable.cmi \
    middle_end/compilation_unit.cmi
middle_end/flambda/base_types/closure_id.cmo : \
    utils/int_replace_polymorphic_compare.cmi \
    middle_end/flambda/base_types/closure_element.cmi \
    middle_end/flambda/base_types/closure_id.cmi
middle_end/flambda/base_types/closure_id.cmx : \
    utils/int_replace_polymorphic_compare.cmx \
    middle_end/flambda/base_types/closure_element.cmx \
    middle_end/flambda/base_types/closure_id.cmi
middle_end/flambda/base_types/closure_id.cmi : \
    middle_end/flambda/base_types/closure_element.cmi
middle_end/flambda/base_types/closure_origin.cmo : \
    utils/int_replace_polymorphic_compare.cmi \
    middle_end/flambda/base_types/closure_id.cmi \
    middle_end/flambda/base_types/closure_origin.cmi
middle_end/flambda/base_types/closure_origin.cmx : \
    utils/int_replace_polymorphic_compare.cmx \
    middle_end/flambda/base_types/closure_id.cmx \
    middle_end/flambda/base_types/closure_origin.cmi
middle_end/flambda/base_types/closure_origin.cmi : \
    utils/identifiable.cmi \
    middle_end/compilation_unit.cmi \
    middle_end/flambda/base_types/closure_id.cmi
middle_end/flambda/base_types/export_id.cmo : \
    utils/int_replace_polymorphic_compare.cmi \
    utils/identifiable.cmi \
    middle_end/flambda/base_types/id_types.cmi \
    middle_end/compilation_unit.cmi \
    middle_end/flambda/base_types/export_id.cmi
middle_end/flambda/base_types/export_id.cmx : \
    utils/int_replace_polymorphic_compare.cmx \
    utils/identifiable.cmx \
    middle_end/flambda/base_types/id_types.cmx \
    middle_end/compilation_unit.cmx \
    middle_end/flambda/base_types/export_id.cmi
middle_end/flambda/base_types/export_id.cmi : \
    utils/identifiable.cmi \
    middle_end/compilation_unit.cmi
middle_end/flambda/base_types/id_types.cmo : \
    utils/int_replace_polymorphic_compare.cmi \
    utils/identifiable.cmi \
    middle_end/flambda/base_types/id_types.cmi
middle_end/flambda/base_types/id_types.cmx : \
    utils/int_replace_polymorphic_compare.cmx \
    utils/identifiable.cmx \
    middle_end/flambda/base_types/id_types.cmi
middle_end/flambda/base_types/id_types.cmi : \
    utils/identifiable.cmi
middle_end/flambda/base_types/mutable_variable.cmo : \
    middle_end/variable.cmi \
    utils/int_replace_polymorphic_compare.cmi \
    middle_end/flambda/base_types/mutable_variable.cmi
middle_end/flambda/base_types/mutable_variable.cmx : \
    middle_end/variable.cmx \
    utils/int_replace_polymorphic_compare.cmx \
    middle_end/flambda/base_types/mutable_variable.cmi
middle_end/flambda/base_types/mutable_variable.cmi : \
    middle_end/variable.cmi \
    middle_end/internal_variable_names.cmi \
    utils/identifiable.cmi \
    typing/ident.cmi \
    middle_end/compilation_unit.cmi
middle_end/flambda/base_types/set_of_closures_id.cmo : \
    utils/int_replace_polymorphic_compare.cmi \
    utils/identifiable.cmi \
    middle_end/flambda/base_types/id_types.cmi \
    middle_end/compilation_unit.cmi \
    middle_end/flambda/base_types/set_of_closures_id.cmi
middle_end/flambda/base_types/set_of_closures_id.cmx : \
    utils/int_replace_polymorphic_compare.cmx \
    utils/identifiable.cmx \
    middle_end/flambda/base_types/id_types.cmx \
    middle_end/compilation_unit.cmx \
    middle_end/flambda/base_types/set_of_closures_id.cmi
middle_end/flambda/base_types/set_of_closures_id.cmi : \
    utils/identifiable.cmi \
    middle_end/compilation_unit.cmi
middle_end/flambda/base_types/set_of_closures_origin.cmo : \
    middle_end/flambda/base_types/set_of_closures_id.cmi \
    utils/int_replace_polymorphic_compare.cmi \
    middle_end/flambda/base_types/set_of_closures_origin.cmi
middle_end/flambda/base_types/set_of_closures_origin.cmx : \
    middle_end/flambda/base_types/set_of_closures_id.cmx \
    utils/int_replace_polymorphic_compare.cmx \
    middle_end/flambda/base_types/set_of_closures_origin.cmi
middle_end/flambda/base_types/set_of_closures_origin.cmi : \
    middle_end/flambda/base_types/set_of_closures_id.cmi \
    utils/identifiable.cmi \
    middle_end/compilation_unit.cmi
middle_end/flambda/base_types/static_exception.cmo : \
    utils/numbers.cmi \
    lambda/lambda.cmi \
    utils/int_replace_polymorphic_compare.cmi \
    middle_end/flambda/base_types/static_exception.cmi
middle_end/flambda/base_types/static_exception.cmx : \
    utils/numbers.cmx \
    lambda/lambda.cmx \
    utils/int_replace_polymorphic_compare.cmx \
    middle_end/flambda/base_types/static_exception.cmi
middle_end/flambda/base_types/static_exception.cmi : \
    utils/identifiable.cmi
middle_end/flambda/base_types/tag.cmo : \
    utils/numbers.cmi \
    utils/misc.cmi \
    utils/int_replace_polymorphic_compare.cmi \
    utils/identifiable.cmi \
    middle_end/flambda/base_types/tag.cmi
middle_end/flambda/base_types/tag.cmx : \
    utils/numbers.cmx \
    utils/misc.cmx \
    utils/int_replace_polymorphic_compare.cmx \
    utils/identifiable.cmx \
    middle_end/flambda/base_types/tag.cmi
middle_end/flambda/base_types/tag.cmi : \
    utils/identifiable.cmi
middle_end/flambda/base_types/var_within_closure.cmo : \
    utils/int_replace_polymorphic_compare.cmi \
    middle_end/flambda/base_types/closure_element.cmi \
    middle_end/flambda/base_types/var_within_closure.cmi
middle_end/flambda/base_types/var_within_closure.cmx : \
    utils/int_replace_polymorphic_compare.cmx \
    middle_end/flambda/base_types/closure_element.cmx \
    middle_end/flambda/base_types/var_within_closure.cmi
middle_end/flambda/base_types/var_within_closure.cmi : \
    middle_end/flambda/base_types/closure_element.cmi
asmcomp/debug/available_regs.cmo : \
    asmcomp/debug/reg_with_debug_info.cmi \
    asmcomp/debug/reg_availability_set.cmi \
    asmcomp/reg.cmi \
    asmcomp/proc.cmi \
    asmcomp/printmach.cmi \
    utils/misc.cmi \
    asmcomp/mach.cmi \
    utils/clflags.cmi \
    middle_end/backend_var.cmi \
    asmcomp/debug/available_regs.cmi
asmcomp/debug/available_regs.cmx : \
    asmcomp/debug/reg_with_debug_info.cmx \
    asmcomp/debug/reg_availability_set.cmx \
    asmcomp/reg.cmx \
    asmcomp/proc.cmx \
    asmcomp/printmach.cmx \
    utils/misc.cmx \
    asmcomp/mach.cmx \
    utils/clflags.cmx \
    middle_end/backend_var.cmx \
    asmcomp/debug/available_regs.cmi
asmcomp/debug/available_regs.cmi : \
    asmcomp/mach.cmi
asmcomp/debug/compute_ranges.cmo : \
    asmcomp/printlinear.cmi \
    utils/numbers.cmi \
    utils/misc.cmi \
    asmcomp/linearize.cmi \
    utils/int_replace_polymorphic_compare.cmi \
    asmcomp/debug/compute_ranges_intf.cmo \
    asmcomp/cmm.cmi \
    asmcomp/debug/compute_ranges.cmi
asmcomp/debug/compute_ranges.cmx : \
    asmcomp/printlinear.cmx \
    utils/numbers.cmx \
    utils/misc.cmx \
    asmcomp/linearize.cmx \
    utils/int_replace_polymorphic_compare.cmx \
    asmcomp/debug/compute_ranges_intf.cmx \
    asmcomp/cmm.cmx \
    asmcomp/debug/compute_ranges.cmi
asmcomp/debug/compute_ranges.cmi : \
    asmcomp/debug/compute_ranges_intf.cmo
asmcomp/debug/compute_ranges_intf.cmo : \
    utils/numbers.cmi \
    asmcomp/linearize.cmi \
    utils/identifiable.cmi
asmcomp/debug/compute_ranges_intf.cmx : \
    utils/numbers.cmx \
    asmcomp/linearize.cmx \
    utils/identifiable.cmx
asmcomp/debug/reg_availability_set.cmo : \
    asmcomp/debug/reg_with_debug_info.cmi \
    middle_end/backend_var.cmi \
    asmcomp/debug/reg_availability_set.cmi
asmcomp/debug/reg_availability_set.cmx : \
    asmcomp/debug/reg_with_debug_info.cmx \
    middle_end/backend_var.cmx \
    asmcomp/debug/reg_availability_set.cmi
asmcomp/debug/reg_availability_set.cmi : \
    asmcomp/debug/reg_with_debug_info.cmi \
    asmcomp/reg.cmi
asmcomp/debug/reg_with_debug_info.cmo : \
    asmcomp/reg.cmi \
    middle_end/backend_var.cmi \
    asmcomp/debug/reg_with_debug_info.cmi
asmcomp/debug/reg_with_debug_info.cmx : \
    asmcomp/reg.cmx \
    middle_end/backend_var.cmx \
    asmcomp/debug/reg_with_debug_info.cmi
asmcomp/debug/reg_with_debug_info.cmi : \
    asmcomp/reg.cmi \
    middle_end/backend_var.cmi
driver/compenv.cmo : \
    utils/warnings.cmi \
    utils/profile.cmi \
    utils/misc.cmi \
    parsing/location.cmi \
    utils/config.cmi \
    utils/clflags.cmi \
    utils/ccomp.cmi \
    driver/compenv.cmi
driver/compenv.cmx : \
    utils/warnings.cmx \
    utils/profile.cmx \
    utils/misc.cmx \
    parsing/location.cmx \
    utils/config.cmx \
    utils/clflags.cmx \
    utils/ccomp.cmx \
    driver/compenv.cmi
driver/compenv.cmi :
driver/compile.cmo : \
    lambda/translmod.cmi \
    lambda/simplif.cmi \
    utils/profile.cmi \
    lambda/printlambda.cmi \
    bytecomp/printinstr.cmi \
    utils/misc.cmi \
    lambda/lambda.cmi \
    bytecomp/emitcode.cmi \
    driver/compile_common.cmi \
    utils/clflags.cmi \
    bytecomp/bytegen.cmi \
    driver/compile.cmi
driver/compile.cmx : \
    lambda/translmod.cmx \
    lambda/simplif.cmx \
    utils/profile.cmx \
    lambda/printlambda.cmx \
    bytecomp/printinstr.cmx \
    utils/misc.cmx \
    lambda/lambda.cmx \
    bytecomp/emitcode.cmx \
    driver/compile_common.cmx \
    utils/clflags.cmx \
    bytecomp/bytegen.cmx \
    driver/compile.cmi
driver/compile.cmi : \
    typing/typedtree.cmi \
    bytecomp/instruct.cmi \
    typing/ident.cmi \
    driver/compile_common.cmi
driver/compile_common.cmo : \
    utils/warnings.cmi \
    typing/typemod.cmi \
    typing/typedtree.cmi \
    typing/typecore.cmi \
    typing/stypes.cmi \
    utils/profile.cmi \
    typing/printtyped.cmi \
    typing/printtyp.cmi \
    parsing/printast.cmi \
    parsing/pprintast.cmi \
    driver/pparse.cmi \
    utils/misc.cmi \
    typing/includemod.cmi \
    typing/env.cmi \
    utils/config.cmi \
    driver/compmisc.cmi \
    driver/compenv.cmi \
    utils/clflags.cmi \
    parsing/builtin_attributes.cmi \
    driver/compile_common.cmi
driver/compile_common.cmx : \
    utils/warnings.cmx \
    typing/typemod.cmx \
    typing/typedtree.cmx \
    typing/typecore.cmx \
    typing/stypes.cmx \
    utils/profile.cmx \
    typing/printtyped.cmx \
    typing/printtyp.cmx \
    parsing/printast.cmx \
    parsing/pprintast.cmx \
    driver/pparse.cmx \
    utils/misc.cmx \
    typing/includemod.cmx \
    typing/env.cmx \
    utils/config.cmx \
    driver/compmisc.cmx \
    driver/compenv.cmx \
    utils/clflags.cmx \
    parsing/builtin_attributes.cmx \
    driver/compile_common.cmi
driver/compile_common.cmi : \
    typing/typedtree.cmi \
    parsing/parsetree.cmi \
    typing/env.cmi
driver/compmisc.cmo : \
    utils/warnings.cmi \
    typing/typemod.cmi \
    utils/misc.cmi \
    parsing/location.cmi \
    utils/load_path.cmi \
    typing/ident.cmi \
    typing/env.cmi \
    utils/config.cmi \
    driver/compenv.cmi \
    utils/clflags.cmi \
    driver/compmisc.cmi
driver/compmisc.cmx : \
    utils/warnings.cmx \
    typing/typemod.cmx \
    utils/misc.cmx \
    parsing/location.cmx \
    utils/load_path.cmx \
    typing/ident.cmx \
    typing/env.cmx \
    utils/config.cmx \
    driver/compenv.cmx \
    utils/clflags.cmx \
    driver/compmisc.cmi
driver/compmisc.cmi : \
    typing/env.cmi \
    utils/clflags.cmi
driver/errors.cmo : \
    parsing/location.cmi \
    driver/errors.cmi
driver/errors.cmx : \
    parsing/location.cmx \
    driver/errors.cmi
driver/errors.cmi :
driver/main.cmo : \
    utils/warnings.cmi \
    utils/profile.cmi \
    utils/misc.cmi \
    driver/makedepend.cmi \
    driver/main_args.cmi \
    parsing/location.cmi \
    utils/config.cmi \
    driver/compmisc.cmi \
    driver/compile.cmi \
    driver/compenv.cmi \
    utils/clflags.cmi \
    bytecomp/bytepackager.cmi \
    bytecomp/bytelink.cmi \
    bytecomp/bytelibrarian.cmi \
    driver/main.cmi
driver/main.cmx : \
    utils/warnings.cmx \
    utils/profile.cmx \
    utils/misc.cmx \
    driver/makedepend.cmx \
    driver/main_args.cmx \
    parsing/location.cmx \
    utils/config.cmx \
    driver/compmisc.cmx \
    driver/compile.cmx \
    driver/compenv.cmx \
    utils/clflags.cmx \
    bytecomp/bytepackager.cmx \
    bytecomp/bytelink.cmx \
    bytecomp/bytelibrarian.cmx \
    driver/main.cmi
driver/main.cmi :
driver/main_args.cmo : \
    utils/warnings.cmi \
    utils/profile.cmi \
    utils/config.cmi \
    utils/clflags.cmi \
    driver/main_args.cmi
driver/main_args.cmx : \
    utils/warnings.cmx \
    utils/profile.cmx \
    utils/config.cmx \
    utils/clflags.cmx \
    driver/main_args.cmi
driver/main_args.cmi :
driver/makedepend.cmo : \
    driver/pparse.cmi \
    parsing/parsetree.cmi \
    parsing/parser.cmi \
    parsing/parse.cmi \
    utils/misc.cmi \
    parsing/longident.cmi \
    parsing/location.cmi \
    parsing/lexer.cmi \
    parsing/depend.cmi \
    utils/config.cmi \
    driver/compenv.cmi \
    utils/clflags.cmi \
    driver/makedepend.cmi
driver/makedepend.cmx : \
    driver/pparse.cmx \
    parsing/parsetree.cmi \
    parsing/parser.cmx \
    parsing/parse.cmx \
    utils/misc.cmx \
    parsing/longident.cmx \
    parsing/location.cmx \
    parsing/lexer.cmx \
    parsing/depend.cmx \
    utils/config.cmx \
    driver/compenv.cmx \
    utils/clflags.cmx \
    driver/makedepend.cmi
driver/makedepend.cmi :
driver/optcompile.cmo : \
    lambda/translmod.cmi \
    lambda/simplif.cmi \
    utils/profile.cmi \
    lambda/printlambda.cmi \
    utils/misc.cmi \
    lambda/lambda.cmi \
    middle_end/flambda/flambda_middle_end.cmi \
    utils/config.cmi \
    middle_end/compilenv.cmi \
    driver/compile_common.cmi \
    utils/clflags.cmi \
    asmcomp/asmgen.cmi \
    driver/optcompile.cmi
driver/optcompile.cmx : \
    lambda/translmod.cmx \
    lambda/simplif.cmx \
    utils/profile.cmx \
    lambda/printlambda.cmx \
    utils/misc.cmx \
    lambda/lambda.cmx \
    middle_end/flambda/flambda_middle_end.cmx \
    utils/config.cmx \
    middle_end/compilenv.cmx \
    driver/compile_common.cmx \
    utils/clflags.cmx \
    asmcomp/asmgen.cmx \
    driver/optcompile.cmi
driver/optcompile.cmi : \
    typing/typedtree.cmi \
    driver/compile_common.cmi \
    middle_end/backend_intf.cmi
driver/opterrors.cmo : \
    parsing/location.cmi \
    driver/opterrors.cmi
driver/opterrors.cmx : \
    parsing/location.cmx \
    driver/opterrors.cmi
driver/opterrors.cmi :
driver/optmain.cmo : \
    utils/warnings.cmi \
    utils/profile.cmi \
    asmcomp/proc.cmi \
    asmcomp/printmach.cmi \
    driver/optcompile.cmi \
    utils/misc.cmi \
    driver/makedepend.cmi \
    driver/main_args.cmi \
    parsing/location.cmi \
    middle_end/flambda/import_approx.cmi \
    utils/config.cmi \
    driver/compmisc.cmi \
    middle_end/compilenv.cmi \
    driver/compenv.cmi \
    utils/clflags.cmi \
    middle_end/backend_intf.cmi \
    asmcomp/asmpackager.cmi \
    asmcomp/asmlink.cmi \
    asmcomp/asmlibrarian.cmi \
    asmcomp/arch.cmo \
    driver/optmain.cmi
driver/optmain.cmx : \
    utils/warnings.cmx \
    utils/profile.cmx \
    asmcomp/proc.cmx \
    asmcomp/printmach.cmx \
    driver/optcompile.cmx \
    utils/misc.cmx \
    driver/makedepend.cmx \
    driver/main_args.cmx \
    parsing/location.cmx \
    middle_end/flambda/import_approx.cmx \
    utils/config.cmx \
    driver/compmisc.cmx \
    middle_end/compilenv.cmx \
    driver/compenv.cmx \
    utils/clflags.cmx \
    middle_end/backend_intf.cmi \
    asmcomp/asmpackager.cmx \
    asmcomp/asmlink.cmx \
    asmcomp/asmlibrarian.cmx \
    asmcomp/arch.cmx \
    driver/optmain.cmi
driver/optmain.cmi :
driver/pparse.cmo : \
    utils/warnings.cmi \
    utils/profile.cmi \
    parsing/parsetree.cmi \
    parsing/parse.cmi \
    utils/misc.cmi \
    parsing/location.cmi \
    utils/config.cmi \
    utils/clflags.cmi \
    utils/ccomp.cmi \
    parsing/ast_mapper.cmi \
    parsing/ast_invariants.cmi \
    driver/pparse.cmi
driver/pparse.cmx : \
    utils/warnings.cmx \
    utils/profile.cmx \
    parsing/parsetree.cmi \
    parsing/parse.cmx \
    utils/misc.cmx \
    parsing/location.cmx \
    utils/config.cmx \
    utils/clflags.cmx \
    utils/ccomp.cmx \
    parsing/ast_mapper.cmx \
    parsing/ast_invariants.cmx \
    driver/pparse.cmi
driver/pparse.cmi : \
    parsing/parsetree.cmi
toplevel/expunge.cmo : \
    bytecomp/symtable.cmi \
    lambda/runtimedef.cmi \
    utils/misc.cmi \
    typing/ident.cmi \
    bytecomp/bytesections.cmi
toplevel/expunge.cmx : \
    bytecomp/symtable.cmx \
    lambda/runtimedef.cmx \
    utils/misc.cmx \
    typing/ident.cmx \
    bytecomp/bytesections.cmx
toplevel/genprintval.cmo : \
    typing/types.cmi \
    typing/printtyp.cmi \
    typing/predef.cmi \
    typing/path.cmi \
    typing/outcometree.cmi \
    typing/oprint.cmi \
    utils/misc.cmi \
    parsing/longident.cmi \
    typing/ident.cmi \
    typing/env.cmi \
    typing/datarepr.cmi \
    typing/ctype.cmi \
    typing/btype.cmi \
    toplevel/genprintval.cmi
toplevel/genprintval.cmx : \
    typing/types.cmx \
    typing/printtyp.cmx \
    typing/predef.cmx \
    typing/path.cmx \
    typing/outcometree.cmi \
    typing/oprint.cmx \
    utils/misc.cmx \
    parsing/longident.cmx \
    typing/ident.cmx \
    typing/env.cmx \
    typing/datarepr.cmx \
    typing/ctype.cmx \
    typing/btype.cmx \
    toplevel/genprintval.cmi
toplevel/genprintval.cmi : \
    typing/types.cmi \
    typing/path.cmi \
    typing/outcometree.cmi \
    typing/env.cmi
toplevel/opttopdirs.cmo : \
    utils/warnings.cmi \
    typing/types.cmi \
    typing/printtyp.cmi \
    toplevel/opttoploop.cmi \
    utils/misc.cmi \
    parsing/longident.cmi \
    utils/load_path.cmi \
    typing/ident.cmi \
    typing/env.cmi \
    typing/ctype.cmi \
    utils/config.cmi \
    utils/clflags.cmi \
    asmcomp/asmlink.cmi \
    toplevel/opttopdirs.cmi
toplevel/opttopdirs.cmx : \
    utils/warnings.cmx \
    typing/types.cmx \
    typing/printtyp.cmx \
    toplevel/opttoploop.cmx \
    utils/misc.cmx \
    parsing/longident.cmx \
    utils/load_path.cmx \
    typing/ident.cmx \
    typing/env.cmx \
    typing/ctype.cmx \
    utils/config.cmx \
    utils/clflags.cmx \
    asmcomp/asmlink.cmx \
    toplevel/opttopdirs.cmi
toplevel/opttopdirs.cmi : \
    parsing/longident.cmi
toplevel/opttoploop.cmo : \
    utils/warnings.cmi \
    typing/types.cmi \
    typing/typemod.cmi \
    typing/typedtree.cmi \
    typing/typecore.cmi \
    lambda/translmod.cmi \
    lambda/simplif.cmi \
    asmcomp/proc.cmi \
    typing/printtyped.cmi \
    typing/printtyp.cmi \
    lambda/printlambda.cmi \
    parsing/printast.cmi \
    typing/predef.cmi \
    parsing/pprintast.cmi \
    driver/pparse.cmi \
    typing/path.cmi \
    parsing/parsetree.cmi \
    parsing/parse.cmi \
    typing/outcometree.cmi \
    typing/oprint.cmi \
    utils/misc.cmi \
    parsing/longident.cmi \
    parsing/location.cmi \
    utils/load_path.cmi \
    parsing/lexer.cmi \
    lambda/lambda.cmi \
    typing/includemod.cmi \
    middle_end/flambda/import_approx.cmi \
    typing/ident.cmi \
    toplevel/genprintval.cmi \
    middle_end/flambda/flambda_middle_end.cmi \
    typing/env.cmi \
    utils/config.cmi \
    driver/compmisc.cmi \
    middle_end/compilenv.cmi \
    driver/compenv.cmi \
    utils/clflags.cmi \
    typing/btype.cmi \
    middle_end/backend_intf.cmi \
    parsing/asttypes.cmi \
    parsing/ast_helper.cmi \
    asmcomp/asmlink.cmi \
    asmcomp/asmgen.cmi \
    asmcomp/arch.cmo \
    toplevel/opttoploop.cmi
toplevel/opttoploop.cmx : \
    utils/warnings.cmx \
    typing/types.cmx \
    typing/typemod.cmx \
    typing/typedtree.cmx \
    typing/typecore.cmx \
    lambda/translmod.cmx \
    lambda/simplif.cmx \
    asmcomp/proc.cmx \
    typing/printtyped.cmx \
    typing/printtyp.cmx \
    lambda/printlambda.cmx \
    parsing/printast.cmx \
    typing/predef.cmx \
    parsing/pprintast.cmx \
    driver/pparse.cmx \
    typing/path.cmx \
    parsing/parsetree.cmi \
    parsing/parse.cmx \
    typing/outcometree.cmi \
    typing/oprint.cmx \
    utils/misc.cmx \
    parsing/longident.cmx \
    parsing/location.cmx \
    utils/load_path.cmx \
    parsing/lexer.cmx \
    lambda/lambda.cmx \
    typing/includemod.cmx \
    middle_end/flambda/import_approx.cmx \
    typing/ident.cmx \
    toplevel/genprintval.cmx \
    middle_end/flambda/flambda_middle_end.cmx \
    typing/env.cmx \
    utils/config.cmx \
    driver/compmisc.cmx \
    middle_end/compilenv.cmx \
    driver/compenv.cmx \
    utils/clflags.cmx \
    typing/btype.cmx \
    middle_end/backend_intf.cmi \
    parsing/asttypes.cmi \
    parsing/ast_helper.cmx \
    asmcomp/asmlink.cmx \
    asmcomp/asmgen.cmx \
    asmcomp/arch.cmx \
    toplevel/opttoploop.cmi
toplevel/opttoploop.cmi : \
    utils/warnings.cmi \
    typing/types.cmi \
    typing/path.cmi \
    parsing/parsetree.cmi \
    typing/outcometree.cmi \
    parsing/longident.cmi \
    parsing/location.cmi \
    typing/env.cmi
toplevel/opttopmain.cmo : \
    utils/warnings.cmi \
    asmcomp/printmach.cmi \
    toplevel/opttoploop.cmi \
    toplevel/opttopdirs.cmi \
    utils/misc.cmi \
    driver/main_args.cmi \
    parsing/location.cmi \
    driver/compmisc.cmi \
    driver/compenv.cmi \
    utils/clflags.cmi \
    toplevel/opttopmain.cmi
toplevel/opttopmain.cmx : \
    utils/warnings.cmx \
    asmcomp/printmach.cmx \
    toplevel/opttoploop.cmx \
    toplevel/opttopdirs.cmx \
    utils/misc.cmx \
    driver/main_args.cmx \
    parsing/location.cmx \
    driver/compmisc.cmx \
    driver/compenv.cmx \
    utils/clflags.cmx \
    toplevel/opttopmain.cmi
toplevel/opttopmain.cmi :
toplevel/opttopstart.cmo : \
    toplevel/opttopmain.cmi
toplevel/opttopstart.cmx : \
    toplevel/opttopmain.cmx
toplevel/topdirs.cmo : \
    utils/warnings.cmi \
    typing/typetexp.cmi \
    typing/types.cmi \
    toplevel/trace.cmi \
    toplevel/toploop.cmi \
    bytecomp/symtable.cmi \
    typing/printtyp.cmi \
    typing/predef.cmi \
    typing/persistent_env.cmi \
    typing/path.cmi \
    parsing/parsetree.cmi \
    bytecomp/opcodes.cmi \
    utils/misc.cmi \
    bytecomp/meta.cmi \
    parsing/longident.cmi \
    parsing/location.cmi \
    utils/load_path.cmi \
    typing/ident.cmi \
    typing/env.cmi \
    bytecomp/dll.cmi \
    typing/ctype.cmi \
    utils/config.cmi \
    file_formats/cmo_format.cmi \
    utils/clflags.cmi \
    typing/btype.cmi \
    parsing/asttypes.cmi \
    parsing/ast_helper.cmi \
    toplevel/topdirs.cmi
toplevel/topdirs.cmx : \
    utils/warnings.cmx \
    typing/typetexp.cmx \
    typing/types.cmx \
    toplevel/trace.cmx \
    toplevel/toploop.cmx \
    bytecomp/symtable.cmx \
    typing/printtyp.cmx \
    typing/predef.cmx \
    typing/persistent_env.cmx \
    typing/path.cmx \
    parsing/parsetree.cmi \
    bytecomp/opcodes.cmx \
    utils/misc.cmx \
    bytecomp/meta.cmx \
    parsing/longident.cmx \
    parsing/location.cmx \
    utils/load_path.cmx \
    typing/ident.cmx \
    typing/env.cmx \
    bytecomp/dll.cmx \
    typing/ctype.cmx \
    utils/config.cmx \
    file_formats/cmo_format.cmi \
    utils/clflags.cmx \
    typing/btype.cmx \
    parsing/asttypes.cmi \
    parsing/ast_helper.cmx \
    toplevel/topdirs.cmi
toplevel/topdirs.cmi : \
    parsing/longident.cmi
toplevel/toploop.cmo : \
    utils/warnings.cmi \
    typing/typetexp.cmi \
    typing/types.cmi \
    typing/typemod.cmi \
    typing/typedtree.cmi \
    typing/typecore.cmi \
    lambda/translmod.cmi \
    bytecomp/symtable.cmi \
    lambda/simplif.cmi \
    typing/printtyped.cmi \
    typing/printtyp.cmi \
    lambda/printlambda.cmi \
    bytecomp/printinstr.cmi \
    parsing/printast.cmi \
    typing/predef.cmi \
    parsing/pprintast.cmi \
    driver/pparse.cmi \
    typing/path.cmi \
    parsing/parsetree.cmi \
    parsing/parse.cmi \
    typing/outcometree.cmi \
    typing/oprint.cmi \
    utils/misc.cmi \
    bytecomp/meta.cmi \
    parsing/longident.cmi \
    parsing/location.cmi \
    utils/load_path.cmi \
    parsing/lexer.cmi \
    typing/includemod.cmi \
    typing/ident.cmi \
    toplevel/genprintval.cmi \
    typing/env.cmi \
    bytecomp/emitcode.cmi \
    bytecomp/dll.cmi \
    utils/config.cmi \
    driver/compmisc.cmi \
    driver/compenv.cmi \
    utils/clflags.cmi \
    bytecomp/bytegen.cmi \
    typing/btype.cmi \
    parsing/asttypes.cmi \
    parsing/ast_helper.cmi \
    toplevel/toploop.cmi
toplevel/toploop.cmx : \
    utils/warnings.cmx \
    typing/typetexp.cmx \
    typing/types.cmx \
    typing/typemod.cmx \
    typing/typedtree.cmx \
    typing/typecore.cmx \
    lambda/translmod.cmx \
    bytecomp/symtable.cmx \
    lambda/simplif.cmx \
    typing/printtyped.cmx \
    typing/printtyp.cmx \
    lambda/printlambda.cmx \
    bytecomp/printinstr.cmx \
    parsing/printast.cmx \
    typing/predef.cmx \
    parsing/pprintast.cmx \
    driver/pparse.cmx \
    typing/path.cmx \
    parsing/parsetree.cmi \
    parsing/parse.cmx \
    typing/outcometree.cmi \
    typing/oprint.cmx \
    utils/misc.cmx \
    bytecomp/meta.cmx \
    parsing/longident.cmx \
    parsing/location.cmx \
    utils/load_path.cmx \
    parsing/lexer.cmx \
    typing/includemod.cmx \
    typing/ident.cmx \
    toplevel/genprintval.cmx \
    typing/env.cmx \
    bytecomp/emitcode.cmx \
    bytecomp/dll.cmx \
    utils/config.cmx \
    driver/compmisc.cmx \
    driver/compenv.cmx \
    utils/clflags.cmx \
    bytecomp/bytegen.cmx \
    typing/btype.cmx \
    parsing/asttypes.cmi \
    parsing/ast_helper.cmx \
    toplevel/toploop.cmi
toplevel/toploop.cmi : \
    utils/warnings.cmi \
    typing/types.cmi \
    typing/path.cmi \
    parsing/parsetree.cmi \
    typing/outcometree.cmi \
    parsing/longident.cmi \
    parsing/location.cmi \
    typing/env.cmi
toplevel/topmain.cmo : \
    utils/warnings.cmi \
    toplevel/toploop.cmi \
    toplevel/topdirs.cmi \
    utils/profile.cmi \
    utils/misc.cmi \
    driver/main_args.cmi \
    parsing/location.cmi \
    driver/compmisc.cmi \
    driver/compenv.cmi \
    utils/clflags.cmi \
    toplevel/topmain.cmi
toplevel/topmain.cmx : \
    utils/warnings.cmx \
    toplevel/toploop.cmx \
    toplevel/topdirs.cmx \
    utils/profile.cmx \
    utils/misc.cmx \
    driver/main_args.cmx \
    parsing/location.cmx \
    driver/compmisc.cmx \
    driver/compenv.cmx \
    utils/clflags.cmx \
    toplevel/topmain.cmi
toplevel/topmain.cmi :
toplevel/topstart.cmo : \
    toplevel/topmain.cmi
toplevel/topstart.cmx : \
    toplevel/topmain.cmx
toplevel/trace.cmo : \
    typing/types.cmi \
    toplevel/toploop.cmi \
    typing/printtyp.cmi \
    typing/predef.cmi \
    typing/path.cmi \
    utils/misc.cmi \
    bytecomp/meta.cmi \
    parsing/longident.cmi \
    typing/ctype.cmi \
    parsing/asttypes.cmi \
    toplevel/trace.cmi
toplevel/trace.cmx : \
    typing/types.cmx \
    toplevel/toploop.cmx \
    typing/printtyp.cmx \
    typing/predef.cmx \
    typing/path.cmx \
    utils/misc.cmx \
    bytecomp/meta.cmx \
    parsing/longident.cmx \
    typing/ctype.cmx \
    parsing/asttypes.cmi \
    toplevel/trace.cmi
toplevel/trace.cmi : \
    typing/types.cmi \
    typing/path.cmi \
    parsing/longident.cmi \
    typing/env.cmi<|MERGE_RESOLUTION|>--- conflicted
+++ resolved
@@ -247,11 +247,8 @@
     parsing/parsetree.cmi \
     utils/misc.cmi \
     parsing/location.cmi
-parsing/camlinternalMenhirLib.cmo : \
-    parsing/camlinternalMenhirLib.cmi
-parsing/camlinternalMenhirLib.cmx : \
-    parsing/camlinternalMenhirLib.cmi
-parsing/camlinternalMenhirLib.cmi :
+parsing/camlinternalMenhirLib.cmo :
+parsing/camlinternalMenhirLib.cmx :
 parsing/depend.cmo : \
     parsing/parsetree.cmi \
     utils/misc.cmi \
@@ -352,7 +349,7 @@
     parsing/location.cmi \
     parsing/docstrings.cmi \
     utils/clflags.cmi \
-    parsing/camlinternalMenhirLib.cmi \
+    parsing/camlinternalMenhirLib.cmo \
     parsing/asttypes.cmi \
     parsing/ast_helper.cmi \
     parsing/parser.cmi
@@ -371,7 +368,7 @@
     parsing/parsetree.cmi \
     parsing/location.cmi \
     parsing/docstrings.cmi \
-    parsing/camlinternalMenhirLib.cmi
+    parsing/camlinternalMenhirLib.cmo
 parsing/parsetree.cmi : \
     parsing/longident.cmi \
     parsing/location.cmi \
@@ -1840,6 +1837,8 @@
     bytecomp/printinstr.cmi
 bytecomp/printinstr.cmi : \
     bytecomp/instruct.cmi
+bytecomp/runtimedef.cmo :
+bytecomp/runtimedef.cmx :
 bytecomp/symtable.cmo : \
     lambda/runtimedef.cmi \
     typing/predef.cmi \
@@ -1937,6 +1936,7 @@
     asmcomp/printcmm.cmi \
     middle_end/printclambda.cmi \
     typing/primitive.cmi \
+    asmcomp/polling.cmi \
     typing/path.cmi \
     utils/misc.cmi \
     asmcomp/mach.cmi \
@@ -1962,255 +1962,7 @@
     asmcomp/cmm.cmi \
     middle_end/closure/closure.cmi \
     utils/clflags.cmi \
-<<<<<<< HEAD
-    typing/btype.cmi \
-    parsing/asttypes.cmi \
-    bytecomp/translcore.cmi
-bytecomp/translcore.cmx : \
-    typing/types.cmx \
-    typing/typeopt.cmx \
-    typing/typedtree.cmx \
-    typing/typecore.cmx \
-    bytecomp/translprim.cmx \
-    bytecomp/translobj.cmx \
-    bytecomp/translattribute.cmx \
-    typing/printtyp.cmx \
-    typing/primitive.cmx \
-    typing/predef.cmx \
-    typing/path.cmx \
-    parsing/parsetree.cmi \
-    typing/parmatch.cmx \
-    utils/misc.cmx \
-    bytecomp/matching.cmx \
-    parsing/longident.cmx \
-    parsing/location.cmx \
-    bytecomp/lambda.cmx \
-    typing/ident.cmx \
-    typing/env.cmx \
-    utils/config.cmx \
-    utils/clflags.cmx \
-    typing/btype.cmx \
-    parsing/asttypes.cmi \
-    bytecomp/translcore.cmi
-bytecomp/translcore.cmi : \
-    typing/typedtree.cmi \
-    typing/path.cmi \
-    parsing/location.cmi \
-    bytecomp/lambda.cmi \
-    typing/ident.cmi \
-    typing/env.cmi \
-    parsing/asttypes.cmi
-bytecomp/translmod.cmo : \
-    typing/types.cmi \
-    typing/typedtree.cmi \
-    bytecomp/translprim.cmi \
-    bytecomp/translobj.cmi \
-    bytecomp/translcore.cmi \
-    bytecomp/translclass.cmi \
-    bytecomp/translattribute.cmi \
-    typing/primitive.cmi \
-    typing/predef.cmi \
-    typing/path.cmi \
-    typing/mtype.cmi \
-    utils/misc.cmi \
-    parsing/location.cmi \
-    bytecomp/lambda.cmi \
-    typing/ident.cmi \
-    typing/env.cmi \
-    typing/ctype.cmi \
-    utils/clflags.cmi \
-    parsing/asttypes.cmi \
-    bytecomp/translmod.cmi
-bytecomp/translmod.cmx : \
-    typing/types.cmx \
-    typing/typedtree.cmx \
-    bytecomp/translprim.cmx \
-    bytecomp/translobj.cmx \
-    bytecomp/translcore.cmx \
-    bytecomp/translclass.cmx \
-    bytecomp/translattribute.cmx \
-    typing/primitive.cmx \
-    typing/predef.cmx \
-    typing/path.cmx \
-    typing/mtype.cmx \
-    utils/misc.cmx \
-    parsing/location.cmx \
-    bytecomp/lambda.cmx \
-    typing/ident.cmx \
-    typing/env.cmx \
-    typing/ctype.cmx \
-    utils/clflags.cmx \
-    parsing/asttypes.cmi \
-    bytecomp/translmod.cmi
-bytecomp/translmod.cmi : \
-    typing/typedtree.cmi \
-    typing/primitive.cmi \
-    parsing/location.cmi \
-    bytecomp/lambda.cmi \
-    typing/ident.cmi
-bytecomp/translobj.cmo : \
-    typing/primitive.cmi \
-    utils/misc.cmi \
-    parsing/location.cmi \
-    bytecomp/lambda.cmi \
-    typing/ident.cmi \
-    typing/env.cmi \
-    utils/config.cmi \
-    utils/clflags.cmi \
-    typing/btype.cmi \
-    parsing/asttypes.cmi \
-    bytecomp/translobj.cmi
-bytecomp/translobj.cmx : \
-    typing/primitive.cmx \
-    utils/misc.cmx \
-    parsing/location.cmx \
-    bytecomp/lambda.cmx \
-    typing/ident.cmx \
-    typing/env.cmx \
-    utils/config.cmx \
-    utils/clflags.cmx \
-    typing/btype.cmx \
-    parsing/asttypes.cmi \
-    bytecomp/translobj.cmi
-bytecomp/translobj.cmi : \
-    bytecomp/lambda.cmi \
-    typing/ident.cmi \
-    typing/env.cmi
-bytecomp/translprim.cmo : \
-    typing/types.cmi \
-    typing/typeopt.cmi \
-    typing/typedtree.cmi \
-    typing/primitive.cmi \
-    typing/predef.cmi \
-    typing/path.cmi \
-    utils/misc.cmi \
-    bytecomp/matching.cmi \
-    parsing/location.cmi \
-    bytecomp/lambda.cmi \
-    typing/ident.cmi \
-    typing/env.cmi \
-    utils/config.cmi \
-    utils/clflags.cmi \
-    parsing/asttypes.cmi \
-    bytecomp/translprim.cmi
-bytecomp/translprim.cmx : \
-    typing/types.cmx \
-    typing/typeopt.cmx \
-    typing/typedtree.cmx \
-    typing/primitive.cmx \
-    typing/predef.cmx \
-    typing/path.cmx \
-    utils/misc.cmx \
-    bytecomp/matching.cmx \
-    parsing/location.cmx \
-    bytecomp/lambda.cmx \
-    typing/ident.cmx \
-    typing/env.cmx \
-    utils/config.cmx \
-    utils/clflags.cmx \
-    parsing/asttypes.cmi \
-    bytecomp/translprim.cmi
-bytecomp/translprim.cmi : \
-    typing/types.cmi \
-    typing/typedtree.cmi \
-    typing/primitive.cmi \
-    typing/path.cmi \
-    parsing/location.cmi \
-    bytecomp/lambda.cmi \
-    typing/ident.cmi \
-    typing/env.cmi
-asmcomp/CSE.cmo : \
-    asmcomp/mach.cmi \
-    asmcomp/CSEgen.cmi \
-    asmcomp/arch.cmo
-asmcomp/CSE.cmx : \
-    asmcomp/mach.cmx \
-    asmcomp/CSEgen.cmx \
-    asmcomp/arch.cmx
-asmcomp/CSEgen.cmo : \
-    asmcomp/reg.cmi \
-    asmcomp/proc.cmi \
-    asmcomp/mach.cmi \
-    asmcomp/cmm.cmi \
-    asmcomp/CSEgen.cmi
-asmcomp/CSEgen.cmx : \
-    asmcomp/reg.cmx \
-    asmcomp/proc.cmx \
-    asmcomp/mach.cmx \
-    asmcomp/cmm.cmx \
-    asmcomp/CSEgen.cmi
-asmcomp/CSEgen.cmi : \
-    asmcomp/mach.cmi
-asmcomp/afl_instrument.cmo : \
-    bytecomp/lambda.cmi \
-    asmcomp/cmm.cmi \
-    utils/clflags.cmi \
-    asmcomp/backend_var.cmi \
-    parsing/asttypes.cmi \
-    asmcomp/afl_instrument.cmi
-asmcomp/afl_instrument.cmx : \
-    bytecomp/lambda.cmx \
-    asmcomp/cmm.cmx \
-    utils/clflags.cmx \
-    asmcomp/backend_var.cmx \
-    parsing/asttypes.cmi \
-    asmcomp/afl_instrument.cmi
-asmcomp/afl_instrument.cmi : \
-    middle_end/debuginfo.cmi \
-    asmcomp/cmm.cmi
-asmcomp/arch.cmo : \
-    utils/config.cmi \
-    utils/clflags.cmi
-asmcomp/arch.cmx : \
-    utils/config.cmx \
-    utils/clflags.cmx
-asmcomp/asmgen.cmo : \
-    asmcomp/un_anf.cmi \
-    bytecomp/translmod.cmi \
-    middle_end/base_types/symbol.cmi \
-    asmcomp/split.cmi \
-    asmcomp/spill.cmi \
-    asmcomp/selection.cmi \
-    asmcomp/scheduling.cmi \
-    asmcomp/reload.cmi \
-    asmcomp/reg.cmi \
-    utils/profile.cmi \
-    asmcomp/proc.cmi \
-    asmcomp/printmach.cmi \
-    asmcomp/printlinear.cmi \
-    asmcomp/printcmm.cmi \
-    asmcomp/printclambda.cmi \
-    typing/primitive.cmi \
-    asmcomp/polling.cmi \
-    typing/path.cmi \
-    utils/misc.cmi \
-    asmcomp/mach.cmi \
-    parsing/location.cmi \
-    asmcomp/liveness.cmi \
-    asmcomp/linscan.cmi \
-    middle_end/base_types/linkage_name.cmi \
-    asmcomp/linearize.cmi \
-    bytecomp/lambda.cmi \
-    asmcomp/interval.cmi \
-    asmcomp/interf.cmi \
-    typing/ident.cmi \
-    asmcomp/flambda_to_clambda.cmi \
-    middle_end/flambda.cmi \
-    asmcomp/emitaux.cmi \
-    asmcomp/emit.cmi \
-    asmcomp/deadcode.cmi \
-    utils/config.cmi \
-    asmcomp/compilenv.cmi \
-    asmcomp/comballoc.cmi \
-    asmcomp/coloring.cmi \
-    asmcomp/cmmgen.cmi \
-    asmcomp/cmm.cmi \
-    asmcomp/closure.cmi \
-    utils/clflags.cmi \
-    asmcomp/clambda.cmi \
-=======
     middle_end/clambda.cmi \
->>>>>>> 8afe2db3
     asmcomp/CSE.cmo \
     middle_end/flambda/build_export_info.cmi \
     asmcomp/debug/available_regs.cmi \
@@ -2549,14 +2301,10 @@
     utils/misc.cmi \
     asmcomp/mach.cmi \
     asmcomp/linearize.cmi \
-    bytecomp/lambda.cmi \
+    lambda/lambda.cmi \
     asmcomp/emitaux.cmi \
-<<<<<<< HEAD
     utils/domainstate.cmi \
-    middle_end/debuginfo.cmi \
-=======
     lambda/debuginfo.cmi \
->>>>>>> 8afe2db3
     utils/config.cmi \
     middle_end/compilenv.cmi \
     asmcomp/cmm.cmi \
@@ -2575,14 +2323,10 @@
     utils/misc.cmx \
     asmcomp/mach.cmx \
     asmcomp/linearize.cmx \
-    bytecomp/lambda.cmx \
+    lambda/lambda.cmx \
     asmcomp/emitaux.cmx \
-<<<<<<< HEAD
     utils/domainstate.cmx \
-    middle_end/debuginfo.cmx \
-=======
     lambda/debuginfo.cmx \
->>>>>>> 8afe2db3
     utils/config.cmx \
     middle_end/compilenv.cmx \
     asmcomp/cmm.cmx \
@@ -2641,12 +2385,8 @@
     asmcomp/proc.cmi \
     utils/misc.cmi \
     asmcomp/mach.cmi \
-<<<<<<< HEAD
-    bytecomp/lambda.cmi \
-    middle_end/debuginfo.cmi \
-=======
+    lambda/lambda.cmi \
     lambda/debuginfo.cmi \
->>>>>>> 8afe2db3
     utils/config.cmi \
     asmcomp/cmm.cmi \
     asmcomp/linearize.cmi
@@ -2655,24 +2395,16 @@
     asmcomp/proc.cmx \
     utils/misc.cmx \
     asmcomp/mach.cmx \
-<<<<<<< HEAD
-    bytecomp/lambda.cmx \
-    middle_end/debuginfo.cmx \
-=======
+    lambda/lambda.cmx \
     lambda/debuginfo.cmx \
->>>>>>> 8afe2db3
     utils/config.cmx \
     asmcomp/cmm.cmx \
     asmcomp/linearize.cmi
 asmcomp/linearize.cmi : \
     asmcomp/reg.cmi \
     asmcomp/mach.cmi \
-<<<<<<< HEAD
-    bytecomp/lambda.cmi \
-    middle_end/debuginfo.cmi \
-=======
+    lambda/lambda.cmi \
     lambda/debuginfo.cmi \
->>>>>>> 8afe2db3
     asmcomp/cmm.cmi
 asmcomp/linscan.cmo : \
     asmcomp/reg.cmi \
@@ -2709,12 +2441,8 @@
     asmcomp/debug/reg_with_debug_info.cmi \
     asmcomp/debug/reg_availability_set.cmi \
     asmcomp/reg.cmi \
-<<<<<<< HEAD
-    bytecomp/lambda.cmi \
-    middle_end/debuginfo.cmi \
-=======
+    lambda/lambda.cmi \
     lambda/debuginfo.cmi \
->>>>>>> 8afe2db3
     asmcomp/cmm.cmi \
     middle_end/backend_var.cmi \
     asmcomp/arch.cmo \
@@ -2723,12 +2451,8 @@
     asmcomp/debug/reg_with_debug_info.cmx \
     asmcomp/debug/reg_availability_set.cmx \
     asmcomp/reg.cmx \
-<<<<<<< HEAD
-    bytecomp/lambda.cmx \
-    middle_end/debuginfo.cmx \
-=======
+    lambda/lambda.cmx \
     lambda/debuginfo.cmx \
->>>>>>> 8afe2db3
     asmcomp/cmm.cmx \
     middle_end/backend_var.cmx \
     asmcomp/arch.cmx \
@@ -2736,68 +2460,25 @@
 asmcomp/mach.cmi : \
     asmcomp/debug/reg_availability_set.cmi \
     asmcomp/reg.cmi \
-<<<<<<< HEAD
-    bytecomp/lambda.cmi \
-    middle_end/debuginfo.cmi \
-=======
+    lambda/lambda.cmi \
     lambda/debuginfo.cmi \
->>>>>>> 8afe2db3
     asmcomp/cmm.cmi \
     middle_end/backend_var.cmi \
     asmcomp/arch.cmo
-<<<<<<< HEAD
 asmcomp/polling.cmo : \
     asmcomp/reg.cmi \
     asmcomp/mach.cmi \
-    middle_end/debuginfo.cmi \
+    lambda/debuginfo.cmi \
     asmcomp/cmm.cmi \
     asmcomp/polling.cmi
 asmcomp/polling.cmx : \
     asmcomp/reg.cmx \
     asmcomp/mach.cmx \
-    middle_end/debuginfo.cmx \
+    lambda/debuginfo.cmx \
     asmcomp/cmm.cmx \
     asmcomp/polling.cmi
 asmcomp/polling.cmi : \
     asmcomp/mach.cmi
-asmcomp/printclambda.cmo : \
-    bytecomp/printlambda.cmi \
-    asmcomp/printclambda_primitives.cmi \
-    bytecomp/lambda.cmi \
-    typing/ident.cmi \
-    asmcomp/clambda.cmi \
-    asmcomp/backend_var.cmi \
-    parsing/asttypes.cmi \
-    asmcomp/printclambda.cmi
-asmcomp/printclambda.cmx : \
-    bytecomp/printlambda.cmx \
-    asmcomp/printclambda_primitives.cmx \
-    bytecomp/lambda.cmx \
-    typing/ident.cmx \
-    asmcomp/clambda.cmx \
-    asmcomp/backend_var.cmx \
-    parsing/asttypes.cmi \
-    asmcomp/printclambda.cmi
-asmcomp/printclambda.cmi : \
-    asmcomp/clambda.cmi
-asmcomp/printclambda_primitives.cmo : \
-    bytecomp/printlambda.cmi \
-    typing/primitive.cmi \
-    bytecomp/lambda.cmi \
-    asmcomp/clambda_primitives.cmi \
-    parsing/asttypes.cmi \
-    asmcomp/printclambda_primitives.cmi
-asmcomp/printclambda_primitives.cmx : \
-    bytecomp/printlambda.cmx \
-    typing/primitive.cmx \
-    bytecomp/lambda.cmx \
-    asmcomp/clambda_primitives.cmx \
-    parsing/asttypes.cmi \
-    asmcomp/printclambda_primitives.cmi
-asmcomp/printclambda_primitives.cmi : \
-    asmcomp/clambda_primitives.cmi
-=======
->>>>>>> 8afe2db3
 asmcomp/printcmm.cmo : \
     utils/targetint.cmi \
     lambda/lambda.cmi \
@@ -2821,23 +2502,15 @@
     asmcomp/printmach.cmi \
     asmcomp/mach.cmi \
     asmcomp/linearize.cmi \
-<<<<<<< HEAD
-    bytecomp/lambda.cmi \
-    middle_end/debuginfo.cmi \
-=======
+    lambda/lambda.cmi \
     lambda/debuginfo.cmi \
->>>>>>> 8afe2db3
     asmcomp/printlinear.cmi
 asmcomp/printlinear.cmx : \
     asmcomp/printmach.cmx \
     asmcomp/mach.cmx \
     asmcomp/linearize.cmx \
-<<<<<<< HEAD
-    bytecomp/lambda.cmx \
-    middle_end/debuginfo.cmx \
-=======
+    lambda/lambda.cmx \
     lambda/debuginfo.cmx \
->>>>>>> 8afe2db3
     asmcomp/printlinear.cmi
 asmcomp/printlinear.cmi : \
     asmcomp/linearize.cmi
@@ -2847,7 +2520,7 @@
     asmcomp/proc.cmi \
     asmcomp/printcmm.cmi \
     asmcomp/mach.cmi \
-    bytecomp/lambda.cmi \
+    lambda/lambda.cmi \
     asmcomp/interval.cmi \
     lambda/debuginfo.cmi \
     utils/config.cmi \
@@ -2862,7 +2535,7 @@
     asmcomp/proc.cmx \
     asmcomp/printcmm.cmx \
     asmcomp/mach.cmx \
-    bytecomp/lambda.cmx \
+    lambda/lambda.cmx \
     asmcomp/interval.cmx \
     lambda/debuginfo.cmx \
     utils/config.cmx \
