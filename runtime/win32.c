/**************************************************************************/
/*                                                                        */
/*                                 OCaml                                  */
/*                                                                        */
/*            Xavier Leroy, projet Cristal, INRIA Rocquencourt            */
/*                                                                        */
/*   Copyright 1996 Institut National de Recherche en Informatique et     */
/*     en Automatique.                                                    */
/*                                                                        */
/*   All rights reserved.  This file is distributed under the terms of    */
/*   the GNU Lesser General Public License version 2.1, with the          */
/*   special exception on linking described in the file LICENSE.          */
/*                                                                        */
/**************************************************************************/

#define CAML_INTERNALS

/* Win32-specific stuff */

/* FILE_INFO_BY_HANDLE_CLASS and FILE_NAME_INFO are only available from Windows
   Vista onwards */
#undef _WIN32_WINNT
#define _WIN32_WINNT 0x0600

#define WIN32_LEAN_AND_MEAN
#include <wtypes.h>
#include <winbase.h>
#include <winsock2.h>
#include <winioctl.h>
#include <direct.h>
#include <stdlib.h>
#include <stdio.h>
#include <stdarg.h>
#include <io.h>
#include <fcntl.h>
#include <sys/types.h>
#include <sys/stat.h>
#include <ctype.h>
#include <errno.h>
#include <string.h>
#include <signal.h>
#include "caml/alloc.h"
#include "caml/codefrag.h"
#include "caml/fail.h"
#include "caml/io.h"
#include "caml/memory.h"
#include "caml/misc.h"
#include "caml/osdeps.h"
#include "caml/signals.h"
#include "caml/sys.h"
#include "caml/winsupport.h"

#include "caml/config.h"

#if defined(SUPPORT_DYNAMIC_LINKING) && !defined(BUILDING_LIBCAMLRUNS)
#define WITH_DYNAMIC_LINKING
#endif

#ifdef WITH_DYNAMIC_LINKING
#include <flexdll.h>
#endif

#ifndef S_ISREG
#define S_ISREG(mode) (((mode) & S_IFMT) == S_IFREG)
#endif

unsigned short caml_win32_major = 0;
unsigned short caml_win32_minor = 0;
unsigned short caml_win32_build = 0;
unsigned short caml_win32_revision = 0;

CAMLnoreturn_start
static void caml_win32_sys_error (int errnum)
CAMLnoreturn_end;

static void caml_win32_sys_error(int errnum)
{
  wchar_t buffer[512];
  value msg;
  if (FormatMessage(FORMAT_MESSAGE_FROM_SYSTEM | FORMAT_MESSAGE_IGNORE_INSERTS,
                    NULL,
                    errnum,
                    0,
                    buffer,
                    sizeof(buffer)/sizeof(wchar_t),
                    NULL)) {
    msg = caml_copy_string_of_utf16(buffer);
  } else {
    msg = caml_alloc_sprintf("unknown error #%d", errnum);
  }
  caml_raise_sys_error(msg);
}

int caml_read_fd(int fd, int flags, void * buf, int n)
{
  int retcode;
  if ((flags & CHANNEL_FLAG_FROM_SOCKET) == 0) {
    caml_enter_blocking_section();
    retcode = read(fd, buf, n);
    /* Large reads from console can fail with ENOMEM.  Reduce requested size
       and try again. */
    if (retcode == -1 && errno == ENOMEM && n > 16384) {
      retcode = read(fd, buf, 16384);
    }
    caml_leave_blocking_section();
    if (retcode == -1) caml_sys_io_error(NO_ARG);
  } else {
    caml_enter_blocking_section();
    retcode = recv((SOCKET) _get_osfhandle(fd), buf, n, 0);
    caml_leave_blocking_section();
    if (retcode == -1) caml_win32_sys_error(WSAGetLastError());
  }
  return retcode;
}

int caml_write_fd(int fd, int flags, void * buf, int n)
{
  int retcode;
  if ((flags & CHANNEL_FLAG_FROM_SOCKET) == 0) {
    caml_enter_blocking_section();
    retcode = write(fd, buf, n);
    caml_leave_blocking_section();
    if (retcode == -1) caml_sys_io_error(NO_ARG);
  } else {
    caml_enter_blocking_section();
    retcode = send((SOCKET) _get_osfhandle(fd), buf, n, 0);
    caml_leave_blocking_section();
    if (retcode == -1) caml_win32_sys_error(WSAGetLastError());
  }
  CAMLassert (retcode > 0);
  return retcode;
}

wchar_t * caml_decompose_path(struct ext_table * tbl, wchar_t * path)
{
  wchar_t * p, * q;
  int n;

  if (path == NULL) return NULL;
  p = caml_stat_wcsdup(path);
  q = p;
  while (1) {
    for (n = 0; q[n] != 0 && q[n] != L';'; n++) /*nothing*/;
    caml_ext_table_add(tbl, q);
    q = q + n;
    if (*q == 0) break;
    *q = 0;
    q += 1;
  }
  return p;
}

wchar_t * caml_search_in_path(struct ext_table * path, const wchar_t * name)
{
  wchar_t * dir, * fullname;
  char * u8;
  const wchar_t * p;
  int i;
  struct _stati64 st;

  for (p = name; *p != 0; p++) {
    if (*p == '/' || *p == '\\') goto not_found;
  }
  for (i = 0; i < path->size; i++) {
    dir = path->contents[i];
    if (dir[0] == 0) continue;
         /* not sure what empty path components mean under Windows */
    fullname = caml_stat_wcsconcat(3, dir, L"\\", name);
    u8 = caml_stat_strdup_of_utf16(fullname);
    caml_gc_message(0x100, "Searching %s\n", u8);
    caml_stat_free(u8);
    if (_wstati64(fullname, &st) == 0 && S_ISREG(st.st_mode))
      return fullname;
    caml_stat_free(fullname);
  }
 not_found:
  u8 = caml_stat_strdup_of_utf16(name);
  caml_gc_message(0x100, "%s not found in search path\n", u8);
  caml_stat_free(u8);
  return caml_stat_wcsdup(name);
}

CAMLexport wchar_t * caml_search_exe_in_path(const wchar_t * name)
{
  wchar_t * fullname, * filepart;
  char * u8;
  size_t fullnamelen;
  DWORD retcode;

  fullnamelen = wcslen(name) + 1;
  if (fullnamelen < 256) fullnamelen = 256;
  while (1) {
    fullname = caml_stat_alloc(fullnamelen*sizeof(wchar_t));
    retcode = SearchPath(NULL,              /* use system search path */
                         name,
                         L".exe",            /* add .exe extension if needed */
                         fullnamelen,
                         fullname,
                         &filepart);
    if (retcode == 0) {
      u8 = caml_stat_strdup_of_utf16(name);
      caml_gc_message(0x100, "%s not found in search path\n", u8);
      caml_stat_free(u8);
      caml_stat_free(fullname);
      return caml_stat_strdup_os(name);
    }
    if (retcode < fullnamelen)
      return fullname;
    caml_stat_free(fullname);
    fullnamelen = retcode + 1;
  }
}

wchar_t * caml_search_dll_in_path(struct ext_table * path, const wchar_t * name)
{
  wchar_t * dllname;
  wchar_t * res;

  dllname = caml_stat_wcsconcat(2, name, L".dll");
  res = caml_search_in_path(path, dllname);
  caml_stat_free(dllname);
  return res;
}

#ifdef WITH_DYNAMIC_LINKING

void * caml_dlopen(wchar_t * libname, int for_execution, int global)
{
  void *handle;
  int flags = (global ? FLEXDLL_RTLD_GLOBAL : 0);
  if (!for_execution) flags |= FLEXDLL_RTLD_NOEXEC;
  handle = flexdll_wdlopen(libname, flags);
  if ((handle != NULL) && ((caml_params->verb_gc & 0x100) != 0)) {
    flexdll_dump_exports(handle);
    fflush(stdout);
  }
  return handle;
}

void caml_dlclose(void * handle)
{
  flexdll_dlclose(handle);
}

void * caml_dlsym(void * handle, const char * name)
{
  return flexdll_dlsym(handle, name);
}

void * caml_globalsym(const char * name)
{
  return flexdll_dlsym(flexdll_wdlopen(NULL,0), name);
}

char * caml_dlerror(void)
{
  return flexdll_dlerror();
}

#else

void * caml_dlopen(wchar_t * libname, int for_execution, int global)
{
  return NULL;
}

void caml_dlclose(void * handle)
{
}

void * caml_dlsym(void * handle, const char * name)
{
  return NULL;
}

void * caml_globalsym(const char * name)
{
  return NULL;
}

char * caml_dlerror(void)
{
  return "dynamic loading not supported on this platform";
}

#endif /* WITH_DYNAMIC_LINKING */

/* Proper emulation of signal(), including ctrl-C and ctrl-break */

typedef void (*sighandler)(int sig);
static int ctrl_handler_installed = 0;
static volatile sighandler ctrl_handler_action = SIG_DFL;

static BOOL WINAPI ctrl_handler(DWORD event)
{
  /* Only ctrl-C and ctrl-Break are handled */
  if (event != CTRL_C_EVENT && event != CTRL_BREAK_EVENT) return FALSE;
  /* Default behavior is to exit, which we get by not handling the event */
  if (ctrl_handler_action == SIG_DFL) return FALSE;
  /* Ignore behavior is to do nothing, which we get by claiming that we
     have handled the event */
  if (ctrl_handler_action == SIG_IGN) return TRUE;
  /* Win32 doesn't like it when we do a longjmp() at this point
     (it looks like we're running in a different thread than
     the main program!).  So, just record the signal. */
  caml_record_signal(SIGINT);
  /* We have handled the event */
  return TRUE;
}

sighandler caml_win32_signal(int sig, sighandler action)
{
  sighandler oldaction;

  if (sig != SIGINT) return signal(sig, action);
  if (! ctrl_handler_installed) {
    SetConsoleCtrlHandler(ctrl_handler, TRUE);
    ctrl_handler_installed = 1;
  }
  oldaction = ctrl_handler_action;
  ctrl_handler_action = action;
  return oldaction;
}

/* Expansion of @responsefile and *? file patterns in the command line */

static int argc;
static wchar_t ** argv;
static int argvsize;

static void store_argument(wchar_t * arg);
static void expand_argument(wchar_t * arg);
static void expand_pattern(wchar_t * arg);

static void out_of_memory(void)
{
  caml_fatal_error("out of memory while expanding command line");
}

static void store_argument(wchar_t * arg)
{
  if (argc + 1 >= argvsize) {
    argvsize *= 2;
    argv =
      (wchar_t **) caml_stat_resize_noexc(argv, argvsize * sizeof(wchar_t *));
    if (argv == NULL) out_of_memory();
  }
  argv[argc++] = arg;
}

static void expand_argument(wchar_t * arg)
{
  wchar_t * p;

  for (p = arg; *p != 0; p++) {
    if (*p == L'*' || *p == L'?') {
      expand_pattern(arg);
      return;
    }
  }
  store_argument(arg);
}

static void expand_pattern(wchar_t * pat)
{
  wchar_t * prefix, * p, * name;
  intptr_t handle;
  struct _wfinddata_t ffblk;
  size_t i;

  handle = _wfindfirst(pat, &ffblk);
  if (handle == -1) {
    store_argument(pat); /* a la Bourne shell */
    return;
  }
  prefix = caml_stat_wcsdup(pat);
  /* We need to stop at the first directory or drive boundary, because the
   * _findata_t structure contains the filename, not the leading directory. */
  for (i = wcslen(prefix); i > 0; i--) {
    wchar_t c = prefix[i - 1];
    if (c == L'\\' || c == L'/' || c == L':') { prefix[i] = 0; break; }
  }
  /* No separator was found, it's a filename pattern without a leading
     directory. */
  if (i == 0)
    prefix[0] = 0;
  do {
    name = caml_stat_wcsconcat(2, prefix, ffblk.name);
    store_argument(name);
  } while (_wfindnext(handle, &ffblk) != -1);
  _findclose(handle);
  caml_stat_free(prefix);
}


CAMLexport void caml_expand_command_line(int * argcp, wchar_t *** argvp)
{
  int i;
  argc = 0;
  argvsize = 16;
  argv = (wchar_t **) caml_stat_alloc_noexc(argvsize * sizeof(wchar_t *));
  if (argv == NULL) out_of_memory();
  for (i = 0; i < *argcp; i++) expand_argument((*argvp)[i]);
  argv[argc] = NULL;
  *argcp = argc;
  *argvp = argv;
}

/* Add to [contents] the (short) names of the files contained in
   the directory named [dirname].  No entries are added for [.] and [..].
   Return 0 on success, -1 on error; set errno in the case of error. */

CAMLexport int caml_read_directory(wchar_t * dirname,
                                   struct ext_table * contents)
{
  size_t dirnamelen;
  wchar_t * template;
  intptr_t h;
  struct _wfinddata_t fileinfo;

  dirnamelen = wcslen(dirname);
  if (dirnamelen > 0 &&
      (dirname[dirnamelen - 1] == L'/'
       || dirname[dirnamelen - 1] == L'\\'
       || dirname[dirnamelen - 1] == L':'))
    template = caml_stat_wcsconcat(2, dirname, L"*.*");
  else
    template = caml_stat_wcsconcat(2, dirname, L"\\*.*");
  h = _wfindfirst(template, &fileinfo);
  if (h == -1) {
    caml_stat_free(template);
    return errno == ENOENT ? 0 : -1;
  }
  do {
    if (wcscmp(fileinfo.name, L".") != 0 && wcscmp(fileinfo.name, L"..") != 0) {
      caml_ext_table_add(contents, caml_stat_strdup_of_utf16(fileinfo.name));
    }
  } while (_wfindnext(h, &fileinfo) == 0);
  _findclose(h);
  caml_stat_free(template);
  return 0;
}

#ifndef NATIVE_CODE

/* Set up a new thread for control-C emulation and termination */

void caml_signal_thread(void * lpParam)
{
  wchar_t *endptr;
  HANDLE h;
  /* Get an hexa-code raw handle through the environment */
  h = (HANDLE) (uintptr_t)
    wcstol(caml_secure_getenv(T("CAMLSIGPIPE")), &endptr, 16);
  while (1) {
    DWORD numread;
    BOOL ret;
    char iobuf[2];
    /* This shall always return a single character */
    ret = ReadFile(h, iobuf, 1, &numread, NULL);
    if (!ret || numread != 1) caml_do_exit(2);
    switch (iobuf[0]) {
    case 'C':
      caml_record_signal(SIGINT);
      break;
    case 'T':
      raise(SIGTERM);
      return;
    }
  }
}

#endif /* NATIVE_CODE */

#if defined(NATIVE_CODE)

/* Handling of system stack overflow.
 * Based on code provided by Olivier Andrieu.

 * An EXCEPTION_STACK_OVERFLOW is signaled when the guard page at the
 * end of the stack has been accessed. Windows clears the PAGE_GUARD
 * protection (making it a regular PAGE_READWRITE) and then calls our
 * exception handler. This means that although we're handling an "out
 * of stack" condition, there is a bit of stack available to call
 * functions and allocate temporaries.
 *
 * PAGE_GUARD is a one-shot access protection mechanism: we need to
 * restore the PAGE_GUARD protection on this page otherwise the next
 * stack overflow won't be detected and the program will abruptly exit
 * with STATUS_ACCESS_VIOLATION.
 *
 * Visual Studio 2003 and later (_MSC_VER >= 1300) have a
 * _resetstkoflw() function that resets this protection.
 * Unfortunately, it cannot work when called directly from the
 * exception handler because at this point we are using the page that
 * is to be protected.
 *
 * A solution is to use an alternate stack when restoring the
 * protection. However it's not possible to use _resetstkoflw() then
 * since it determines the stack pointer by calling alloca(): it would
 * try to protect the alternate stack.
 *
 * Finally, we call caml_raise_stack_overflow; it will either call
 * caml_raise_exception which switches back to the normal stack, or
 * call caml_fatal_uncaught_exception which terminates the program
 * quickly.
 */

static uintnat win32_alt_stack[0x100];

static void caml_reset_stack (void *faulting_address)
{
  SYSTEM_INFO si;
  DWORD page_size;
  MEMORY_BASIC_INFORMATION mbi;
  DWORD oldprot;

  /* get the system's page size. */
  GetSystemInfo (&si);
  page_size = si.dwPageSize;

  /* get some information on the page the fault occurred */
  if (! VirtualQuery (faulting_address, &mbi, sizeof mbi))
    goto failed;

  VirtualProtect (mbi.BaseAddress, page_size,
                  mbi.Protect | PAGE_GUARD, &oldprot);

 failed:
  caml_raise_stack_overflow();
}


#ifndef _WIN64
static LONG CALLBACK
    caml_stack_overflow_VEH (EXCEPTION_POINTERS* exn_info)
{
  DWORD code   = exn_info->ExceptionRecord->ExceptionCode;
  CONTEXT *ctx = exn_info->ContextRecord;
  DWORD *ctx_ip = &(ctx->Eip);
  DWORD *ctx_sp = &(ctx->Esp);

  if (code == EXCEPTION_STACK_OVERFLOW &&
      caml_find_code_fragment_by_pc((char *) (*ctx_ip)) != NULL)
    {
      uintnat faulting_address;
      uintnat * alt_esp;

      /* grab the address that caused the fault */
      faulting_address = exn_info->ExceptionRecord->ExceptionInformation[1];

      /* call caml_reset_stack(faulting_address) using the alternate stack */
      alt_esp  = win32_alt_stack + sizeof(win32_alt_stack) / sizeof(uintnat);
      *--alt_esp = faulting_address;
      *ctx_sp = (uintnat) (alt_esp - 1);
      *ctx_ip = (uintnat) &caml_reset_stack;

      return EXCEPTION_CONTINUE_EXECUTION;
    }

  return EXCEPTION_CONTINUE_SEARCH;
}

#else

static LONG CALLBACK
    caml_stack_overflow_VEH (EXCEPTION_POINTERS* exn_info)
{
  DWORD code   = exn_info->ExceptionRecord->ExceptionCode;
  CONTEXT *ctx = exn_info->ContextRecord;

  if (code == EXCEPTION_STACK_OVERFLOW &&
      caml_find_code_fragment_by_pc((char *) (ctx->Rip)) != NULL)
    {
      uintnat faulting_address;
      uintnat * alt_rsp;

      /* grab the address that caused the fault */
      faulting_address = exn_info->ExceptionRecord->ExceptionInformation[1];

      /* refresh runtime parameters from registers */
      Caml_state->young_ptr = (value *) ctx->R15;

      /* call caml_reset_stack(faulting_address) using the alternate stack */
      alt_rsp  = win32_alt_stack + sizeof(win32_alt_stack) / sizeof(uintnat);
      ctx->Rcx = faulting_address;
      ctx->Rsp = (uintnat) (alt_rsp - 4 - 1);
      ctx->Rip = (uintnat) &caml_reset_stack;

      return EXCEPTION_CONTINUE_EXECUTION;
    }

  return EXCEPTION_CONTINUE_SEARCH;
}
#endif /* _WIN64 */

static PVOID caml_stack_overflow_handle;

void caml_win32_overflow_detection(void)
{
  caml_stack_overflow_handle =
    AddVectoredExceptionHandler(1, caml_stack_overflow_VEH);
  if (caml_stack_overflow_handle == NULL) {
    caml_fatal_error("cannot install stack overflow detection");
  }
}

void caml_win32_unregister_overflow_detection(void)
{
  RemoveVectoredExceptionHandler(caml_stack_overflow_handle);
}

#endif /* NATIVE_CODE */

/* Seeding of pseudo-random number generators */

int caml_win32_random_seed (intnat data[16])
{
  /* For better randomness, consider:
     http://msdn.microsoft.com/library/en-us/seccrypto/security/rtlgenrandom.asp
     http://blogs.msdn.com/b/michael_howard/archive/2005/01/14/353379.aspx
  */
  FILETIME t;
  LARGE_INTEGER pc;
  GetSystemTimeAsFileTime(&t);
  QueryPerformanceCounter(&pc);  /* PR#6032 */
  data[0] = t.dwLowDateTime;
  data[1] = t.dwHighDateTime;
  data[2] = GetCurrentProcessId();
  data[3] = pc.LowPart;
  data[4] = pc.HighPart;
  return 5;
}


#if defined(_MSC_VER) && __STDC_SECURE_LIB__ >= 200411L

static void invalid_parameter_handler(const wchar_t* expression,
   const wchar_t* function,
   const wchar_t* file,
   unsigned int line,
   uintptr_t pReserved)
{
  /* no crash box */
}


void caml_install_invalid_parameter_handler()
{
  _set_invalid_parameter_handler(invalid_parameter_handler);
}

#endif


/* Recover executable name  */

wchar_t * caml_executable_name(void)
{
  wchar_t * name;
  DWORD namelen, ret;

  namelen = 256;
  while (1) {
    name = caml_stat_alloc(namelen*sizeof(wchar_t));
    ret = GetModuleFileName(NULL, name, namelen);
    if (ret == 0) { caml_stat_free(name); return NULL; }
    if (ret < namelen) break;
    caml_stat_free(name);
    if (namelen >= 1024*1024) return NULL; /* avoid runaway and overflow */
    namelen *= 2;
  }
  return name;
}

/* snprintf emulation */

#define CAML_SNPRINTF(_vsnprintf, _vscprintf) \
{ \
  int len; \
  va_list args; \
\
  if (size > 0) { \
    va_start(args, format); \
    len = _vsnprintf(buf, size, format, args); \
    va_end(args); \
    if (len >= 0 && len < size) { \
      /* [len] characters were stored in [buf], \
         a null-terminator was appended. */ \
      return len; \
    } \
    /* [size] characters were stored in [buf], without null termination. \
       Put a null terminator, truncating the output. */ \
    buf[size - 1] = 0; \
  } \
  /* Compute the actual length of output, excluding null terminator */ \
  va_start(args, format); \
  len = _vscprintf(format, args); \
  va_end(args); \
  return len; \
}

#ifndef _UCRT
int caml_snprintf(char * buf, size_t size, const char * format, ...)
CAML_SNPRINTF(_vsnprintf, _vscprintf)
#endif

int caml_snwprintf(wchar_t * buf, size_t size, const wchar_t * format, ...)
CAML_SNPRINTF(_vsnwprintf, _vscwprintf)

#undef CAML_SNPRINTF

wchar_t *caml_secure_getenv (wchar_t const *var)
{
  /* Win32 doesn't have a notion of setuid bit, so getenv is safe. */
  return _wgetenv(var);
}

/* caml_win32_getenv is used to implement Sys.getenv and Unix.getenv in such a
   way that they get direct access to the Win32 environment rather than to the
   copy that is cached by the C runtime system. The result of caml_win32_getenv
   is dynamically allocated and must be explicitly deallocated.

   In contrast, the OCaml runtime system still calls _wgetenv from the C runtime
   system, via caml_secure_getenv. The result is statically allocated and needs
   no deallocation. */
CAMLexport wchar_t *caml_win32_getenv(wchar_t const *lpName)
{
  wchar_t * lpBuffer;
  DWORD nSize = 256, res;

  lpBuffer = caml_stat_alloc_noexc(nSize * sizeof(wchar_t));

  if (lpBuffer == NULL)
    return NULL;

  res = GetEnvironmentVariable(lpName, lpBuffer, nSize);

  if (res == 0) {
    caml_stat_free(lpBuffer);
    return NULL;
  }

  if (res < nSize)
    return lpBuffer;

  nSize = res;
  lpBuffer = caml_stat_resize_noexc(lpBuffer, nSize * sizeof(wchar_t));

  if (lpBuffer == NULL)
    return NULL;

  res = GetEnvironmentVariable(lpName, lpBuffer, nSize);

  if (res == 0 || res >= nSize) {
    caml_stat_free(lpBuffer);
    return NULL;
  }

  return lpBuffer;
}

/* The rename() implementation in MSVC's CRT is based on MoveFile()
   and therefore fails if the new name exists.  This is inconsistent
   with POSIX and a problem in practice.  Here we reimplement
   rename() using MoveFileEx() to make it more POSIX-like.
   There are no official guarantee that the rename operation is atomic,
   but it is widely believed to be atomic on NTFS. */

int caml_win32_rename(const wchar_t * oldpath, const wchar_t * newpath)
{
  /* MOVEFILE_REPLACE_EXISTING: to be closer to POSIX
     MOVEFILE_COPY_ALLOWED: MoveFile performs a copy if old and new
       paths are on different devices, so we do the same here for
       compatibility with the old rename()-based implementation.
     MOVEFILE_WRITE_THROUGH: not sure it's useful; affects only
       the case where a copy is done. */
  if (MoveFileEx(oldpath, newpath,
                 MOVEFILE_REPLACE_EXISTING | MOVEFILE_WRITE_THROUGH |
                 MOVEFILE_COPY_ALLOWED)) {
    return 0;
  }
  /* Modest attempt at mapping Win32 error codes to POSIX error codes.
     The __dosmaperr() function from the CRT does a better job but is
     generally not accessible. */
  switch (GetLastError()) {
  case ERROR_FILE_NOT_FOUND: case ERROR_PATH_NOT_FOUND:
    errno = ENOENT; break;
  case ERROR_ACCESS_DENIED: case ERROR_WRITE_PROTECT: case ERROR_CANNOT_MAKE:
    errno = EACCES; break;
  case ERROR_CURRENT_DIRECTORY: case ERROR_BUSY:
    errno = EBUSY; break;
  case ERROR_NOT_SAME_DEVICE:
    errno = EXDEV; break;
  case ERROR_ALREADY_EXISTS:
    errno = EEXIST; break;
  default:
    errno = EINVAL;
  }
  return -1;
}

int caml_win32_unlink(const wchar_t * path) {
  int ret;

  ret = _wunlink(path);
  /* On Windows, trying to unlink a symlink to a directory will return
   * EACCES, but the symlink can be deleted with rmdir. */
  if (ret == -1 && errno == EACCES) {
    HANDLE h;
    DWORD attrs, dummy;
    union {
      char raw[16384];
      REPARSE_DATA_BUFFER point;
    } buffer;

    attrs = GetFileAttributes(path);
    if (attrs == INVALID_FILE_ATTRIBUTES ||
        !(attrs & (FILE_ATTRIBUTE_DIRECTORY | FILE_ATTRIBUTE_REPARSE_POINT)))
      return -1;

    h = CreateFile(path,
                   FILE_READ_ATTRIBUTES,
                   FILE_SHARE_DELETE | FILE_SHARE_READ | FILE_SHARE_WRITE,
                   NULL,
                   OPEN_EXISTING,
                   FILE_FLAG_BACKUP_SEMANTICS | FILE_FLAG_OPEN_REPARSE_POINT,
                   NULL);
    if (h == INVALID_HANDLE_VALUE)
      return -1;

    ret = DeviceIoControl(h, FSCTL_GET_REPARSE_POINT, NULL, 0, &buffer.point,
                          sizeof(buffer.raw), &dummy, NULL);
    CloseHandle(h);
    if (!ret || buffer.point.ReparseTag != IO_REPARSE_TAG_SYMLINK)
      return -1;

    ret = _wrmdir(path);
    if (ret == -1)
      errno = EACCES;
  }
  return ret;
}

/* Windows Unicode support */
static uintnat windows_unicode_enabled = WINDOWS_UNICODE;

/* If [windows_unicode_strict] is non-zero, then illegal UTF-8 characters (on
   the OCaml side) or illegal UTF-16 characters (on the Windows side) cause an
   error to be signaled.  What happens then depends on the variable
   [windows_unicode_fallback].

   If [windows_unicode_strict] is zero, then illegal characters are silently
   dropped. */
static uintnat windows_unicode_strict = 1;

/* If [windows_unicode_fallback] is non-zero, then if an error is signaled when
   translating to UTF-16, the translation is re-done under the assumption that
   the argument string is encoded in the local codepage. */
static uintnat windows_unicode_fallback = 1;

CAMLexport int win_multi_byte_to_wide_char(const char *s, int slen,
                                           wchar_t *out, int outlen)
{
  int retcode;

  CAMLassert (s != NULL);

  if (slen == 0)
    return 0;

  if (windows_unicode_enabled != 0) {
    retcode =
      MultiByteToWideChar(CP_UTF8,
                          windows_unicode_strict ? MB_ERR_INVALID_CHARS : 0,
                          s, slen, out, outlen);
    if (retcode == 0 && windows_unicode_fallback != 0)
      retcode = MultiByteToWideChar(CP_ACP, 0, s, slen, out, outlen);
  } else {
    retcode = MultiByteToWideChar(CP_ACP, 0, s, slen, out, outlen);
  }

  if (retcode == 0)
    caml_win32_sys_error(GetLastError());

  return retcode;
}

/* For old versions of Windows we simply ignore the flag */
#ifndef WC_ERR_INVALID_CHARS
#define WC_ERR_INVALID_CHARS 0
#endif

CAMLexport int win_wide_char_to_multi_byte(const wchar_t *s, int slen,
                                           char *out, int outlen)
{
  int retcode;

  CAMLassert(s != NULL);

  if (slen == 0)
    return 0;

  if (windows_unicode_enabled != 0)
    retcode =
      WideCharToMultiByte(CP_UTF8,
                          windows_unicode_strict ? WC_ERR_INVALID_CHARS : 0,
                          s, slen, out, outlen, NULL, NULL);
  else
    retcode =
      WideCharToMultiByte(CP_ACP, 0, s, slen, out, outlen, NULL, NULL);

  if (retcode == 0)
    caml_win32_sys_error(GetLastError());

  return retcode;
}

CAMLexport value caml_copy_string_of_utf16(const wchar_t *s)
{
  int retcode, slen;
  value v;

  slen = wcslen(s);
  /* Do not include final NULL */
  retcode = win_wide_char_to_multi_byte(s, slen, NULL, 0);
  v = caml_alloc_string(retcode);
  win_wide_char_to_multi_byte(s, slen, (char *)String_val(v), retcode);

  return v;
}

CAMLexport wchar_t* caml_stat_strdup_to_utf16(const char *s)
{
  wchar_t * ws;
  int retcode;

  retcode = win_multi_byte_to_wide_char(s, -1, NULL, 0);
  ws = caml_stat_alloc_noexc(retcode * sizeof(*ws));
  win_multi_byte_to_wide_char(s, -1, ws, retcode);

  return ws;
}

CAMLexport caml_stat_string caml_stat_strdup_of_utf16(const wchar_t *s)
{
  caml_stat_string out;
  int retcode;

  retcode = win_wide_char_to_multi_byte(s, -1, NULL, 0);
  out = caml_stat_alloc(retcode);
  win_wide_char_to_multi_byte(s, -1, out, retcode);

  return out;
}

void caml_probe_win32_version(void)
{
  /* Determine the version of Windows we're running, and cache it */
  WCHAR fileName[MAX_PATH];
  DWORD size =
    GetModuleFileName(GetModuleHandle(L"kernel32"), fileName, MAX_PATH);
  DWORD dwHandle = 0;
  BYTE* versionInfo;
  fileName[size] = 0;
  size = GetFileVersionInfoSize(fileName, &dwHandle);
  versionInfo = (BYTE*)malloc(size * sizeof(BYTE));
  if (GetFileVersionInfo(fileName, 0, size, versionInfo)) {
    UINT len = 0;
    VS_FIXEDFILEINFO* vsfi = NULL;
    VerQueryValue(versionInfo, L"\\", (void**)&vsfi, &len);
    caml_win32_major = HIWORD(vsfi->dwProductVersionMS);
    caml_win32_minor = LOWORD(vsfi->dwProductVersionMS);
    caml_win32_build = HIWORD(vsfi->dwProductVersionLS);
    caml_win32_revision = LOWORD(vsfi->dwProductVersionLS);
  }
  free(versionInfo);
}

static UINT startup_codepage = 0;

void caml_setup_win32_terminal(void)
{
  if (caml_win32_major >= 10) {
    startup_codepage = GetConsoleOutputCP();
    if (startup_codepage != CP_UTF8)
      SetConsoleOutputCP(CP_UTF8);
  }
}

void caml_restore_win32_terminal(void)
{
  if (startup_codepage != 0)
    SetConsoleOutputCP(startup_codepage);
}

/* Detect if a named pipe corresponds to a Cygwin/MSYS pty: see
   https://github.com/mirror/newlib-cygwin/blob/00e9bf2/winsup/cygwin/dtable.cc#L932
*/
typedef
BOOL (WINAPI *tGetFileInformationByHandleEx)(HANDLE, FILE_INFO_BY_HANDLE_CLASS,
                                             LPVOID, DWORD);

static int caml_win32_is_cygwin_pty(HANDLE hFile)
{
  char buffer[1024];
  FILE_NAME_INFO * nameinfo = (FILE_NAME_INFO *) buffer;
  static tGetFileInformationByHandleEx pGetFileInformationByHandleEx =
    INVALID_HANDLE_VALUE;

  if (pGetFileInformationByHandleEx == INVALID_HANDLE_VALUE)
    pGetFileInformationByHandleEx =
      (tGetFileInformationByHandleEx)GetProcAddress(
        GetModuleHandle(L"KERNEL32.DLL"), "GetFileInformationByHandleEx");

  if (pGetFileInformationByHandleEx == NULL)
    return 0;

  /* Get pipe name. GetFileInformationByHandleEx does not NULL-terminate the
     string, so reduce the buffer size to allow for adding one. */
  if (! pGetFileInformationByHandleEx(hFile,
                                      FileNameInfo,
                                      buffer,
                                      sizeof(buffer) - sizeof(WCHAR)))
    return 0;

  nameinfo->FileName[nameinfo->FileNameLength / sizeof(WCHAR)] = L'\0';

  /* check if this could be a msys pty pipe ('msys-XXXX-ptyN-XX')
     or a cygwin pty pipe ('cygwin-XXXX-ptyN-XX') */
  if ((wcsstr(nameinfo->FileName, L"msys-") ||
       wcsstr(nameinfo->FileName, L"cygwin-")) &&
         wcsstr(nameinfo->FileName, L"-pty"))
    return 1;

  return 0;
}

CAMLexport int caml_win32_isatty(int fd)
{
  DWORD lpMode;
  HANDLE hFile = (HANDLE)_get_osfhandle(fd);

  if (hFile == INVALID_HANDLE_VALUE)
    return 0;

  switch (GetFileType(hFile)) {
    case FILE_TYPE_CHAR:
      /* Both console handles and the NUL device are FILE_TYPE_CHAR.  The NUL
         device returns FALSE for a GetConsoleMode call. _isatty incorrectly
         only uses GetFileType (see GPR#1321). */
      return GetConsoleMode(hFile, &lpMode);
    case FILE_TYPE_PIPE:
      /* Cygwin PTYs are implemented using named pipes */
      return caml_win32_is_cygwin_pty(hFile);
    default:
      break;
  }

  return 0;
}

int caml_num_rows_fd(int fd)
{
  return -1;
}

/* UCRT clock function returns wall-clock time */
CAMLexport clock_t caml_win32_clock(void)
{
  FILETIME c, e, stime, utime;
  ULARGE_INTEGER tmp;
  ULONGLONG total, clocks_per_sec;

  if (!(GetProcessTimes(GetCurrentProcess(), &c, &e, &stime, &utime))) {
    return (clock_t)(-1);
  }

  tmp.u.LowPart = stime.dwLowDateTime;
  tmp.u.HighPart = stime.dwHighDateTime;
  total = tmp.QuadPart;
  tmp.u.LowPart = utime.dwLowDateTime;
  tmp.u.HighPart = utime.dwHighDateTime;
  total += tmp.QuadPart;

  /* total in 100-nanosecond intervals (1e7 / CLOCKS_PER_SEC) */
  clocks_per_sec = INT64_LITERAL(10000000U) / (ULONGLONG)CLOCKS_PER_SEC;
  return (clock_t)(total / clocks_per_sec);
}

<<<<<<< HEAD
int caml_thread_setname(wchar_t *name)
{
  return -1;
=======
void caml_increase_native_stack_size(void)
{
>>>>>>> edf00758
}<|MERGE_RESOLUTION|>--- conflicted
+++ resolved
@@ -1088,12 +1088,11 @@
   return (clock_t)(total / clocks_per_sec);
 }
 
-<<<<<<< HEAD
 int caml_thread_setname(wchar_t *name)
 {
   return -1;
-=======
+}
+
 void caml_increase_native_stack_size(void)
 {
->>>>>>> edf00758
 }