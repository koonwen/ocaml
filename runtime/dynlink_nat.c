--- conflicted
+++ resolved
@@ -42,7 +42,7 @@
 
 #define Handle_val(v) (*((void **) Data_abstract_val(v)))
 static value Val_handle(void* handle) {
-  value res = caml_alloc(1, Abstract_tag);
+  value res = caml_alloc_small(1, Abstract_tag);
   Handle_val(res) = handle;
   return res;
 }
@@ -126,17 +126,8 @@
   sym = optsym("__code_begin");
   sym2 = optsym("__code_end");
   if (NULL != sym && NULL != sym2) {
-<<<<<<< HEAD
-    cf = caml_stat_alloc(sizeof(struct code_fragment));
-    cf->code_start = (char *) sym;
-    cf->code_end = (char *) sym2;
-    cf->digest_computed = 0;
-    caml_ext_table_add(&caml_code_fragments_table, cf);
-=======
-    caml_page_table_add(In_code_area, sym, sym2);
     caml_register_code_fragment((char *) sym, (char *) sym2,
                                 DIGEST_LATER, NULL);
->>>>>>> f333db8b
   }
 
   if( caml_natdynlink_hook != NULL ) caml_natdynlink_hook(handle,unit);
