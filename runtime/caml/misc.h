--- conflicted
+++ resolved
@@ -423,10 +423,6 @@
 #define caml_instr_init() /**/
 #define caml_instr_atexit() /**/
 
-<<<<<<< HEAD
-=======
-#endif /* CAML_INSTR */
-
 /* Macro used to deactivate thread sanitizer on some functions. */
 #define CAMLno_tsan
 #if defined(__has_feature)
@@ -436,7 +432,6 @@
 #  endif
 #endif
 
->>>>>>> a4518933
 #endif /* CAML_INTERNALS */
 
 #ifdef __cplusplus
