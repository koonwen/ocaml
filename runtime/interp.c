--- conflicted
+++ resolved
@@ -74,18 +74,12 @@
 // Do call asynchronous callbacks from allocation functions
 #define Alloc_small_origin CAML_FROM_CAML
 #define Setup_for_gc \
-<<<<<<< HEAD
-  { sp -= 2; sp[0] = accu; sp[1] = env; domain_state->current_stack->sp = sp; }
+  { sp -= 3; sp[0] = accu; sp[1] = env; sp[2] = Val_pc(pc); \
+    domain_state->current_stack->sp = sp; }
 #define Restore_after_gc \
-  { sp = domain_state->current_stack->sp; accu = sp[0]; env = sp[1]; sp += 2; }
+  { sp = domain_state->current_stack->sp; accu = sp[0]; env = sp[1]; sp += 3; }
 #define Enter_gc \
   { Setup_for_gc; caml_handle_gc_interrupt(); Restore_after_gc; }
-=======
-  { sp -= 3; sp[0] = accu; sp[1] = env; sp[2] = (value)pc; \
-    Caml_state->extern_sp = sp; }
-#define Restore_after_gc \
-  { sp = Caml_state->extern_sp; accu = sp[0]; env = sp[1]; sp += 3; }
->>>>>>> d0e0cc82
 
 /* We store [pc+1] in the stack so that, in case of an exception, the
    first backtrace slot points to the event following the C call
@@ -833,13 +827,8 @@
     Instruct(GETMUTABLEFIELD):
       Accu_field(*pc); pc++; Next;
     Instruct(GETFLOATFIELD): {
-<<<<<<< HEAD
-      double d = Double_flat_field(accu, *pc);
+      double d = Double_flat_field(accu, *pc++);
       Alloc_small(accu, Double_wosize, Double_tag, Enter_gc);
-=======
-      double d = Double_flat_field(accu, *pc++);
-      Alloc_small(accu, Double_wosize, Double_tag);
->>>>>>> d0e0cc82
       Store_double_val(accu, d);
       Next;
     }
