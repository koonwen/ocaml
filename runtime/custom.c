/**************************************************************************/
/*                                                                        */
/*                                 OCaml                                  */
/*                                                                        */
/*          Manuel Serrano and Xavier Leroy, INRIA Rocquencourt           */
/*                                                                        */
/*   Copyright 2000 Institut National de Recherche en Informatique et     */
/*     en Automatique.                                                    */
/*                                                                        */
/*   All rights reserved.  This file is distributed under the terms of    */
/*   the GNU Lesser General Public License version 2.1, with the          */
/*   special exception on linking described in the file LICENSE.          */
/*                                                                        */
/**************************************************************************/

#define CAML_INTERNALS

#include <string.h>

#include "caml/alloc.h"
#include "caml/custom.h"
#include "caml/fail.h"
#include "caml/gc_ctrl.h"
#include "caml/memory.h"
#include "caml/mlvalues.h"
#include "caml/shared_heap.h"
#include "caml/signals.h"

uintnat caml_custom_major_ratio = Custom_major_ratio_def;
uintnat caml_custom_minor_ratio = Custom_minor_ratio_def;
uintnat caml_custom_minor_max_bsz = Custom_minor_max_bsz_def;

static value alloc_custom_gen (const struct custom_operations * ops,
                               uintnat bsz,
                               mlsize_t mem,
                               mlsize_t max_major,
                               mlsize_t mem_minor,
                               mlsize_t max_minor)
{
  mlsize_t wosize;
  CAMLparam0();
  CAMLlocal1(result);

  /* [mem] is the total amount of out-of-heap memory, [mem_minor] is how much
     of it should be counted against [max_minor]. */
  CAMLassert (mem_minor <= mem);

  wosize = 1 + (bsz + sizeof(value) - 1) / sizeof(value);
  if (wosize <= Max_young_wosize) {
    result = caml_alloc_small(wosize, Custom_tag);
    Custom_ops_val(result) = ops;
    if (ops->finalize != NULL || mem != 0) {
      /* Remember that the block needs processing after minor GC. */
      add_to_custom_table (&Caml_state->minor_tables->custom, result, mem, max_major);
#if 0 /* XXX TODO KC */
      if (mem > mem_minor) {
        caml_adjust_gc_speed (mem - mem_minor, max_major);
      }
      /* The remaining [mem_minor] will be counted if the block survives a
         minor GC */
<<<<<<< HEAD
      add_to_custom_table (&caml_custom_table, result, mem_minor, max_major);

=======
      add_to_custom_table (Caml_state->custom_table, result,
                           mem_minor, max_major);
>>>>>>> 5ad64306
      /* Keep track of extra resources held by custom block in
         minor heap. */
      if (mem_minor != 0) {
        if (max_minor == 0) max_minor = 1;
        Caml_state->extra_heap_resources_minor +=
          (double) mem_minor / (double) max_minor;
        if (Caml_state->extra_heap_resources_minor > 1.0) {
          caml_request_minor_gc ();
          caml_gc_dispatch ();
        }
      }
#endif
    }
  } else {
    result = caml_alloc_shr (wosize, Custom_tag);
    Custom_ops_val(result) = ops;
    /* !!caml_adjust_gc_speed(mem, max_major); */
    result = caml_check_urgent_gc(result);
  }
  CAMLreturn(result);
}

CAMLexport value caml_alloc_custom(const struct custom_operations * ops,
                                   uintnat bsz,
                                   mlsize_t mem,
                                   mlsize_t max)
{
  return alloc_custom_gen (ops, bsz, mem, max, mem, max);
}

CAMLexport value caml_alloc_custom_mem(const struct custom_operations * ops,
                                       uintnat bsz,
                                       mlsize_t mem)
{

  mlsize_t mem_minor =
    mem < caml_custom_minor_max_bsz ? mem : caml_custom_minor_max_bsz;
<<<<<<< HEAD
  mlsize_t max_major =
    /* The major ratio is a percentage relative to the major heap size.
       A complete GC cycle will be done every time 2/3 of that much memory
       is allocated for blocks in the major heap.  Assuming constant
       allocation and deallocation rates, this means there are at most
       [M/100 * major-heap-size] bytes of floating garbage at any time.
       The reason for a factor of 2/3 (or 1.5) is, roughly speaking, because
       the major GC takes 1.5 cycles (previous cycle + marking phase) before
       it starts to deallocate dead blocks allocated during the previous cycle.
       [heap_size / 150] is really [heap_size * (2/3) / 100] (but faster). */
    caml_heap_size(Caml_state->shared_heap) / 150 * caml_custom_major_ratio;
  mlsize_t max_minor =
    Bsize_wsize (Caml_state->minor_heap_wsz) / 100 * caml_custom_minor_ratio;
  return alloc_custom_gen (ops, bsz, mem, max_major, mem_minor, max_minor);
=======
  return alloc_custom_gen (ops, bsz, mem,
                           Bsize_wsize (Caml_state->stat_heap_wsz) / 150
                           * caml_custom_major_ratio,
                           mem_minor,
                           Bsize_wsize (Caml_state->minor_heap_wsz) / 100
                           * caml_custom_major_ratio);
>>>>>>> 5ad64306
}

struct custom_operations_list {
  const struct custom_operations * ops;
  struct custom_operations_list * next;
};

static struct custom_operations_list * custom_ops_table = NULL;

CAMLexport void caml_register_custom_operations(const struct custom_operations * ops)
{
  struct custom_operations_list * l =
    caml_stat_alloc(sizeof(struct custom_operations_list));
  CAMLassert(ops->identifier != NULL);
  CAMLassert(ops->deserialize != NULL);
  l->ops = ops;
  l->next = custom_ops_table;
  custom_ops_table = l;
}

struct custom_operations * caml_find_custom_operations(char * ident)
{
  struct custom_operations_list * l;
  for (l = custom_ops_table; l != NULL; l = l->next)
    if (strcmp(l->ops->identifier, ident) == 0) return (struct custom_operations*)l->ops;
  return NULL;
}

static struct custom_operations_list * custom_ops_final_table = NULL;

struct custom_operations * caml_final_custom_operations(final_fun fn)
{
  struct custom_operations_list * l;
  struct custom_operations * ops;
  for (l = custom_ops_final_table; l != NULL; l = l->next)
    if (l->ops->finalize == fn) return (struct custom_operations*)l->ops;
  ops = caml_stat_alloc(sizeof(struct custom_operations));
  ops->identifier = "_final";
  ops->finalize = fn;
  ops->compare = custom_compare_default;
  ops->hash = custom_hash_default;
  ops->serialize = custom_serialize_default;
  ops->deserialize = custom_deserialize_default;
  ops->compare_ext = custom_compare_ext_default;
  ops->fixed_length = custom_fixed_length_default;
  l = caml_stat_alloc(sizeof(struct custom_operations_list));
  l->ops = ops;
  l->next = custom_ops_final_table;
  custom_ops_final_table = l;
  return ops;
}

extern const struct custom_operations
  caml_int32_ops,
  caml_nativeint_ops,
  caml_int64_ops,
  caml_ba_ops;

void caml_init_custom_operations(void)
{
  caml_register_custom_operations(&caml_int32_ops);
  caml_register_custom_operations(&caml_nativeint_ops);
  caml_register_custom_operations(&caml_int64_ops);
  caml_register_custom_operations(&caml_ba_ops);
}<|MERGE_RESOLUTION|>--- conflicted
+++ resolved
@@ -58,13 +58,8 @@
       }
       /* The remaining [mem_minor] will be counted if the block survives a
          minor GC */
-<<<<<<< HEAD
-      add_to_custom_table (&caml_custom_table, result, mem_minor, max_major);
-
-=======
       add_to_custom_table (Caml_state->custom_table, result,
                            mem_minor, max_major);
->>>>>>> 5ad64306
       /* Keep track of extra resources held by custom block in
          minor heap. */
       if (mem_minor != 0) {
@@ -102,7 +97,6 @@
 
   mlsize_t mem_minor =
     mem < caml_custom_minor_max_bsz ? mem : caml_custom_minor_max_bsz;
-<<<<<<< HEAD
   mlsize_t max_major =
     /* The major ratio is a percentage relative to the major heap size.
        A complete GC cycle will be done every time 2/3 of that much memory
@@ -117,14 +111,6 @@
   mlsize_t max_minor =
     Bsize_wsize (Caml_state->minor_heap_wsz) / 100 * caml_custom_minor_ratio;
   return alloc_custom_gen (ops, bsz, mem, max_major, mem_minor, max_minor);
-=======
-  return alloc_custom_gen (ops, bsz, mem,
-                           Bsize_wsize (Caml_state->stat_heap_wsz) / 150
-                           * caml_custom_major_ratio,
-                           mem_minor,
-                           Bsize_wsize (Caml_state->minor_heap_wsz) / 100
-                           * caml_custom_major_ratio);
->>>>>>> 5ad64306
 }
 
 struct custom_operations_list {
