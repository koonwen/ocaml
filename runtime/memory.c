--- conflicted
+++ resolved
@@ -378,8 +378,6 @@
   return Val_hp(v);
 }
 
-<<<<<<< HEAD
-=======
 CAMLexport value caml_alloc_shr(mlsize_t wosize, tag_t tag)
 {
   return alloc_shr(wosize, tag, 0);
@@ -389,15 +387,6 @@
   return alloc_shr(wosize, tag, 1);
 }
 
-CAMLexport value caml_read_barrier(value obj, intnat field)
-{
-  /* ctk21: no-op the read barrier as part of experiment */
-  CAMLparam1(obj);
-  value orig = Op_val(obj)[field];
-  CAMLreturn (orig);
-}
-
->>>>>>> 0c308e1e
 #ifdef DEBUG
 header_t hd_val (value v) {
   return (header_t)Hd_val(v);
