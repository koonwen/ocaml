--- conflicted
+++ resolved
@@ -568,32 +568,13 @@
 external caml_sys_modify_argv : string array -> unit =
   "caml_sys_modify_argv"
 
-<<<<<<< HEAD
-(* The script must see a different value for the "constant" Sys.argv.
-   So, rewrite the module to claim it was always that way *)
-module type SYS = module type of Sys
-
-let hack_argv new_argv =
-  let new_argv = Obj.repr new_argv in
-  let old_argv = Obj.repr Sys.argv in
-  let sys_mod = Obj.repr (module Sys : SYS) in
-  for i = 0 to Obj.size sys_mod - 1 do
-    if Obj.field sys_mod i == old_argv then
-      Obj.set_field sys_mod i new_argv
-  done;
-  Arg.current := 0
-
-let override_sys_argv = hack_argv
-=======
 let override_sys_argv new_argv =
   caml_sys_modify_argv new_argv;
   Arg.current := 0
 
 (* Execute a script.  If [name] is "", read the script from stdin. *)
->>>>>>> 36d299b4
 
 let run_script ppf name args =
-(*   override_sys_argv args; *)
   override_sys_argv args;
   Compmisc.init_path ~dir:(Filename.dirname name) ();
                    (* Note: would use [Filename.abspath] here, if we had it. *)
