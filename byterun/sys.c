--- conflicted
+++ resolved
@@ -380,11 +380,8 @@
 
 void caml_sys_init(char_os * exe_name, char_os **argv)
 {
-<<<<<<< HEAD
   caml_failwith ("caml_sys_init: not implemented");
 #if 0
-=======
->>>>>>> 852b595f
 #ifdef _WIN32
   /* Initialises the caml_win32_* globals on Windows with the version of
      Windows which is running */
