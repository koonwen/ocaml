/**************************************************************************/
/*                                                                        */
/*                                 OCaml                                  */
/*                                                                        */
/*             Xavier Leroy, projet Cristal, INRIA Rocquencourt           */
/*                                                                        */
/*   Copyright 1996 Institut National de Recherche en Informatique et     */
/*     en Automatique.                                                    */
/*                                                                        */
/*   All rights reserved.  This file is distributed under the terms of    */
/*   the GNU Lesser General Public License version 2.1, with the          */
/*   special exception on linking described in the file LICENSE.          */
/*                                                                        */
/**************************************************************************/

/* Buffered input/output */

#ifndef CAML_IO_H
#define CAML_IO_H

#ifdef CAML_INTERNALS

#include "misc.h"
#include "mlvalues.h"
#include "platform.h"

#ifndef IO_BUFFER_SIZE
#define IO_BUFFER_SIZE 65536
#endif

#if defined(_WIN32)
typedef __int64 file_offset;
#elif defined(HAS_OFF_T)
#include <sys/types.h>
typedef off_t file_offset;
#else
typedef long file_offset;
#endif

struct channel {
  int fd;                       /* Unix file descriptor */
  file_offset offset;           /* Absolute position of fd in the file */
  char * end;                   /* Physical end of the buffer */
  char * curr;                  /* Current position in the buffer */
  char * max;                   /* Logical end of the buffer (for input) */
  caml_plat_mutex mutex;        /* Mutex protecting buffer */
  struct channel * next, * prev;/* Double chaining of channels (flush_all) */
  int revealed;                 /* For Cash only */
  int old_revealed;             /* For Cash only */
  int refcount;                 /* For flush_all and for Cash */
  int flags;                    /* Bitfield */
  char buff[IO_BUFFER_SIZE];    /* The buffer itself */
  char * name;                  /* Optional name (to report fd leaks) */
};

enum {
  CHANNEL_FLAG_FROM_SOCKET = 1,  /* For Windows */
#if defined(NATIVE_CODE) && defined(WITH_SPACETIME)
<<<<<<< HEAD
  CHANNEL_FLAG_BLOCKING_WRITE = 2,
#endif
=======
  CHANNEL_FLAG_BLOCKING_WRITE = 2, /* Don't release master lock when writing */
#endif
  CHANNEL_FLAG_MANAGED_BY_GC = 4,  /* Free and close using GC finalization */
>>>>>>> 0d68080b
};

/* For an output channel:
     [offset] is the absolute position of the beginning of the buffer [buff].
   For an input channel:
     [offset] is the absolute position of the logical end of the buffer, [max].
*/

/* Functions and macros that can be called from C.  Take arguments of
   type struct channel *.  No locking is performed. */

#define caml_putch(channel, ch) do{                                       \
  if ((channel)->curr >= (channel)->end) caml_flush_partial(channel);     \
  *((channel)->curr)++ = (ch);                                            \
}while(0)

#define caml_getch(channel)                                                 \
  ((channel)->curr >= (channel)->max                                        \
   ? caml_refill(channel)                                                   \
   : (unsigned char) *((channel)->curr)++)

CAMLextern struct channel * caml_open_descriptor_in (int);
CAMLextern struct channel * caml_open_descriptor_out (int);
CAMLextern void caml_close_channel (struct channel *);
CAMLextern int caml_channel_binary_mode (struct channel *);
CAMLextern value caml_alloc_channel(struct channel *chan);

CAMLextern int caml_flush_partial (struct channel *);
CAMLextern void caml_flush (struct channel *);
CAMLextern void caml_putword (struct channel *, uint32_t);
CAMLextern int caml_putblock (struct channel *, char *, intnat);
CAMLextern void caml_really_putblock (struct channel *, char *, intnat);

CAMLextern unsigned char caml_refill (struct channel *);
CAMLextern uint32_t caml_getword (struct channel *);
CAMLextern int caml_getblock (struct channel *, char *, intnat);
CAMLextern intnat caml_really_getblock (struct channel *, char *, intnat);

/* Extract a struct channel * from the heap object representing it */

#define Channel(v) (*((struct channel **) (Data_custom_val(v))))

CAMLextern struct channel * caml_all_opened_channels;

/* Conversion between file_offset and int64_t */
#define Val_file_offset(fofs) caml_copy_int64(fofs)
#define File_offset_val(v) ((file_offset) Int64_val(v))

#endif /* CAML_INTERNALS */

#endif /* CAML_IO_H */<|MERGE_RESOLUTION|>--- conflicted
+++ resolved
@@ -56,14 +56,9 @@
 enum {
   CHANNEL_FLAG_FROM_SOCKET = 1,  /* For Windows */
 #if defined(NATIVE_CODE) && defined(WITH_SPACETIME)
-<<<<<<< HEAD
-  CHANNEL_FLAG_BLOCKING_WRITE = 2,
-#endif
-=======
   CHANNEL_FLAG_BLOCKING_WRITE = 2, /* Don't release master lock when writing */
 #endif
   CHANNEL_FLAG_MANAGED_BY_GC = 4,  /* Free and close using GC finalization */
->>>>>>> 0d68080b
 };
 
 /* For an output channel:
