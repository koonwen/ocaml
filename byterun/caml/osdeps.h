/**************************************************************************/
/*                                                                        */
/*                                 OCaml                                  */
/*                                                                        */
/*            Xavier Leroy, projet Cristal, INRIA Rocquencourt            */
/*                                                                        */
/*   Copyright 2001 Institut National de Recherche en Informatique et     */
/*     en Automatique.                                                    */
/*                                                                        */
/*   All rights reserved.  This file is distributed under the terms of    */
/*   the GNU Lesser General Public License version 2.1, with the          */
/*   special exception on linking described in the file LICENSE.          */
/*                                                                        */
/**************************************************************************/

/* Operating system - specific stuff */

#ifndef CAML_OSDEPS_H
#define CAML_OSDEPS_H

#ifdef _WIN32
extern unsigned short caml_win32_major;
extern unsigned short caml_win32_minor;
extern unsigned short caml_win32_build;
extern unsigned short caml_win32_revision;
#endif

#ifdef CAML_INTERNALS

#include "misc.h"
#include "memory.h"

/* Read at most [n] bytes from file descriptor [fd] into buffer [buf].
   [flags] indicates whether [fd] is a socket
   (bit [CHANNEL_FLAG_FROM_SOCKET] is set in this case, see [io.h]).
   (This distinction matters for Win32, but not for Unix.)
   Return number of bytes read.
   In case of error, raises [Sys_error] or [Sys_blocked_io]. */
extern int caml_read_fd(int fd, int flags, void * buf, int n);

/* Write at most [n] bytes from buffer [buf] onto file descriptor [fd].
   [flags] indicates whether [fd] is a socket
   (bit [CHANNEL_FLAG_FROM_SOCKET] is set in this case, see [io.h]).
   (This distinction matters for Win32, but not for Unix.)
   Return number of bytes written.
   In case of error, raises [Sys_error] or [Sys_blocked_io]. */
extern int caml_write_fd(int fd, int flags, void * buf, int n);

/* Decompose the given path into a list of directories, and add them
   to the given table. */
extern char_os * caml_decompose_path(struct ext_table * tbl, char_os * path);

/* Search the given file in the given list of directories.
   If not found, return a copy of [name]. */
extern char_os * caml_search_in_path(struct ext_table * path, const char_os * name);

/* Same, but search an executable name in the system path for executables. */
CAMLextern char_os * caml_search_exe_in_path(const char_os * name);

/* Same, but search a shared library in the given path. */
extern char_os * caml_search_dll_in_path(struct ext_table * path, const char_os * name);

/* Open a shared library and return a handle on it.
   If [for_execution] is true, perform full symbol resolution and
   execute initialization code so that functions from the shared library
   can be called.  If [for_execution] is false, functions from this
   shared library will not be called, but just checked for presence,
   so symbol resolution can be skipped.
   If [global] is true, symbols from the shared library can be used
   to resolve for other libraries to be opened later on.
   Return [NULL] on error. */
extern void * caml_dlopen(char_os * libname, int for_execution, int global);

/* Close a shared library handle */
extern void caml_dlclose(void * handle);

/* Look up the given symbol in the given shared library.
   Return [NULL] if not found, or symbol value if found. */
extern void * caml_dlsym(void * handle, const char * name);

extern void * caml_globalsym(const char * name);

/* Return an error message describing the most recent dynlink failure. */
extern char * caml_dlerror(void);

/* Add to [contents] the (short) names of the files contained in
   the directory named [dirname].  No entries are added for [.] and [..].
   Return 0 on success, -1 on error; set errno in the case of error. */
extern int caml_read_directory(char_os * dirname, struct ext_table * contents);

/* Recover executable name if possible (/proc/sef/exe under Linux,
   GetModuleFileName under Windows).  Return NULL on error,
   string allocated with [caml_stat_alloc] on success. */
extern char_os * caml_executable_name(void);

/* Secure version of [getenv]: returns NULL if the process has special
   privileges (setuid bit, setgid bit, capabilities).
*/
extern char_os *caml_secure_getenv(char_os const *var);
<<<<<<< HEAD
=======

/* Windows Unicode support */
>>>>>>> 8ba70ff1

#ifdef _WIN32

extern int caml_win32_rename(const wchar_t *, const wchar_t *);

extern void caml_probe_win32_version(void);
extern void caml_setup_win32_terminal(void);
extern void caml_restore_win32_terminal(void);

/* Windows Unicode support */

extern int win_multi_byte_to_wide_char(const char* s, int slen, wchar_t *out, int outlen);
extern int win_wide_char_to_multi_byte(const wchar_t* s, int slen, char *out, int outlen);

/* [caml_stat_strdup_to_utf16(s)] returns a NULL-terminated copy of [s],
   re-encoded in UTF-16.  The encoding of [s] is assumed to be UTF-8 if
   [caml_windows_unicode_runtime_enabled] is non-zero **and** [s] is valid
   UTF-8, or the current Windows code page otherwise.

   The returned string is allocated with [caml_stat_alloc], so it should be free
   using [caml_stat_free].
*/
extern wchar_t* caml_stat_strdup_to_utf16(const char *s);

/* [caml_stat_strdup_of_utf16(s)] returns a NULL-terminated copy of [s],
   re-encoded in UTF-8 if [caml_windows_unicode_runtime_enabled] is non-zero or
   the current Windows code page otherwise.

   The returned string is allocated with [caml_stat_alloc], so it should be free
   using [caml_stat_free].
*/
extern char* caml_stat_strdup_of_utf16(const wchar_t *s);

/* [caml_copy_string_of_utf16(s)] returns an OCaml string containing a copy of
   [s] re-encoded in UTF-8 if [caml_windows_unicode_runtime_enabled] is non-zero
   or in the current code page otherwise.
*/
extern value caml_copy_string_of_utf16(const wchar_t *s);

#endif /* _WIN32 */

/* Returns the current value of a counter that increments once per nanosecond.
   On systems that support it, this uses a monotonic timesource which ignores
   changes in the system time (so that this counter increases by 1000000 each
   millisecond, even if the system clock was set back by an hour during that
   millisecond). This makes it useful for benchmarking and timeouts, but not
   for telling the time. The units are always nanoseconds, but the achieved
   resolution may be less. The starting point is unspecified. */
extern int64_t caml_time_counter(void);

#endif /* CAML_INTERNALS */

#endif /* CAML_OSDEPS_H */<|MERGE_RESOLUTION|>--- conflicted
+++ resolved
@@ -97,11 +97,8 @@
    privileges (setuid bit, setgid bit, capabilities).
 */
 extern char_os *caml_secure_getenv(char_os const *var);
-<<<<<<< HEAD
-=======
 
 /* Windows Unicode support */
->>>>>>> 8ba70ff1
 
 #ifdef _WIN32
 
