--- conflicted
+++ resolved
@@ -13,27 +13,6 @@
 
 /* To walk the memory roots for garbage collection */
 
-<<<<<<< HEAD
-#include "finalise.h"
-#include "globroots.h"
-#include "major_gc.h"
-#include "memory.h"
-#include "minor_gc.h"
-#include "misc.h"
-#include "mlvalues.h"
-#include "roots.h"
-#include "fiber.h"
-#include "major_gc.h"
-#include "shared_heap.h"
-#include "fiber.h"
-
-#ifdef NATIVE_CODE
-#include "frame_descriptors.h"
-
-/* Communication with [caml_start_program] and [caml_call_gc]. */
-
-/* FIXME: there should be one of these per domain */
-=======
 #include "caml/finalise.h"
 #include "caml/globroots.h"
 #include "caml/major_gc.h"
@@ -42,8 +21,17 @@
 #include "caml/misc.h"
 #include "caml/mlvalues.h"
 #include "caml/roots.h"
-#include "caml/stacks.h"
->>>>>>> a60a6b49
+#include "caml/fiber.h"
+#include "caml/major_gc.h"
+#include "caml/shared_heap.h"
+#include "caml/fiber.h"
+
+#ifdef NATIVE_CODE
+#include "caml/frame_descriptors.h"
+
+/* Communication with [caml_start_program] and [caml_call_gc]. */
+
+/* FIXME: there should be one of these per domain */
 
 intnat caml_globals_inited = 0;
 static intnat caml_globals_scanned = 0;
